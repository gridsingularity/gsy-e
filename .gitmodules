<<<<<<< HEAD
[submodule "gsy-dex"]
	path = gsy-dex
	url = ../gsy-dex.git
[submodule "gsy-framework"]
	path = gsy-framework
	url = ../gsy-framework.git
=======
[submodule "gsy-dex"]
	path = gsy-dex
	url = ../gsy-dex.git
[submodule "gsy-framework"]
	path = gsy-framework
	url = ../gsy-framework.git
[submodule "energyMarket"]
	path = energyMarket
	url = ../energyMarket.git
>>>>>>> 6111084a
<|MERGE_RESOLUTION|>--- conflicted
+++ resolved
@@ -1,18 +1,6 @@
-<<<<<<< HEAD
-[submodule "gsy-dex"]
-	path = gsy-dex
-	url = ../gsy-dex.git
-[submodule "gsy-framework"]
-	path = gsy-framework
-	url = ../gsy-framework.git
-=======
-[submodule "gsy-dex"]
-	path = gsy-dex
-	url = ../gsy-dex.git
 [submodule "gsy-framework"]
 	path = gsy-framework
 	url = ../gsy-framework.git
 [submodule "energyMarket"]
 	path = energyMarket
-	url = ../energyMarket.git
->>>>>>> 6111084a
+	url = ../energyMarket.git