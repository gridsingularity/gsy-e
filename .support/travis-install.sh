#!/usr/bin/env bash

if [ "$TOXENV" == "solium" ] || [ "$TOXENV" == "py36" ] || [ "$TOXENV" == "travis" ]; then
    . $HOME/.nvm/nvm.sh
    nvm install stable
    nvm use stable
    npm install -g solium@1.1.8
    npm install --prefix $HOME ganache-cli@6.1.8
    which ganache-cli
fi


if [ "$TOXENV" == "py36,coverage" ] || [ "$TOXENV" == "py36" ] || [ "$TOXENV" == "travis" ]; then
	# Arghhhh travis. Sudo is not available
	mkdir $HOME/solc

	wget https://s3.eu-central-1.amazonaws.com/d3a-installation-files/solidity_0.5.1/solc_0.5.1-0ubuntu1_trusty_amd64.deb
	dpkg -x solc_0.5.1-0ubuntu1_trusty_amd64.deb $HOME/solc
fi

if [[ "$TOXENV" == "travis" ]]; then
<<<<<<< HEAD
    ./.support/install_d3a-interface.sh ${GITHUB_USER} ${GITHUB_KEY}
=======
    ./.support/install_d3a-interface.sh
>>>>>>> 2ca6b9ad
fi

pip install -U tox<|MERGE_RESOLUTION|>--- conflicted
+++ resolved
@@ -19,11 +19,7 @@
 fi
 
 if [[ "$TOXENV" == "travis" ]]; then
-<<<<<<< HEAD
-    ./.support/install_d3a-interface.sh ${GITHUB_USER} ${GITHUB_KEY}
-=======
     ./.support/install_d3a-interface.sh
->>>>>>> 2ca6b9ad
 fi
 
 pip install -U tox