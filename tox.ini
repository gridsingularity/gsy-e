--- conflicted
+++ resolved
@@ -73,20 +73,16 @@
 	coverage
 commands =
 	python -c "import fcntl; fcntl.fcntl(1, fcntl.F_SETFL, 0)"
-    pip-sync requirements/tests.txt
-    pip install -e .
+  pip-sync requirements/tests.txt
+  pip install -e .
 	pip uninstall -y gsy-framework
-<<<<<<< HEAD
 	pip install git+https://github.com/gridsingularity/gsy-framework@bug/GSYE-111
-=======
-	pip install git+https://github.com/gridsingularity/gsy-framework@{env:BRANCH:master}
->>>>>>> e77f591f
-    flake8
-    coverage run -m py.test --random-order {posargs:tests}
-    coverage combine
-    coverage xml
-    coverage report
-    behave --tags=-slow --tags=-disabled integration_tests
+  flake8
+  coverage run -m py.test --random-order {posargs:tests}
+  coverage combine
+  coverage xml
+  coverage report
+  behave --tags=-slow --tags=-disabled integration_tests
 
 [testenv:test_dispatch_events_top_to_bottom]
 basepython = python3.8
