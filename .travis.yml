--- conflicted
+++ resolved
@@ -5,10 +5,6 @@
   only:
   - master
 
-<<<<<<< HEAD
-
-=======
->>>>>>> 710f6aa8
 jobs:
  include:
    - python: 3.6
