--- conflicted
+++ resolved
@@ -16,7 +16,6 @@
 click-default-group==1.2.2  # via -r requirements/base.txt
 click==7.1.2              # via -r requirements/base.txt, click-default-group, d3a-blockchain, d3a-interface, pip-tools, rq
 colorlog==4.7.2           # via -r requirements/base.txt
-<<<<<<< HEAD
 distlib==0.3.1            # via -r requirements/base.txt, d3a-blockchain, d3a-interface, virtualenv
 filelock==3.0.12          # via -r requirements/base.txt, d3a-blockchain, d3a-interface, tox, virtualenv
 idna==2.10                # via -r requirements/base.txt, d3a-blockchain, d3a-interface, requests, substrate-interface
@@ -25,11 +24,11 @@
 jsonschema==3.2.0         # via -r requirements/base.txt, d3a-blockchain, d3a-interface
 kafka-python==2.0.2       # via -r requirements/base.txt, d3a-blockchain, d3a-interface
 more-itertools==8.8.0     # via d3a-blockchain, scalecodec
-numpy==1.21.0             # via -r requirements/base.txt
+numpy==1.21.2             # via -r requirements/base.txt
 packaging==20.7           # via -r requirements/base.txt, d3a-blockchain, d3a-interface, tox
 pendulum==2.1.2           # via -r requirements/base.txt, d3a-blockchain, d3a-interface
 pip-tools==5.4.0          # via -r requirements/base.txt, d3a-blockchain, d3a-interface
-plotly==5.1.0             # via -r requirements/base.txt
+plotly==5.2.1             # via -r requirements/base.txt
 pluggy==0.13.1            # via -r requirements/base.txt, d3a-blockchain, d3a-interface, tox
 py-bip39-bindings==0.1.7  # via d3a-blockchain, substrate-interface
 py-ed25519-bindings==0.1.3  # via d3a-blockchain, substrate-interface
@@ -42,65 +41,23 @@
 pytz==2021.1              # via -r requirements/base.txt
 pytzdata==2020.1          # via -r requirements/base.txt, d3a-blockchain, d3a-interface, pendulum
 redis==3.5.3              # via -r requirements/base.txt, d3a-blockchain, d3a-interface, rq
-regex==2021.7.6           # via -r requirements/base.txt, awesome-slugify
+regex==2021.8.3           # via -r requirements/base.txt, awesome-slugify
 requests==2.25.1          # via -r requirements/base.txt, d3a-blockchain, d3a-interface, scalecodec, substrate-interface
 rq==1.9.0                 # via -r requirements/base.txt
 scalecodec==0.11.16       # via d3a-blockchain, substrate-interface
 six==1.15.0               # via -r requirements/base.txt, d3a-blockchain, d3a-interface, jsonschema, pip-tools, plotly, python-dateutil, python-rex, tox, virtualenv, websocket-client
-=======
-distlib==0.3.1            # via -r requirements/base.txt, d3a-interface, virtualenv
-filelock==3.0.12          # via -r requirements/base.txt, d3a-interface, tox, virtualenv
-idna==2.10                # via -r requirements/base.txt, d3a-interface, requests, substrate-interface
-importlib-metadata==2.1.1  # via -r requirements/base.txt, d3a-interface
-importlib-resources==5.2.0  # via -r requirements/base.txt, d3a-interface
-jsonschema==3.2.0         # via -r requirements/base.txt, d3a-interface
-kafka-python==2.0.2       # via -r requirements/base.txt, d3a-interface
-more-itertools==8.7.0     # via scalecodec
-numpy==1.20.3             # via -r requirements/base.txt
-packaging==20.7           # via -r requirements/base.txt, d3a-interface, tox
-pendulum==2.1.2           # via -r requirements/base.txt, d3a-interface
-pip-tools==5.4.0          # via -r requirements/base.txt, d3a-interface
-plotly==4.14.3            # via -r requirements/base.txt
-pluggy==0.13.1            # via -r requirements/base.txt, d3a-interface, tox
-py-bip39-bindings==0.1.6  # via substrate-interface
-py-ed25519-bindings==0.1.2  # via substrate-interface
-py-sr25519-bindings==0.1.2  # via substrate-interface
-py==1.9.0                 # via -r requirements/base.txt, d3a-interface, tox
-pyparsing==2.4.7          # via -r requirements/base.txt, d3a-interface, packaging
-pyrsistent==0.17.3        # via -r requirements/base.txt, d3a-interface, jsonschema
-python-dateutil==2.8.1    # via -r requirements/base.txt, d3a-interface, pendulum
-python-rex==0.4           # via -r requirements/base.txt
-pytz==2021.1              # via -r requirements/base.txt
-pytzdata==2020.1          # via -r requirements/base.txt, d3a-interface, pendulum
-redis==3.5.3              # via -r requirements/base.txt, d3a-interface, rq
-regex==2021.4.4           # via -r requirements/base.txt, awesome-slugify
-requests==2.25.1          # via -r requirements/base.txt, d3a-interface, scalecodec, substrate-interface
-retrying==1.3.3           # via -r requirements/base.txt, plotly
-rq==1.8.1                 # via -r requirements/base.txt
-scalecodec==0.10.54       # via substrate-interface
-six==1.15.0               # via -r requirements/base.txt, d3a-interface, jsonschema, pip-tools, plotly, python-dateutil, python-rex, retrying, tox, virtualenv, websocket-client
->>>>>>> 2781e98c
 sortedcontainers==2.4.0   # via -r requirements/base.txt
 substrate-interface==0.13.9  # via d3a-blockchain
 tenacity==8.0.1           # via -r requirements/base.txt, plotly
 toml==0.10.2              # via -r requirements/base.txt, d3a-blockchain, d3a-interface, tox
 tox==3.20.1               # via -r requirements/base.txt, d3a-blockchain, d3a-interface
 unidecode==0.4.21         # via -r requirements/base.txt, awesome-slugify
-<<<<<<< HEAD
 urllib3==1.26.4           # via -r requirements/base.txt, d3a-blockchain, d3a-interface, requests
 virtualenv==20.2.2        # via -r requirements/base.txt, d3a-blockchain, d3a-interface, tox
 websocket-client==0.58.0  # via d3a-blockchain, substrate-interface
 websockets==8.1           # via -r requirements/base.txt, d3a-blockchain, d3a-interface
 xxhash==2.0.2             # via d3a-blockchain, substrate-interface
 zipp==3.5.0               # via -r requirements/base.txt, d3a-blockchain, d3a-interface, importlib-metadata, importlib-resources
-=======
-urllib3==1.26.4           # via -r requirements/base.txt, d3a-interface, requests
-virtualenv==20.2.2        # via -r requirements/base.txt, d3a-interface, tox
-websocket-client==0.57.0  # via substrate-interface
-websockets==8.1           # via -r requirements/base.txt, d3a-interface
-xxhash==2.0.0             # via substrate-interface
-zipp==3.5.0               # via -r requirements/base.txt, d3a-interface, importlib-metadata, importlib-resources
->>>>>>> 2781e98c
 
 # The following packages are considered to be unsafe in a requirements file:
 # pip
