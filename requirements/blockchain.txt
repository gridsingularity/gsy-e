#
# This file is autogenerated by pip-compile with python 3.8
# To update, run:
#
#    pip-compile --max-rounds=100 --no-emit-index-url requirements/blockchain.in
#
<<<<<<< HEAD
-e git+https://github.com/gridsingularity/d3a-blockchain@master#egg=d3a_blockchain  # via -r requirements/blockchain.in
-e git+https://github.com/gridsingularity/d3a-interface@master#egg=d3a_interface  # via -r requirements/base.txt
appdirs==1.4.4            # via -r requirements/base.txt, d3a-blockchain, d3a-interface, virtualenv
attrs==20.3.0             # via -r requirements/base.txt, d3a-blockchain, d3a-interface, jsonschema
awesome-slugify==1.6.5    # via -r requirements/base.txt
base58==2.0.1             # via d3a-blockchain, scalecodec, substrate-interface
cached-property==1.5.2    # via -r requirements/base.txt
certifi==2020.12.5        # via -r requirements/base.txt, d3a-blockchain, d3a-interface, requests, substrate-interface
chardet==3.0.4            # via -r requirements/base.txt, d3a-blockchain, d3a-interface, requests
click-default-group==1.2.2  # via -r requirements/base.txt
click==7.1.2              # via -r requirements/base.txt, click-default-group, d3a-blockchain, d3a-interface, pip-tools, rq
colorlog==4.7.2           # via -r requirements/base.txt
distlib==0.3.1            # via -r requirements/base.txt, d3a-blockchain, d3a-interface, virtualenv
filelock==3.0.12          # via -r requirements/base.txt, d3a-blockchain, d3a-interface, tox, virtualenv
idna==2.10                # via -r requirements/base.txt, d3a-blockchain, d3a-interface, requests, substrate-interface
importlib-metadata==2.1.1  # via -r requirements/base.txt, d3a-blockchain, d3a-interface
importlib-resources==5.2.0  # via -r requirements/base.txt, d3a-blockchain, d3a-interface
jsonschema==3.2.0         # via -r requirements/base.txt, d3a-blockchain, d3a-interface
kafka-python==2.0.2       # via -r requirements/base.txt, d3a-blockchain, d3a-interface
more-itertools==8.8.0     # via d3a-blockchain, scalecodec
numpy==1.20.3             # via -r requirements/base.txt
packaging==20.7           # via -r requirements/base.txt, d3a-blockchain, d3a-interface, tox
pendulum==2.1.2           # via -r requirements/base.txt, d3a-blockchain, d3a-interface
pip-tools==5.4.0          # via -r requirements/base.txt, d3a-blockchain, d3a-interface
plotly==5.2.1             # via -r requirements/base.txt
pluggy==0.13.1            # via -r requirements/base.txt, d3a-blockchain, d3a-interface, tox
pony==0.7.14              # via -r requirements/base.txt
psycopg2==2.8.6           # via -r requirements/base.txt
py-bip39-bindings==0.1.7  # via d3a-blockchain, substrate-interface
py-ed25519-bindings==0.1.3  # via d3a-blockchain, substrate-interface
py-sr25519-bindings==0.1.3  # via d3a-blockchain, substrate-interface
py==1.9.0                 # via -r requirements/base.txt, d3a-blockchain, d3a-interface, tox
pyparsing==2.4.7          # via -r requirements/base.txt, d3a-blockchain, d3a-interface, packaging
pyrsistent==0.17.3        # via -r requirements/base.txt, d3a-blockchain, d3a-interface, jsonschema
python-dateutil==2.8.1    # via -r requirements/base.txt, d3a-blockchain, d3a-interface, pendulum
python-rex==0.4           # via -r requirements/base.txt
pytz==2021.1              # via -r requirements/base.txt
pytzdata==2020.1          # via -r requirements/base.txt, d3a-blockchain, d3a-interface, pendulum
redis==3.5.3              # via -r requirements/base.txt, d3a-blockchain, d3a-interface, rq
regex==2021.8.3           # via -r requirements/base.txt, awesome-slugify
requests==2.25.1          # via -r requirements/base.txt, d3a-blockchain, d3a-interface, scalecodec, substrate-interface
rq==1.9.0                 # via -r requirements/base.txt
scalecodec==0.11.16       # via d3a-blockchain, substrate-interface
six==1.15.0               # via -r requirements/base.txt, d3a-blockchain, d3a-interface, jsonschema, pip-tools, plotly, python-dateutil, python-rex, tox, virtualenv, websocket-client
sortedcontainers==2.4.0   # via -r requirements/base.txt
substrate-interface==0.13.9  # via d3a-blockchain
tenacity==8.0.1           # via -r requirements/base.txt, plotly
toml==0.10.2              # via -r requirements/base.txt, d3a-blockchain, d3a-interface, tox
tox==3.20.1               # via -r requirements/base.txt, d3a-blockchain, d3a-interface
unidecode==0.4.21         # via -r requirements/base.txt, awesome-slugify
urllib3==1.26.4           # via -r requirements/base.txt, d3a-blockchain, d3a-interface, requests
virtualenv==20.2.2        # via -r requirements/base.txt, d3a-blockchain, d3a-interface, tox
websocket-client==0.58.0  # via d3a-blockchain, substrate-interface
websockets==8.1           # via -r requirements/base.txt, d3a-blockchain, d3a-interface
xxhash==2.0.2             # via d3a-blockchain, substrate-interface
zipp==3.5.0               # via -r requirements/base.txt, d3a-blockchain, d3a-interface, importlib-metadata, importlib-resources
=======
-e git+https://github.com/gridsingularity/d3a-blockchain@master#egg=d3a_blockchain
    # via -r requirements/blockchain.in
-e git+https://github.com/gridsingularity/d3a-interface@master#egg=d3a_interface
    # via -r requirements/base.txt
appdirs==1.4.4
    # via
    #   -r requirements/base.txt
    #   d3a-blockchain
    #   d3a-interface
    #   virtualenv
attrs==20.3.0
    # via
    #   -r requirements/base.txt
    #   d3a-blockchain
    #   d3a-interface
    #   jsonschema
awesome-slugify==1.6.5
    # via -r requirements/base.txt
base58==2.0.1
    # via
    #   d3a-blockchain
    #   scalecodec
    #   substrate-interface
cached-property==1.5.2
    # via -r requirements/base.txt
certifi==2020.12.5
    # via
    #   -r requirements/base.txt
    #   d3a-blockchain
    #   d3a-interface
    #   requests
    #   substrate-interface
chardet==3.0.4
    # via
    #   -r requirements/base.txt
    #   d3a-blockchain
    #   d3a-interface
    #   requests
click==7.1.2
    # via
    #   -r requirements/base.txt
    #   click-default-group
    #   rq
click-default-group==1.2.2
    # via -r requirements/base.txt
colorlog==4.7.2
    # via -r requirements/base.txt
distlib==0.3.1
    # via
    #   -r requirements/base.txt
    #   d3a-blockchain
    #   d3a-interface
    #   virtualenv
filelock==3.0.12
    # via
    #   -r requirements/base.txt
    #   d3a-blockchain
    #   d3a-interface
    #   tox
    #   virtualenv
idna==2.10
    # via
    #   -r requirements/base.txt
    #   d3a-blockchain
    #   d3a-interface
    #   requests
    #   substrate-interface
jsonschema==3.2.0
    # via
    #   -r requirements/base.txt
    #   d3a-blockchain
    #   d3a-interface
kafka-python==2.0.2
    # via
    #   -r requirements/base.txt
    #   d3a-blockchain
    #   d3a-interface
more-itertools==8.8.0
    # via
    #   d3a-blockchain
    #   scalecodec
numpy==1.20.3
    # via -r requirements/base.txt
packaging==20.7
    # via
    #   -r requirements/base.txt
    #   d3a-blockchain
    #   d3a-interface
    #   tox
pendulum==2.1.2
    # via
    #   -r requirements/base.txt
    #   d3a-blockchain
    #   d3a-interface
plotly==5.2.1
    # via -r requirements/base.txt
pluggy==0.13.1
    # via
    #   -r requirements/base.txt
    #   d3a-blockchain
    #   d3a-interface
    #   tox
py==1.9.0
    # via
    #   -r requirements/base.txt
    #   d3a-blockchain
    #   d3a-interface
    #   tox
py-bip39-bindings==0.1.7
    # via
    #   d3a-blockchain
    #   substrate-interface
py-ed25519-bindings==0.1.3
    # via
    #   d3a-blockchain
    #   substrate-interface
py-sr25519-bindings==0.1.3
    # via
    #   d3a-blockchain
    #   substrate-interface
pyparsing==2.4.7
    # via
    #   -r requirements/base.txt
    #   d3a-blockchain
    #   d3a-interface
    #   packaging
pyrsistent==0.17.3
    # via
    #   -r requirements/base.txt
    #   d3a-blockchain
    #   d3a-interface
    #   jsonschema
python-dateutil==2.8.1
    # via
    #   -r requirements/base.txt
    #   d3a-blockchain
    #   d3a-interface
    #   pendulum
python-rex==0.4
    # via -r requirements/base.txt
pytz==2021.1
    # via -r requirements/base.txt
pytzdata==2020.1
    # via
    #   -r requirements/base.txt
    #   d3a-blockchain
    #   d3a-interface
    #   pendulum
redis==3.5.3
    # via
    #   -r requirements/base.txt
    #   d3a-blockchain
    #   d3a-interface
    #   rq
regex==2021.8.3
    # via
    #   -r requirements/base.txt
    #   awesome-slugify
requests==2.25.1
    # via
    #   -r requirements/base.txt
    #   d3a-blockchain
    #   d3a-interface
    #   scalecodec
    #   substrate-interface
rq==1.9.0
    # via -r requirements/base.txt
scalecodec==0.11.16
    # via
    #   d3a-blockchain
    #   substrate-interface
six==1.15.0
    # via
    #   -r requirements/base.txt
    #   d3a-blockchain
    #   d3a-interface
    #   jsonschema
    #   plotly
    #   python-dateutil
    #   python-rex
    #   tox
    #   virtualenv
    #   websocket-client
sortedcontainers==2.4.0
    # via -r requirements/base.txt
substrate-interface==0.13.9
    # via d3a-blockchain
tenacity==8.0.1
    # via
    #   -r requirements/base.txt
    #   plotly
toml==0.10.2
    # via
    #   -r requirements/base.txt
    #   d3a-blockchain
    #   d3a-interface
    #   tox
tox==3.20.1
    # via
    #   -r requirements/base.txt
    #   d3a-blockchain
    #   d3a-interface
unidecode==0.4.21
    # via
    #   -r requirements/base.txt
    #   awesome-slugify
urllib3==1.26.4
    # via
    #   -r requirements/base.txt
    #   d3a-blockchain
    #   d3a-interface
    #   requests
virtualenv==20.2.2
    # via
    #   -r requirements/base.txt
    #   d3a-blockchain
    #   d3a-interface
    #   tox
websocket-client==0.58.0
    # via
    #   d3a-blockchain
    #   substrate-interface
websockets==8.1
    # via
    #   -r requirements/base.txt
    #   d3a-blockchain
    #   d3a-interface
xxhash==2.0.2
    # via
    #   d3a-blockchain
    #   substrate-interface
>>>>>>> c779b463

# The following packages are considered to be unsafe in a requirements file:
# setuptools<|MERGE_RESOLUTION|>--- conflicted
+++ resolved
@@ -4,64 +4,6 @@
 #
 #    pip-compile --max-rounds=100 --no-emit-index-url requirements/blockchain.in
 #
-<<<<<<< HEAD
--e git+https://github.com/gridsingularity/d3a-blockchain@master#egg=d3a_blockchain  # via -r requirements/blockchain.in
--e git+https://github.com/gridsingularity/d3a-interface@master#egg=d3a_interface  # via -r requirements/base.txt
-appdirs==1.4.4            # via -r requirements/base.txt, d3a-blockchain, d3a-interface, virtualenv
-attrs==20.3.0             # via -r requirements/base.txt, d3a-blockchain, d3a-interface, jsonschema
-awesome-slugify==1.6.5    # via -r requirements/base.txt
-base58==2.0.1             # via d3a-blockchain, scalecodec, substrate-interface
-cached-property==1.5.2    # via -r requirements/base.txt
-certifi==2020.12.5        # via -r requirements/base.txt, d3a-blockchain, d3a-interface, requests, substrate-interface
-chardet==3.0.4            # via -r requirements/base.txt, d3a-blockchain, d3a-interface, requests
-click-default-group==1.2.2  # via -r requirements/base.txt
-click==7.1.2              # via -r requirements/base.txt, click-default-group, d3a-blockchain, d3a-interface, pip-tools, rq
-colorlog==4.7.2           # via -r requirements/base.txt
-distlib==0.3.1            # via -r requirements/base.txt, d3a-blockchain, d3a-interface, virtualenv
-filelock==3.0.12          # via -r requirements/base.txt, d3a-blockchain, d3a-interface, tox, virtualenv
-idna==2.10                # via -r requirements/base.txt, d3a-blockchain, d3a-interface, requests, substrate-interface
-importlib-metadata==2.1.1  # via -r requirements/base.txt, d3a-blockchain, d3a-interface
-importlib-resources==5.2.0  # via -r requirements/base.txt, d3a-blockchain, d3a-interface
-jsonschema==3.2.0         # via -r requirements/base.txt, d3a-blockchain, d3a-interface
-kafka-python==2.0.2       # via -r requirements/base.txt, d3a-blockchain, d3a-interface
-more-itertools==8.8.0     # via d3a-blockchain, scalecodec
-numpy==1.20.3             # via -r requirements/base.txt
-packaging==20.7           # via -r requirements/base.txt, d3a-blockchain, d3a-interface, tox
-pendulum==2.1.2           # via -r requirements/base.txt, d3a-blockchain, d3a-interface
-pip-tools==5.4.0          # via -r requirements/base.txt, d3a-blockchain, d3a-interface
-plotly==5.2.1             # via -r requirements/base.txt
-pluggy==0.13.1            # via -r requirements/base.txt, d3a-blockchain, d3a-interface, tox
-pony==0.7.14              # via -r requirements/base.txt
-psycopg2==2.8.6           # via -r requirements/base.txt
-py-bip39-bindings==0.1.7  # via d3a-blockchain, substrate-interface
-py-ed25519-bindings==0.1.3  # via d3a-blockchain, substrate-interface
-py-sr25519-bindings==0.1.3  # via d3a-blockchain, substrate-interface
-py==1.9.0                 # via -r requirements/base.txt, d3a-blockchain, d3a-interface, tox
-pyparsing==2.4.7          # via -r requirements/base.txt, d3a-blockchain, d3a-interface, packaging
-pyrsistent==0.17.3        # via -r requirements/base.txt, d3a-blockchain, d3a-interface, jsonschema
-python-dateutil==2.8.1    # via -r requirements/base.txt, d3a-blockchain, d3a-interface, pendulum
-python-rex==0.4           # via -r requirements/base.txt
-pytz==2021.1              # via -r requirements/base.txt
-pytzdata==2020.1          # via -r requirements/base.txt, d3a-blockchain, d3a-interface, pendulum
-redis==3.5.3              # via -r requirements/base.txt, d3a-blockchain, d3a-interface, rq
-regex==2021.8.3           # via -r requirements/base.txt, awesome-slugify
-requests==2.25.1          # via -r requirements/base.txt, d3a-blockchain, d3a-interface, scalecodec, substrate-interface
-rq==1.9.0                 # via -r requirements/base.txt
-scalecodec==0.11.16       # via d3a-blockchain, substrate-interface
-six==1.15.0               # via -r requirements/base.txt, d3a-blockchain, d3a-interface, jsonschema, pip-tools, plotly, python-dateutil, python-rex, tox, virtualenv, websocket-client
-sortedcontainers==2.4.0   # via -r requirements/base.txt
-substrate-interface==0.13.9  # via d3a-blockchain
-tenacity==8.0.1           # via -r requirements/base.txt, plotly
-toml==0.10.2              # via -r requirements/base.txt, d3a-blockchain, d3a-interface, tox
-tox==3.20.1               # via -r requirements/base.txt, d3a-blockchain, d3a-interface
-unidecode==0.4.21         # via -r requirements/base.txt, awesome-slugify
-urllib3==1.26.4           # via -r requirements/base.txt, d3a-blockchain, d3a-interface, requests
-virtualenv==20.2.2        # via -r requirements/base.txt, d3a-blockchain, d3a-interface, tox
-websocket-client==0.58.0  # via d3a-blockchain, substrate-interface
-websockets==8.1           # via -r requirements/base.txt, d3a-blockchain, d3a-interface
-xxhash==2.0.2             # via d3a-blockchain, substrate-interface
-zipp==3.5.0               # via -r requirements/base.txt, d3a-blockchain, d3a-interface, importlib-metadata, importlib-resources
-=======
 -e git+https://github.com/gridsingularity/d3a-blockchain@master#egg=d3a_blockchain
     # via -r requirements/blockchain.in
 -e git+https://github.com/gridsingularity/d3a-interface@master#egg=d3a_interface
@@ -164,6 +106,10 @@
     #   d3a-blockchain
     #   d3a-interface
     #   tox
+pony==0.7.14
+    # via -r requirements/base.txt
+psycopg2==2.9.1
+    # via -r requirements/base.txt
 py==1.9.0
     # via
     #   -r requirements/base.txt
@@ -293,7 +239,6 @@
     # via
     #   d3a-blockchain
     #   substrate-interface
->>>>>>> c779b463
 
 # The following packages are considered to be unsafe in a requirements file:
 # setuptools