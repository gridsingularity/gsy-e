--- conflicted
+++ resolved
@@ -42,12 +42,8 @@
 rq==1.9.0                 # via -r requirements/base.in
 six==1.15.0               # via d3a-interface, jsonschema, pip-tools, plotly, python-dateutil, python-rex, tox, virtualenv
 sortedcontainers==2.4.0   # via -r requirements/base.in
-<<<<<<< HEAD
-toml==0.10.2              # via d3a-interface, pep517, tox
-=======
 tenacity==8.0.1           # via plotly
 toml==0.10.2              # via d3a-interface, tox
->>>>>>> 3812a5f9
 tox==3.20.1               # via d3a-interface
 unidecode==0.4.21         # via awesome-slugify
 urllib3==1.26.4           # via -r requirements/base.in, d3a-interface, requests
