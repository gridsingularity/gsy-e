"""
Copyright 2018 Grid Singularity
This file is part of D3A.

This program is free software: you can redistribute it and/or modify
it under the terms of the GNU General Public License as published by
the Free Software Foundation, either version 3 of the License, or
(at your option) any later version.

This program is distributed in the hope that it will be useful,
but WITHOUT ANY WARRANTY; without even the implied warranty of
MERCHANTABILITY or FITNESS FOR A PARTICULAR PURPOSE.  See the
GNU General Public License for more details.

You should have received a copy of the GNU General Public License
along with this program.  If not, see <http://www.gnu.org/licenses/>.
"""
import math
from logging import getLogger
from collections import OrderedDict

from d3a.models.market.two_sided_pay_as_bid import TwoSidedPayAsBid
from d3a.models.market.market_structures import MarketClearingState, BidOfferMatch, \
    TradeBidInfo, Clearing
from d3a_interface.constants_limits import ConstSettings, GlobalConfig
from d3a.d3a_core.util import add_or_create_key
from d3a.constants import FLOATING_POINT_TOLERANCE

log = getLogger(__name__)


class TwoSidedPayAsClear(TwoSidedPayAsBid):

    def __init__(self, time_slot=None, bc=None, notification_listener=None, readonly=False,
                 transfer_fees=None, name=None):
        super().__init__(time_slot, bc, notification_listener, readonly, transfer_fees, name)
        self.state = MarketClearingState()
        self.sorted_bids = []
        self.mcp_update_point = \
            GlobalConfig.ticks_per_slot / \
            ConstSettings.GeneralSettings.MARKET_CLEARING_FREQUENCY_PER_SLOT

    def __repr__(self):  # pragma: no cover
        return "<TwoSidedPayAsClear{} bids: {} (E: {} kWh V:{}) " \
               "offers: {} (E: {} kWh V: {}) trades: {} (E: {} kWh, V: {})>"\
            .format(" {}".format(self.time_slot_str),
                    len(self.bids),
                    sum(b.energy for b in self.bids.values()),
                    sum(b.price for b in self.bids.values()),
                    len(self.offers),
                    sum(o.energy for o in self.offers.values()),
                    sum(o.price for o in self.offers.values()),
                    len(self.trades),
                    self.accumulated_trade_energy,
                    self.accumulated_trade_price
                    )

    def _discrete_point_curve(self, obj_list, round_functor):
        cumulative = {}
        for obj in obj_list:
            rate = round_functor(obj.price / obj.energy)
            cumulative = add_or_create_key(cumulative, rate, obj.energy)
        return cumulative

    def _smooth_discrete_point_curve(self, obj, limit, asc_order=True):
        if asc_order:
            for i in range(limit + 1):
                obj[i] = obj.get(i, 0) + obj.get(i - 1, 0)
        else:
            for i in range((limit), 0, -1):
                obj[i] = obj.get(i, 0) + obj.get(i + 1, 0)
        return obj

    def _get_clearing_point(self, max_rate):
        for rate in range(1, max_rate + 1):
            if self.state.cumulative_offers[self.now][rate] >= \
                    self.state.cumulative_bids[self.now][rate]:
                if self.state.cumulative_bids[self.now][rate] == 0:
                    return rate-1, self.state.cumulative_offers[self.now][rate-1]
                else:
                    return rate, self.state.cumulative_bids[self.now][rate]

    def _accumulated_energy_per_rate(self, offer_bid):
        energy_sum = 0
        accumulated = OrderedDict()
        for o in offer_bid:
            energy_sum += o.energy
            accumulated[o.price / o.energy] = energy_sum
        return accumulated

    def _clearing_point_from_supply_demand_curve(self, bids, offers):
        clearing = []
        for b_rate, b_energy in bids.items():
            for o_rate, o_energy in offers.items():
                if o_rate <= (b_rate + FLOATING_POINT_TOLERANCE):
                    if o_energy >= b_energy:
                        clearing.append(Clearing(b_rate, b_energy))
        # if cumulative_supply is greater than cumulative_demand
        if len(clearing) > 0:
            return clearing[0].rate, clearing[0].energy
        else:
            for b_rate, b_energy in bids.items():
                for o_rate, o_energy in offers.items():
                    if o_rate <= (b_rate + FLOATING_POINT_TOLERANCE):
                        if o_energy < b_energy:
                            clearing.append(Clearing(b_rate, o_energy))
            if len(clearing) > 0:
                return clearing[-1].rate, clearing[-1].energy

    def _perform_pay_as_clear_matching(self):
        self.sorted_bids = self.sorting(self.bids, True)

        if len(self.sorted_bids) == 0 or len(self.sorted_offers) == 0:
            return

        if ConstSettings.IAASettings.PAY_AS_CLEAR_AGGREGATION_ALGORITHM == 1:
            cumulative_bids = self._accumulated_energy_per_rate(self.sorted_bids)
            cumulative_offers = self._accumulated_energy_per_rate(self.sorted_offers)
            self.state.cumulative_bids[self.now] = cumulative_bids
            self.state.cumulative_offers[self.now] = cumulative_offers
            ascending_rate_bids = OrderedDict(reversed(list(cumulative_bids.items())))
            return self._clearing_point_from_supply_demand_curve(
                ascending_rate_bids, cumulative_offers)
        elif ConstSettings.IAASettings.PAY_AS_CLEAR_AGGREGATION_ALGORITHM == 2:
            cumulative_bids = self._discrete_point_curve(self.sorted_bids, math.floor)
            cumulative_offers = self._discrete_point_curve(self.sorted_offers, math.ceil)
            max_rate = self._populate_market_cumulative_offer_and_bid(cumulative_bids,
                                                                      cumulative_offers)
            return self._get_clearing_point(max_rate)

    def _populate_market_cumulative_offer_and_bid(self, cumulative_bids, cumulative_offers):
        max_rate = max(
            math.ceil(self.sorted_offers[-1].price / self.sorted_offers[-1].energy),
            math.floor(self.sorted_bids[0].price / self.sorted_bids[0].energy)
        )
        self.state.cumulative_offers[self.now] = \
            self._smooth_discrete_point_curve(cumulative_offers, max_rate)
        self.state.cumulative_bids[self.now] = \
            self._smooth_discrete_point_curve(cumulative_bids, max_rate, False)
        return max_rate

    def match_offers_bids(self):
        if not (self.current_tick + 1) % int(self.mcp_update_point) == 0:
            return

        clearing = self._perform_pay_as_clear_matching()

        if clearing is None:
            return

        clearing_rate, clearing_energy = clearing
        if clearing_energy > 0:
            log.info(f"Market Clearing Rate: {clearing_rate} "
                     f"||| Clearing Energy: {clearing_energy} "
                     f"||| Clearing Market {self.name}")
            self.state.clearing[self.now] = (clearing_rate, clearing_energy)

        matchings = self._create_bid_offer_matchings(
            clearing_energy, self.sorted_offers, self.sorted_bids
        )

        for index, match in enumerate(matchings):
            offer = match.offer
            bid = match.bid

            assert math.isclose(match.offer_energy, match.bid_energy)

            selected_energy = match.offer_energy
            original_bid_rate = bid.original_bid_price / bid.energy
            trade_bid_info = TradeBidInfo(
                original_bid_rate=original_bid_rate,
                propagated_bid_rate=bid.price / bid.energy,
                original_offer_rate=offer.original_offer_price / offer.energy,
                propagated_offer_rate=offer.price / offer.energy,
                trade_rate=clearing_rate)

            bid_trade, trade = self.accept_bid_offer_pair(
                bid, offer, clearing_rate, trade_bid_info, selected_energy
            )

            if trade.residual is not None or bid_trade.residual is not None:
                matchings = self._replace_offers_bids_with_residual_in_matching_list(
                    matchings, index+1, trade, bid_trade
                )
<<<<<<< HEAD
                cumulative_traded_bids += (clearing_energy - cumulative_traded_bids)
            else:
                assert False, "An error occurred, this point should never be reached."
            accepted_bids.append(trade)
        return accepted_bids

    def _accept_cleared_offers(self, clearing_rate, clearing_energy, accepted_bids):
        cumulative_traded_offers = 0
        for offer in self.sorted_offers:
            if cumulative_traded_offers >= clearing_energy:
                break
            elif (math.floor(offer.price / offer.energy)) <= clearing_rate and \
                    (clearing_energy - cumulative_traded_offers) >= offer.energy:
                # TODO: Used the clearing_rate as the original_trade_rate for the offers, because
                # currently an aggregated market is used. If/once a peer-to-peer market is
                # implemented, we should use the original bid rate for calculating the fees
                # on the source offers, similar to the two sided pay as bid market.

                # energy == None means to use the bid energy instead of the remaining clearing
                # energy
                accepted_bids = self._exhaust_offer_for_selected_bids(
                    offer, accepted_bids, clearing_rate, None
                )
                cumulative_traded_offers += offer.energy
            elif (math.floor(offer.price / offer.energy)) <= clearing_rate and \
                    (clearing_energy - cumulative_traded_offers) < offer.energy:
                accepted_bids = self._exhaust_offer_for_selected_bids(
                    offer, accepted_bids, clearing_rate, clearing_energy - cumulative_traded_offers
                )
                cumulative_traded_offers += (clearing_energy - cumulative_traded_offers)

    def _exhaust_offer_for_selected_bids(self, offer, accepted_bids, clearing_rate, energy):
        while len(accepted_bids) > 0:
            trade = accepted_bids.pop(0)
            bid_energy = trade.offer.energy
            if energy is not None:
                if bid_energy > energy:
                    bid_energy = energy
                energy -= bid_energy
            else:
                energy = offer.energy

            already_tracked = trade.offer.buyer == offer.seller
            trade_bid_info = [
                clearing_rate, clearing_rate,
                offer.original_offer_price/offer.energy, offer.price/offer.energy,
                clearing_rate]

            if bid_energy == offer.energy:
                trade = trade._replace(seller_origin=offer.seller_origin)
                self.accept_offer(offer_or_id=offer,
                                  buyer=trade.offer.buyer,
                                  energy=offer.energy,
                                  already_tracked=already_tracked,
                                  trade_rate=clearing_rate,
                                  trade_bid_info=trade_bid_info,
                                  buyer_origin=trade.buyer_origin)
                return accepted_bids
            elif bid_energy > offer.energy:
                trade = trade._replace(seller_origin=offer.seller_origin)
                self.accept_offer(offer_or_id=offer,
                                  buyer=trade.offer.buyer,
                                  energy=offer.energy,
                                  already_tracked=already_tracked,
                                  trade_rate=clearing_rate,
                                  trade_bid_info=trade_bid_info,
                                  buyer_origin=trade.buyer_origin)
                updated_bid = trade.offer
                updated_bid = updated_bid._replace(energy=trade.offer.energy - offer.energy)
                trade = trade._replace(offer=updated_bid)
                accepted_bids = [trade] + accepted_bids
                return accepted_bids
            elif bid_energy < offer.energy:
                trade = trade._replace(seller_origin=offer.seller_origin)
                offer_trade = self.accept_offer(
                    offer_or_id=offer,
                    buyer=trade.offer.buyer,
                    energy=bid_energy,
                    already_tracked=already_tracked,
                    trade_rate=clearing_rate,
                    trade_bid_info=trade_bid_info,
                    buyer_origin=trade.buyer_origin)
=======

    @classmethod
    def _create_bid_offer_matchings(cls, clearing_energy, offer_list, bid_list):
        # Return value, holds the bid-offer matches
        bid_offer_matchings = []
        # Keeps track of the residual energy from offers that have been matched once,
        # in order for their energy to be correctly tracked on following bids
        residual_offer_energy = {}
        for bid in bid_list:
            bid_energy = bid.energy
            while bid_energy > FLOATING_POINT_TOLERANCE:
                # Get the first offer from the list
                offer = offer_list.pop(0)
                # See if this offer has been matched with another bid beforehand.
                # If it has, fetch the offer energy from the residual dict
                # Otherwise, use offer energy as is.
                offer_energy = residual_offer_energy.get(offer.id, offer.energy)
                if offer_energy - bid_energy > FLOATING_POINT_TOLERANCE:
                    # Bid energy completely covered by offer energy
                    # Update the residual offer energy to take into account the matched offer
                    residual_offer_energy[offer.id] = offer_energy - bid_energy
                    # Place the offer at the front of the offer list to cover following bids
                    # since the offer still has some energy left
                    offer_list.insert(0, offer)
                    # Save the matching
                    bid_offer_matchings.append(
                        BidOfferMatch(bid=bid, bid_energy=bid_energy,
                                      offer=offer, offer_energy=bid_energy)
                    )
                    # Update total clearing energy
                    clearing_energy -= bid_energy
                    # Set the bid energy to 0 to move forward to the next bid
                    bid_energy = 0
                else:
                    # Offer is exhausted by the bid. More offers are needed to cover the bid.
                    # Save the matching offer to accept later
                    bid_offer_matchings.append(
                        BidOfferMatch(bid=bid, bid_energy=offer_energy,
                                      offer=offer, offer_energy=offer_energy)
                    )
                    # Subtract the offer energy from the bid, in order to not be taken into account
                    # from following matchings
                    bid_energy -= offer_energy
                    # Remove the offer from the residual offer dictionary
                    residual_offer_energy.pop(offer.id, None)
                    # Update total clearing energy
                    clearing_energy -= offer_energy
                if clearing_energy <= FLOATING_POINT_TOLERANCE:
                    # Clearing energy has been satisfied by existing matches. Return the matches
                    return bid_offer_matchings

        return bid_offer_matchings

    @classmethod
    def _replace_offers_bids_with_residual_in_matching_list(
            cls, matchings, start_index, offer_trade, bid_trade
    ):
        def _convert_match_to_residual(match):
            if match.offer.id == offer_trade.offer.id:
>>>>>>> 2201a02b
                assert offer_trade.residual is not None
                match = match._replace(offer=offer_trade.residual)
            if match.bid.id == bid_trade.offer.id:
                assert bid_trade.residual is not None
                match = match._replace(bid=bid_trade.residual)
            return match

        matchings[start_index:] = [_convert_match_to_residual(match)
                                   for match in matchings[start_index:]]
        return matchings<|MERGE_RESOLUTION|>--- conflicted
+++ resolved
@@ -182,90 +182,6 @@
                 matchings = self._replace_offers_bids_with_residual_in_matching_list(
                     matchings, index+1, trade, bid_trade
                 )
-<<<<<<< HEAD
-                cumulative_traded_bids += (clearing_energy - cumulative_traded_bids)
-            else:
-                assert False, "An error occurred, this point should never be reached."
-            accepted_bids.append(trade)
-        return accepted_bids
-
-    def _accept_cleared_offers(self, clearing_rate, clearing_energy, accepted_bids):
-        cumulative_traded_offers = 0
-        for offer in self.sorted_offers:
-            if cumulative_traded_offers >= clearing_energy:
-                break
-            elif (math.floor(offer.price / offer.energy)) <= clearing_rate and \
-                    (clearing_energy - cumulative_traded_offers) >= offer.energy:
-                # TODO: Used the clearing_rate as the original_trade_rate for the offers, because
-                # currently an aggregated market is used. If/once a peer-to-peer market is
-                # implemented, we should use the original bid rate for calculating the fees
-                # on the source offers, similar to the two sided pay as bid market.
-
-                # energy == None means to use the bid energy instead of the remaining clearing
-                # energy
-                accepted_bids = self._exhaust_offer_for_selected_bids(
-                    offer, accepted_bids, clearing_rate, None
-                )
-                cumulative_traded_offers += offer.energy
-            elif (math.floor(offer.price / offer.energy)) <= clearing_rate and \
-                    (clearing_energy - cumulative_traded_offers) < offer.energy:
-                accepted_bids = self._exhaust_offer_for_selected_bids(
-                    offer, accepted_bids, clearing_rate, clearing_energy - cumulative_traded_offers
-                )
-                cumulative_traded_offers += (clearing_energy - cumulative_traded_offers)
-
-    def _exhaust_offer_for_selected_bids(self, offer, accepted_bids, clearing_rate, energy):
-        while len(accepted_bids) > 0:
-            trade = accepted_bids.pop(0)
-            bid_energy = trade.offer.energy
-            if energy is not None:
-                if bid_energy > energy:
-                    bid_energy = energy
-                energy -= bid_energy
-            else:
-                energy = offer.energy
-
-            already_tracked = trade.offer.buyer == offer.seller
-            trade_bid_info = [
-                clearing_rate, clearing_rate,
-                offer.original_offer_price/offer.energy, offer.price/offer.energy,
-                clearing_rate]
-
-            if bid_energy == offer.energy:
-                trade = trade._replace(seller_origin=offer.seller_origin)
-                self.accept_offer(offer_or_id=offer,
-                                  buyer=trade.offer.buyer,
-                                  energy=offer.energy,
-                                  already_tracked=already_tracked,
-                                  trade_rate=clearing_rate,
-                                  trade_bid_info=trade_bid_info,
-                                  buyer_origin=trade.buyer_origin)
-                return accepted_bids
-            elif bid_energy > offer.energy:
-                trade = trade._replace(seller_origin=offer.seller_origin)
-                self.accept_offer(offer_or_id=offer,
-                                  buyer=trade.offer.buyer,
-                                  energy=offer.energy,
-                                  already_tracked=already_tracked,
-                                  trade_rate=clearing_rate,
-                                  trade_bid_info=trade_bid_info,
-                                  buyer_origin=trade.buyer_origin)
-                updated_bid = trade.offer
-                updated_bid = updated_bid._replace(energy=trade.offer.energy - offer.energy)
-                trade = trade._replace(offer=updated_bid)
-                accepted_bids = [trade] + accepted_bids
-                return accepted_bids
-            elif bid_energy < offer.energy:
-                trade = trade._replace(seller_origin=offer.seller_origin)
-                offer_trade = self.accept_offer(
-                    offer_or_id=offer,
-                    buyer=trade.offer.buyer,
-                    energy=bid_energy,
-                    already_tracked=already_tracked,
-                    trade_rate=clearing_rate,
-                    trade_bid_info=trade_bid_info,
-                    buyer_origin=trade.buyer_origin)
-=======
 
     @classmethod
     def _create_bid_offer_matchings(cls, clearing_energy, offer_list, bid_list):
@@ -325,7 +241,6 @@
     ):
         def _convert_match_to_residual(match):
             if match.offer.id == offer_trade.offer.id:
->>>>>>> 2201a02b
                 assert offer_trade.residual is not None
                 match = match._replace(offer=offer_trade.residual)
             if match.bid.id == bid_trade.offer.id:
