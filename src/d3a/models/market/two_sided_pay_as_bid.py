"""
Copyright 2018 Grid Singularity
This file is part of D3A.

This program is free software: you can redistribute it and/or modify
it under the terms of the GNU General Public License as published by
the Free Software Foundation, either version 3 of the License, or
(at your option) any later version.

This program is distributed in the hope that it will be useful,
but WITHOUT ANY WARRANTY; without even the implied warranty of
MERCHANTABILITY or FITNESS FOR A PARTICULAR PURPOSE.  See the
GNU General Public License for more details.

You should have received a copy of the GNU General Public License
along with this program.  If not, see <http://www.gnu.org/licenses/>.
"""
import uuid
from typing import Union  # noqa
from logging import getLogger

from d3a.models.market import lock_market_action
from d3a.models.market.one_sided import OneSidedMarket
from d3a.d3a_core.exceptions import BidNotFound, InvalidBid, InvalidTrade
from d3a.models.market.market_structures import Bid, Trade, TradeBidInfo
from d3a.events.event_structures import MarketEvent
from d3a.constants import FLOATING_POINT_TOLERANCE
from d3a.models.market.grid_fees.base_model import GridFees
from d3a.d3a_core.util import short_offer_bid_log_str

log = getLogger(__name__)


class TwoSidedPayAsBid(OneSidedMarket):

    def __init__(self, time_slot=None, bc=None, notification_listener=None, readonly=False,
                 transfer_fees=None, name=None):
        super().__init__(time_slot, bc, notification_listener, readonly, transfer_fees, name)

    def __repr__(self):  # pragma: no cover
        return "<TwoSidedPayAsBid{} bids: {} (E: {} kWh V:{}) " \
               "offers: {} (E: {} kWh V: {}) trades: {} (E: {} kWh, V: {})>"\
            .format(" {}".format(self.time_slot_str),
                    len(self.bids),
                    sum(b.energy for b in self.bids.values()),
                    sum(b.price for b in self.bids.values()),
                    len(self.offers),
                    sum(o.energy for o in self.offers.values()),
                    sum(o.price for o in self.offers.values()),
                    len(self.trades),
                    self.accumulated_trade_energy,
                    self.accumulated_trade_price
                    )

    def _update_new_offer_price_with_fee(self, offer_price, original_offer_price, energy):
        """
        Override one sided market private method to abstract away the grid fee calculation
        when placing an offer to a market.
        :param offer_price: Price of the offer coming from the source market, in cents
        :param original_offer_price: Price of the original offer from the device
        :param energy: Not required here, added to comply with the one-sided market implementation
        :return: Updated price for the forwarded offer on this market
        """
        return GridFees.update_incoming_offer_with_fee(
            offer_price, original_offer_price, self.transfer_fee_ratio
        )

    def _update_new_bid_price_with_fee(self, bid_price, original_bid_price):
        return GridFees.update_incoming_bid_with_fee(bid_price, original_bid_price,
                                                     self.transfer_fee_ratio)

    @lock_market_action
    def bid(self, price: float, energy: float, buyer: str, seller: str,
            bid_id: str = None, original_bid_price=None, buyer_origin=None,
            adapt_price_with_fees=True) -> Bid:
        if energy <= 0:
            raise InvalidBid()

        if original_bid_price is None:
            original_bid_price = price

        if adapt_price_with_fees:
            price = self._update_new_bid_price_with_fee(price, original_bid_price)

        bid = Bid(str(uuid.uuid4()) if bid_id is None else bid_id,
                  price, energy, buyer, seller, original_bid_price, buyer_origin)
        self.bids[bid.id] = bid
        self.bid_history.append(bid)
        log.debug(f"[BID][NEW][{self.time_slot_str}] {bid}")
        return bid

    @lock_market_action
    def delete_bid(self, bid_or_id: Union[str, Bid]):
        if isinstance(bid_or_id, Bid):
            bid_or_id = bid_or_id.id
        bid = self.bids.pop(bid_or_id, None)
        if not bid:
            raise BidNotFound(bid_or_id)
        log.debug(f"[BID][DEL][{self.time_slot_str}] {bid}")
        self._notify_listeners(MarketEvent.BID_DELETED, bid=bid)

    def _update_bid_fee_and_calculate_final_price(self, energy, trade_rate,
                                                  energy_portion, original_price):
        fees = self.transfer_fee_ratio * original_price * energy_portion \
            + self.transfer_fee_const * energy
        self.market_fee += fees
        return energy * trade_rate + fees

    def split_bid(self, original_bid, energy, orig_bid_price):

        self.bids.pop(original_bid.id, None)
        # same bid id is used for the new accepted_bid
        original_accepted_price = energy / original_bid.energy * orig_bid_price
        accepted_bid = self.bid(bid_id=original_bid.id,
                                price=original_bid.price * (energy / original_bid.energy),
                                energy=energy,
                                buyer=original_bid.buyer,
                                seller=original_bid.seller,
                                original_bid_price=original_accepted_price,
                                buyer_origin=original_bid.buyer_origin,
                                adapt_price_with_fees=False)

        residual_price = (1 - energy / original_bid.energy) * original_bid.price
        residual_energy = original_bid.energy - energy

        original_residual_price = \
            ((original_bid.energy - energy) / original_bid.energy) * orig_bid_price

        residual_bid = self.bid(price=residual_price,
                                energy=residual_energy,
                                buyer=original_bid.buyer,
                                seller=original_bid.seller,
                                original_bid_price=original_residual_price,
                                buyer_origin=original_bid.buyer_origin,
                                adapt_price_with_fees=False)

        log.debug(f"[BID][SPLIT][{self.time_slot_str}, {self.name}] "
                  f"({short_offer_bid_log_str(original_bid)} into "
                  f"{short_offer_bid_log_str(accepted_bid)} and "
                  f"{short_offer_bid_log_str(residual_bid)}")

        self._notify_listeners(MarketEvent.BID_SPLIT,
                               original_bid=original_bid,
                               accepted_bid=accepted_bid,
                               residual_bid=residual_bid)

        return accepted_bid, residual_bid

    def determine_bid_price(self, trade_offer_info, energy):
        revenue, fees, final_trade_rate = GridFees.calculate_trade_price_and_fees(
            trade_offer_info, self.transfer_fee_ratio
        )
        self.market_fee += fees
        return energy * final_trade_rate

    @lock_market_action
    def accept_bid(self, bid: Bid, energy: float = None,
                   seller: str = None, buyer: str = None, already_tracked: bool = False,
                   trade_rate: float = None, trade_offer_info=None, seller_origin=None):
        market_bid = self.bids.pop(bid.id, None)
        if market_bid is None:
            raise BidNotFound("During accept bid: " + str(bid))

        seller = market_bid.seller if seller is None else seller
        buyer = market_bid.buyer if buyer is None else buyer
        energy = market_bid.energy if energy is None else energy
        if trade_rate is None:
            trade_rate = market_bid.price / market_bid.energy

        assert trade_rate <= (market_bid.price / market_bid.energy) + FLOATING_POINT_TOLERANCE, \
            f"trade rate: {trade_rate} market {market_bid.price / market_bid.energy}"

        orig_price = bid.original_bid_price if bid.original_bid_price is not None else bid.price
        residual_bid = None

        if energy <= 0:
            raise InvalidTrade("Energy cannot be negative or zero.")
        elif energy > market_bid.energy:
            raise InvalidTrade("Traded energy cannot be more than the bid energy.")
        elif energy < market_bid.energy:
<<<<<<< HEAD
            # Partial bidding
            energy_portion = energy / market_bid.energy
            residual_price = (1 - energy_portion) * market_bid.price
            residual_energy = market_bid.energy - energy

            # Manually creating the bid in order to not double-charge the fee of the
            # residual bid
            changed_bid = Bid(
                str(uuid.uuid4()), residual_price, residual_energy,
                buyer, seller,
                original_bid_price=(1 - energy_portion) * orig_price,
                buyer_origin=market_bid.buyer_origin
            )

            self.bids[changed_bid.id] = changed_bid
            self.bid_history.append(changed_bid)

            self._notify_listeners(MarketEvent.BID_CHANGED,
                                   existing_bid=bid, new_bid=changed_bid)
            residual = changed_bid

            revenue, grid_fee_rate, final_trade_rate = GridFees.calculate_trade_price_and_fees(
                trade_offer_info, self.transfer_fee_ratio
            )
            self.market_fee += grid_fee_rate * energy_portion * energy
            final_price = energy * final_trade_rate
            bid = Bid(bid.id, final_price, energy, buyer, seller,
                      original_bid_price=energy_portion * orig_price,
                      buyer_origin=bid.buyer_origin)
        else:
            revenue, grid_fee_rate, final_trade_rate = GridFees.calculate_trade_price_and_fees(
                trade_offer_info, self.transfer_fee_ratio
            )
            self.market_fee += grid_fee_rate * energy
            final_price = energy * final_trade_rate
            bid = bid._replace(price=final_price)
=======
            # partial bid trade
            accepted_bid, residual_bid = self.split_bid(market_bid, energy, orig_price)
            bid = accepted_bid

            # Delete the accepted bid from self.bids:
            try:
                self.bids.pop(accepted_bid.id)
            except KeyError:
                raise BidNotFound(f"Bid {accepted_bid.id} not found in self.bids ({self.name}).")
        else:
            # full bid trade, nothing further to do here
            pass

        trade_price = self.determine_bid_price(trade_offer_info, energy)
        bid = bid._replace(price=trade_price)
>>>>>>> 1a42122f

        # Do not adapt grid fees when creating the bid_trade_info structure, to mimic
        # the behavior of the forwarded bids which use the source market fee.
        updated_bid_trade_info = GridFees.propagate_original_offer_info_on_bid_trade(
                          trade_offer_info, 0.0)
        fee_price = grid_fee_rate * bid.energy

        trade = Trade(str(uuid.uuid4()), self.now, bid, seller,
<<<<<<< HEAD
                      buyer, residual, already_tracked=already_tracked,
                      offer_bid_trade_info=updated_bid_trade_info, buyer_origin=bid.buyer_origin,
                      seller_origin=seller_origin, fee_price=fee_price
=======
                      buyer, residual_bid, already_tracked=already_tracked,
                      offer_bid_trade_info=updated_bid_trade_info,
                      buyer_origin=bid.buyer_origin, seller_origin=seller_origin
>>>>>>> 1a42122f
                      )

        if already_tracked is False:
            self._update_stats_after_trade(trade, bid, bid.buyer, already_tracked)
            log.info(f"[TRADE][BID] [{self.time_slot_str}] {trade}")

        self._notify_listeners(MarketEvent.BID_TRADED, bid_trade=trade)
        return trade

    def _perform_pay_as_bid_matching(self):
        # Pay as bid first
        # There are 2 simplistic approaches to the problem
        # 1. Match the cheapest offer with the most expensive bid. This will favor the sellers
        # 2. Match the cheapest offer with the cheapest bid. This will favor the buyers,
        #    since the most affordable offers will be allocated for the most aggressive buyers.

        # Sorted bids in descending order
        sorted_bids = self.sorting(self.bids, True)

        # Sorted offers in descending order
        sorted_offers = self.sorting(self.offers, True)

        already_selected_bids = set()
        offer_bid_pairs = []
        for offer in sorted_offers:
            for bid in sorted_bids:
                if bid.id not in already_selected_bids and \
                        (offer.price / offer.energy - bid.price / bid.energy) <= \
                        FLOATING_POINT_TOLERANCE and offer.seller != bid.buyer:
                    already_selected_bids.add(bid.id)
                    offer_bid_pairs.append(tuple((bid, offer)))
                    break
        return offer_bid_pairs

    def accept_bid_offer_pair(self, bid, offer, clearing_rate, trade_bid_info, selected_energy):
        already_tracked = bid.buyer == offer.seller
        trade = self.accept_offer(offer_or_id=offer,
                                  buyer=bid.buyer,
                                  energy=selected_energy,
                                  trade_rate=clearing_rate,
                                  already_tracked=already_tracked,
                                  trade_bid_info=trade_bid_info,
                                  buyer_origin=bid.buyer_origin)

        bid_trade = self.accept_bid(bid=bid,
                                    energy=selected_energy,
                                    seller=offer.seller,
                                    buyer=bid.buyer,
                                    already_tracked=True,
                                    trade_rate=clearing_rate,
                                    trade_offer_info=trade_bid_info,
                                    seller_origin=offer.seller_origin)
        return bid_trade, trade

    def match_offers_bids(self):
        while len(self._perform_pay_as_bid_matching()) > 0:
            for bid, offer in self._perform_pay_as_bid_matching():
                selected_energy = bid.energy if bid.energy < offer.energy else offer.energy
                original_bid_rate = bid.original_bid_price / bid.energy
                matched_rate = bid.price / bid.energy

                trade_bid_info = TradeBidInfo(
                    original_bid_rate=original_bid_rate,
                    propagated_bid_rate=bid.price/bid.energy,
                    original_offer_rate=offer.original_offer_price/offer.energy,
                    propagated_offer_rate=offer.price/offer.energy,
                    trade_rate=original_bid_rate)

                self.accept_bid_offer_pair(bid, offer, matched_rate,
                                           trade_bid_info, selected_energy)<|MERGE_RESOLUTION|>--- conflicted
+++ resolved
@@ -147,11 +147,11 @@
         return accepted_bid, residual_bid
 
     def determine_bid_price(self, trade_offer_info, energy):
-        revenue, fees, final_trade_rate = GridFees.calculate_trade_price_and_fees(
+        revenue, grid_fee_rate, final_trade_rate = GridFees.calculate_trade_price_and_fees(
             trade_offer_info, self.transfer_fee_ratio
         )
-        self.market_fee += fees
-        return energy * final_trade_rate
+        self.market_fee += grid_fee_rate * energy
+        return grid_fee_rate, energy * final_trade_rate
 
     @lock_market_action
     def accept_bid(self, bid: Bid, energy: float = None,
@@ -178,44 +178,6 @@
         elif energy > market_bid.energy:
             raise InvalidTrade("Traded energy cannot be more than the bid energy.")
         elif energy < market_bid.energy:
-<<<<<<< HEAD
-            # Partial bidding
-            energy_portion = energy / market_bid.energy
-            residual_price = (1 - energy_portion) * market_bid.price
-            residual_energy = market_bid.energy - energy
-
-            # Manually creating the bid in order to not double-charge the fee of the
-            # residual bid
-            changed_bid = Bid(
-                str(uuid.uuid4()), residual_price, residual_energy,
-                buyer, seller,
-                original_bid_price=(1 - energy_portion) * orig_price,
-                buyer_origin=market_bid.buyer_origin
-            )
-
-            self.bids[changed_bid.id] = changed_bid
-            self.bid_history.append(changed_bid)
-
-            self._notify_listeners(MarketEvent.BID_CHANGED,
-                                   existing_bid=bid, new_bid=changed_bid)
-            residual = changed_bid
-
-            revenue, grid_fee_rate, final_trade_rate = GridFees.calculate_trade_price_and_fees(
-                trade_offer_info, self.transfer_fee_ratio
-            )
-            self.market_fee += grid_fee_rate * energy_portion * energy
-            final_price = energy * final_trade_rate
-            bid = Bid(bid.id, final_price, energy, buyer, seller,
-                      original_bid_price=energy_portion * orig_price,
-                      buyer_origin=bid.buyer_origin)
-        else:
-            revenue, grid_fee_rate, final_trade_rate = GridFees.calculate_trade_price_and_fees(
-                trade_offer_info, self.transfer_fee_ratio
-            )
-            self.market_fee += grid_fee_rate * energy
-            final_price = energy * final_trade_rate
-            bid = bid._replace(price=final_price)
-=======
             # partial bid trade
             accepted_bid, residual_bid = self.split_bid(market_bid, energy, orig_price)
             bid = accepted_bid
@@ -229,9 +191,8 @@
             # full bid trade, nothing further to do here
             pass
 
-        trade_price = self.determine_bid_price(trade_offer_info, energy)
+        grid_fee_rate, trade_price = self.determine_bid_price(trade_offer_info, energy)
         bid = bid._replace(price=trade_price)
->>>>>>> 1a42122f
 
         # Do not adapt grid fees when creating the bid_trade_info structure, to mimic
         # the behavior of the forwarded bids which use the source market fee.
@@ -240,15 +201,10 @@
         fee_price = grid_fee_rate * bid.energy
 
         trade = Trade(str(uuid.uuid4()), self.now, bid, seller,
-<<<<<<< HEAD
-                      buyer, residual, already_tracked=already_tracked,
-                      offer_bid_trade_info=updated_bid_trade_info, buyer_origin=bid.buyer_origin,
-                      seller_origin=seller_origin, fee_price=fee_price
-=======
                       buyer, residual_bid, already_tracked=already_tracked,
                       offer_bid_trade_info=updated_bid_trade_info,
-                      buyer_origin=bid.buyer_origin, seller_origin=seller_origin
->>>>>>> 1a42122f
+                      buyer_origin=bid.buyer_origin, seller_origin=seller_origin,
+                      fee_price=fee_price
                       )
 
         if already_tracked is False:
