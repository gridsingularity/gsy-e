--- conflicted
+++ resolved
@@ -59,11 +59,7 @@
         self._inter_area_agents: Dict[DateTime, OneSidedAgent] = {}
         self._balancing_agents: Dict[DateTime, BalancingAgent] = {}
         self._settlement_agents: Dict[DateTime, SettlementAgent] = {}
-<<<<<<< HEAD
-        self.future_agents: Dict[FutureAgent] = {}
-=======
         self._future_agent: Optional[FutureAgent] = None
->>>>>>> 7f50801c
         self.area = area
 
     @property
@@ -113,13 +109,6 @@
         listeners of the child areas.
         """
         self.broadcast_notification(AreaEvent.BALANCING_MARKET_CYCLE, **kwargs)
-
-    def _broadcast_notification_to_agents_of_future_markets(self, event_type: AreaEvent,
-                                                            **kwargs) -> None:
-        for agent in self.future_agents.values():
-            if not self.area.events.is_connected:
-                break
-            agent.event_listener(event_type, **kwargs)
 
     def _broadcast_notification_to_single_agent(
             self, agent_area: "Area", market_type: AvailableMarketTypes,
@@ -182,15 +171,6 @@
         # Broadcast to children in random order to ensure fairness
         for child in sorted(self.area.children, key=lambda _: random()):
             child.dispatcher.event_listener(event_type, **kwargs)
-<<<<<<< HEAD
-        self._broadcast_notification_to_area_and_child_agents(
-            AvailableMarketTypes.SPOT, event_type, **kwargs)
-        self._broadcast_notification_to_area_and_child_agents(
-            AvailableMarketTypes.BALANCING, event_type, **kwargs)
-        self._broadcast_notification_to_area_and_child_agents(
-            AvailableMarketTypes.SETTLEMENT, event_type, **kwargs)
-        self._broadcast_notification_to_agents_of_future_markets(event_type, **kwargs)
-=======
 
         market_id = kwargs.get("market_id")
         if not market_id and isinstance(event_type, MarketEvent):
@@ -208,7 +188,6 @@
         if isinstance(event_type, AreaEvent) or self.area.is_market_future(market_id):
             self._broadcast_notification_to_area_and_child_agents(
                 AvailableMarketTypes.FUTURE, event_type, **kwargs)
->>>>>>> 7f50801c
 
     def _should_dispatch_to_strategies(self, event_type: Union[AreaEvent, MarketEvent]) -> bool:
         if event_type is AreaEvent.ACTIVATE:
@@ -284,11 +263,6 @@
             return dispatcher_object.settlement_agents
         assert False, f"Market type not supported {market_type}"
 
-<<<<<<< HEAD
-    def create_area_agents_for_future_markets(self, market: Market) -> None:
-        """Create area agents for future markets There should only be one per Area at any time."""
-        if self.area.name in self.future_agents or not self.area.parent:
-=======
     @property
     def _should_agent_be_created(self) -> bool:
         if not self.area.parent:
@@ -304,26 +278,16 @@
     def create_area_agents_for_future_markets(self, market: Market) -> None:
         """Create area agents for future markets; There should only be one per Area at any time."""
         if not self._should_agent_be_created:
->>>>>>> 7f50801c
             return
 
         iaa = self._create_agent_object(
             owner=self.area,
-<<<<<<< HEAD
-            higher_market=self.area.parent._markets.future_markets,
-=======
             higher_market=self.area.parent.future_markets,
->>>>>>> 7f50801c
             lower_market=market,
             market_type=AvailableMarketTypes.FUTURE
         )
 
-<<<<<<< HEAD
-        self.future_agents[self.area.name] = iaa
-        self.area.parent.dispatcher.future_agents[self.area.name] = iaa
-=======
         self._future_agent = iaa
->>>>>>> 7f50801c
 
     def create_area_agents(self, market_type: AvailableMarketTypes, market: Market) -> None:
         """
