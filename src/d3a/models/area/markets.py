"""
Copyright 2018 Grid Singularity
This file is part of D3A.

This program is free software: you can redistribute it and/or modify
it under the terms of the GNU General Public License as published by
the Free Software Foundation, either version 3 of the License, or
(at your option) any later version.

This program is distributed in the hope that it will be useful,
but WITHOUT ANY WARRANTY; without even the implied warranty of
MERCHANTABILITY or FITNESS FOR A PARTICULAR PURPOSE.  See the
GNU General Public License for more details.

You should have received a copy of the GNU General Public License
along with this program.  If not, see <http://www.gnu.org/licenses/>.
"""
from collections import OrderedDict
from typing import Dict, TYPE_CHECKING
from pendulum import DateTime

from d3a_interface.constants_limits import ConstSettings
from d3a_interface.enums import SpotMarketTypeEnum

from d3a_interface.constants_limits import ConstSettings
from pendulum import DateTime

from d3a.d3a_core.util import is_timeslot_in_simulation_duration
from d3a.models.area.market_rotators import (BaseRotator, DefaultMarketRotator,
                                             SettlementMarketRotator)
from d3a.models.market import GridFee, Market
from d3a.models.market.balancing import BalancingMarket
from d3a.models.market.market_structures import MarketClassType
from d3a.models.market.one_sided import OneSidedMarket
from d3a.models.market.settlement import SettlementMarket
from d3a.models.market.two_sided import TwoSidedMarket
<<<<<<< HEAD
=======

>>>>>>> a826d1ba

if TYPE_CHECKING:
    from d3a.models.area import Area


class AreaMarkets:
    """Class that holds all markets for areas."""

    def __init__(self, area_log):
        self.log = area_log
        # Children trade in `markets`
        self.markets:  Dict[DateTime, Market] = OrderedDict()
        self.balancing_markets:  Dict[DateTime, BalancingMarket] = OrderedDict()
        self.settlement_markets: Dict[DateTime, TwoSidedMarket] = OrderedDict()
        # Past markets:
        self.past_markets:  Dict[DateTime, Market] = OrderedDict()
        self.past_balancing_markets:  Dict[DateTime, BalancingMarket] = OrderedDict()
        self.past_settlement_markets: Dict[DateTime, TwoSidedMarket] = OrderedDict()
        self.indexed_future_markets = {}

        self.spot_market_rotator = BaseRotator()
        self.balancing_market_rotator = BaseRotator()
        self.settlement_market_rotator = BaseRotator()

    def activate_market_rotators(self):
        """The user specific ConstSettings are not available when the class is constructed,
        so we need to have a two-stage initialization here."""
        self.spot_market_rotator = DefaultMarketRotator(self.markets, self.past_markets)
        if ConstSettings.BalancingSettings.ENABLE_BALANCING_MARKET:
            self.balancing_market_rotator = (
                DefaultMarketRotator(self.balancing_markets, self.past_balancing_markets))
        if ConstSettings.SettlementMarketSettings.ENABLE_SETTLEMENT_MARKETS:
            self.settlement_market_rotator = (
                SettlementMarketRotator(self.settlement_markets, self.past_settlement_markets))

    def _update_indexed_future_markets(self) -> None:
        """Update the indexed_future_markets mapping."""
        self.indexed_future_markets = {m.id: m for m in self.markets.values()}

    def rotate_markets(self, current_time: DateTime) -> None:
        """Deal with market rotation of different types."""
        self.spot_market_rotator.rotate(current_time)
        self.balancing_market_rotator.rotate(current_time)
        self.settlement_market_rotator.rotate(current_time)

        self._update_indexed_future_markets()

    @staticmethod
    def _select_market_class(market_type: MarketClassType) -> Market:
        """Select market class dependent on the global config."""
<<<<<<< HEAD
        if market_type == MarketClassType.SPOT:
            if ConstSettings.IAASettings.MARKET_TYPE == 1:
=======
        if is_spot_market:
            if ConstSettings.IAASettings.MARKET_TYPE == SpotMarketTypeEnum.ONE_SIDED.value:
>>>>>>> a826d1ba
                return OneSidedMarket
            elif ConstSettings.IAASettings.MARKET_TYPE == SpotMarketTypeEnum.TWO_SIDED.value:
                return TwoSidedMarket
        elif market_type == MarketClassType.SETTLEMENT:
            return SettlementMarket
        elif market_type == MarketClassType.BALANCING:
            return BalancingMarket
        else:
            assert False, f"Market type not supported {market_type}"

    def get_market_instances_from_class_type(self, market_type: MarketClassType) -> Dict:
        """Select market dict based on the market class type."""
        if market_type == MarketClassType.SPOT:
            return self.markets
        elif market_type == MarketClassType.SETTLEMENT:
            return self.settlement_markets
        elif market_type == MarketClassType.BALANCING:
            return self.balancing_markets
        else:
            assert False, f"Market type not supported {market_type}"

    def create_future_markets(self, current_time: DateTime,
                              market_type: MarketClassType, area: "Area") -> bool:
        """Create future markets according to the market count."""
        markets = self.get_market_instances_from_class_type(market_type)
        market_class = self._select_market_class(market_type)

        changed = False
        for offset in (area.config.slot_length * i
                       for i in range(area.config.market_count)):
            time_slot = current_time + offset
            if not markets or time_slot not in markets:
                markets[time_slot] = self._create_market(market_class, time_slot, area,
                                                         market_type)
                changed = True
                self.log.trace("Adding {t:{format}} market".format(
                    t=time_slot,
                    format="%H:%M" if area.config.slot_length.seconds > 60 else "%H:%M:%S"
                ))
        self._update_indexed_future_markets()
        return changed

    def create_settlement_market(self, time_slot: DateTime, area: "Area") -> None:
        """Create a new settlement market."""
        self.settlement_markets[time_slot] = (
            self._create_market(market_class=SettlementMarket,
                                time_slot=time_slot,
                                area=area, market_type=MarketClassType.SETTLEMENT))
        self.log.trace(
            "Adding Settlement {t:{format}} market".format(
                t=time_slot,
                format="%H:%M" if area.config.slot_length.seconds > 60 else "%H:%M:%S"))

    @staticmethod
    def _create_market(market_class: Market,
                       time_slot: DateTime, area: "Area", market_type: MarketClassType) -> Market:
        """Create market for specific time_slot and market type."""
        market = market_class(
            time_slot=time_slot,
            bc=area.bc,
            notification_listener=area.dispatcher.broadcast_callback,
            grid_fee_type=area.config.grid_fee_type,
            grid_fees=GridFee(grid_fee_percentage=area.grid_fee_percentage,
                              grid_fee_const=area.grid_fee_constant),
            name=area.name,
            in_sim_duration=is_timeslot_in_simulation_duration(area.config, time_slot)
        )

        area.dispatcher.create_area_agents(market_type, market)
        return market<|MERGE_RESOLUTION|>--- conflicted
+++ resolved
@@ -34,10 +34,7 @@
 from d3a.models.market.one_sided import OneSidedMarket
 from d3a.models.market.settlement import SettlementMarket
 from d3a.models.market.two_sided import TwoSidedMarket
-<<<<<<< HEAD
-=======
 
->>>>>>> a826d1ba
 
 if TYPE_CHECKING:
     from d3a.models.area import Area
@@ -88,13 +85,8 @@
     @staticmethod
     def _select_market_class(market_type: MarketClassType) -> Market:
         """Select market class dependent on the global config."""
-<<<<<<< HEAD
         if market_type == MarketClassType.SPOT:
-            if ConstSettings.IAASettings.MARKET_TYPE == 1:
-=======
-        if is_spot_market:
             if ConstSettings.IAASettings.MARKET_TYPE == SpotMarketTypeEnum.ONE_SIDED.value:
->>>>>>> a826d1ba
                 return OneSidedMarket
             elif ConstSettings.IAASettings.MARKET_TYPE == SpotMarketTypeEnum.TWO_SIDED.value:
                 return TwoSidedMarket
