--- conflicted
+++ resolved
@@ -145,11 +145,8 @@
         self.redis_ext_conn = RedisMarketExternalConnection(self) \
             if external_connection_available and self.strategy is None else None
         self.should_update_child_strategies = False
-<<<<<<< HEAD
         self.matcher = MycoMatcher()
-=======
         self.external_connection_available = external_connection_available
->>>>>>> 4b4c07de
 
     @property
     def name(self):
