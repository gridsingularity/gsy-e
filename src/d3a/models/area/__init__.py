--- conflicted
+++ resolved
@@ -407,45 +407,21 @@
             else:
                 self._update_myco_matcher()
                 bid_offer_matcher.match_recommendations()
-
-        self.events.update_events(self.now)
-
-<<<<<<< HEAD
-    def _match_bids_offers(self) -> None:
-        """Match bids and offers for all markets."""
-        if is_external_matching_enabled():
-            # Update the open offer bids cache that the myco client will request
-            bid_offer_matcher.match_algorithm.update_area_uuid_markets_mapping(
-                {self.uuid: self.all_markets})
-            return
-        # If the external matching is not enabled, get and match bid offer pairs
-        for market in self.all_markets:
-            while True:
-                bids, offers = market.open_bids_and_offers
-                data = {
-                    market.id: {"bids": [bid.serializable_dict() for bid in bids.values()],
-                                "offers": [offer.serializable_dict() for offer in offers.values()],
-                                "current_time": self.now}}
-                bid_offer_pairs = bid_offer_matcher.get_matches_recommendations(data)
-                if not bid_offer_pairs:
-                    break
                 self.copy_clearing_state_to_area_state()
-                market.match_recommendations(bid_offer_pairs)
-=======
+
     def _update_myco_matcher(self) -> None:
         """Update the markets cache that the myco matcher will request"""
         bid_offer_matcher.update_area_uuid_markets_mapping(
             area_uuid_markets_mapping={
                 self.uuid: {"markets": self.all_markets, "current_time": self.now}})
->>>>>>> 30538c35
 
     def copy_clearing_state_to_area_state(self):
         """Keeping copy of myco matcher's cumulative_offers/cumulative_bids to area for
         supply/demand plot"""
-        if hasattr(bid_offer_matcher.match_algorithm, "state"):
-            self.state.cumulative_offers[self.now] = (bid_offer_matcher.match_algorithm.
+        if hasattr(bid_offer_matcher.matcher.match_algorithm, "state"):
+            self.state.cumulative_offers[self.now] = (bid_offer_matcher.matcher.match_algorithm.
                                                       state.cumulative_offers)
-            self.state.cumulative_bids[self.now] = (bid_offer_matcher.match_algorithm.
+            self.state.cumulative_bids[self.now] = (bid_offer_matcher.matcher.match_algorithm.
                                                     state.cumulative_bids)
 
     def update_area_current_tick(self):
