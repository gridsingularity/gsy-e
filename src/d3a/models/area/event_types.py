<<<<<<< HEAD
=======
"""
Copyright 2018 Grid Singularity
This file is part of D3A.

This program is free software: you can redistribute it and/or modify
it under the terms of the GNU General Public License as published by
the Free Software Foundation, either version 3 of the License, or
(at your option) any later version.

This program is distributed in the hope that it will be useful,
but WITHOUT ANY WARRANTY; without even the implied warranty of
MERCHANTABILITY or FITNESS FOR A PARTICULAR PURPOSE.  See the
GNU General Public License for more details.

You should have received a copy of the GNU General Public License
along with this program.  If not, see <http://www.gnu.org/licenses/>.
"""


>>>>>>> 9cb7cd1b
class IntervalAreaEvent:
    def __init__(self, disconnect_start, disconnect_end):
        self.disconnect_start = disconnect_start
        self.disconnect_end = disconnect_end
        self._active = True

    @property
    def active(self):
        return self._active

    def tick(self, current_time):
        self._active = not self.disconnect_start <= current_time.hour < self.disconnect_end


class DisableIntervalAreaEvent(IntervalAreaEvent):
    pass


class DisconnectIntervalAreaEvent(IntervalAreaEvent):
    pass


class SimpleEvent:
    def __init__(self, event_time):
        self.event_time = event_time


class DisconnectAreaEvent(SimpleEvent):
    pass


class ConnectAreaEvent(SimpleEvent):
    pass


class DisableAreaEvent(SimpleEvent):
    pass


class EnableAreaEvent(SimpleEvent):
    pass


class StrategyEvents(SimpleEvent):
    def __init__(self, event_time, params):
        super().__init__(event_time)
        self.params = params
        self._triggered = False

    def tick(self, current_time, strategy):
        if current_time.hour == self.event_time and not self._triggered:
            strategy.area_reconfigure_event(**self.params)
            self._triggered = True<|MERGE_RESOLUTION|>--- conflicted
+++ resolved
@@ -1,5 +1,3 @@
-<<<<<<< HEAD
-=======
 """
 Copyright 2018 Grid Singularity
 This file is part of D3A.
@@ -19,7 +17,6 @@
 """
 
 
->>>>>>> 9cb7cd1b
 class IntervalAreaEvent:
     def __init__(self, disconnect_start, disconnect_end):
         self.disconnect_start = disconnect_start
