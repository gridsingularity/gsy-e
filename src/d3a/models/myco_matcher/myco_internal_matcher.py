"""
Copyright 2018 Grid Singularity
This file is part of D3A.

This program is free software: you can redistribute it and/or modify
it under the terms of the GNU General Public License as published by
the Free Software Foundation, either version 3 of the License, or
(at your option) any later version.

This program is distributed in the hope that it will be useful,
but WITHOUT ANY WARRANTY; without even the implied warranty of
MERCHANTABILITY or FITNESS FOR A PARTICULAR PURPOSE.  See the
GNU General Public License for more details.

You should have received a copy of the GNU General Public License
along with this program.  If not, see <http://www.gnu.org/licenses/>.
"""

from d3a_interface.enums import BidOfferMatchAlgoEnum
from d3a_interface.constants_limits import ConstSettings
from d3a_interface.matching_algorithms import (
    PayAsBidMatchingAlgorithm, PayAsClearMatchingAlgorithm)
from d3a.d3a_core.exceptions import WrongMarketTypeException
from d3a.d3a_core.global_objects_singleton import global_objects
from d3a.models.myco_matcher.myco_matcher_interface import MycoMatcherInterface


class MycoInternalMatcher(MycoMatcherInterface):
    """Interface for market matching, set the matching algorithm and expose recommendations."""

    def __init__(self):
        super().__init__()
        self.match_algorithm = None

    def activate(self):
        self.match_algorithm = self.get_matching_algorithm()

    def _get_matches_recommendations(self, data):
        """Wrapper for matching algorithm's matches recommendations."""
        return self.match_algorithm.get_matches_recommendations(data)

    @staticmethod
    def get_matching_algorithm():
        """Return a matching algorithm instance based on the global BidOffer match type.

        :raises:
            WrongMarketTypeException
        """
        if (ConstSettings.IAASettings.BID_OFFER_MATCH_TYPE ==
                BidOfferMatchAlgoEnum.PAY_AS_BID.value):
            return PayAsBidMatchingAlgorithm()
        if (ConstSettings.IAASettings.BID_OFFER_MATCH_TYPE ==
                BidOfferMatchAlgoEnum.PAY_AS_CLEAR.value):
            return PayAsClearMatchingAlgorithm()
        raise WrongMarketTypeException("Wrong market type setting flag "
                                       f"{ConstSettings.IAASettings.MARKET_TYPE}")

    def match_recommendations(self, **kwargs):
        """Request trade recommendations and match them in the relevant market."""
        for area_uuid, area_data in self.area_uuid_markets_mapping.items():
            # TODO: we don't always want to clear future markets
<<<<<<< HEAD
            markets = [*area_data["markets"], *area_data["settlement_markets"]]
            if global_objects.future_market_counter.is_time_for_clearing(
                    area_data["current_time"]):
                markets.append(area_data["future_markets"])
=======
            markets = [*area_data["markets"], *area_data["settlement_markets"],
                       area_data["future_markets"]]
>>>>>>> 6857676e
            for market in markets:
                if not market:
                    continue
                while True:
                    orders = market.orders_per_slot()
                    # Format should be: {area_uuid: {time_slot: {"bids": [], "offers": [], ...}}}
                    data = {
                        area_uuid: {
                            time_slot: {**orders_data, "current_time": area_data["current_time"]}
                            for time_slot, orders_data in orders.items()}}
                    bid_offer_pairs = self._get_matches_recommendations(data)
                    if not bid_offer_pairs:
                        break
                    market.match_recommendations(bid_offer_pairs)
<<<<<<< HEAD
=======

>>>>>>> 6857676e
        self.area_uuid_markets_mapping = {}

    def event_tick(self, **kwargs) -> None:
        pass

    def event_market_cycle(self, **kwargs) -> None:
        pass

    def event_finish(self, **kwargs) -> None:
        pass<|MERGE_RESOLUTION|>--- conflicted
+++ resolved
@@ -58,16 +58,10 @@
     def match_recommendations(self, **kwargs):
         """Request trade recommendations and match them in the relevant market."""
         for area_uuid, area_data in self.area_uuid_markets_mapping.items():
-            # TODO: we don't always want to clear future markets
-<<<<<<< HEAD
             markets = [*area_data["markets"], *area_data["settlement_markets"]]
             if global_objects.future_market_counter.is_time_for_clearing(
                     area_data["current_time"]):
                 markets.append(area_data["future_markets"])
-=======
-            markets = [*area_data["markets"], *area_data["settlement_markets"],
-                       area_data["future_markets"]]
->>>>>>> 6857676e
             for market in markets:
                 if not market:
                     continue
@@ -82,10 +76,6 @@
                     if not bid_offer_pairs:
                         break
                     market.match_recommendations(bid_offer_pairs)
-<<<<<<< HEAD
-=======
-
->>>>>>> 6857676e
         self.area_uuid_markets_mapping = {}
 
     def event_tick(self, **kwargs) -> None:
