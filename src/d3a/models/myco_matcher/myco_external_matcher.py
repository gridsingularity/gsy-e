--- conflicted
+++ resolved
@@ -48,14 +48,10 @@
         self._channel_prefix = f"external-myco/{self.simulation_id}"
         self._events_channel = f"{self._channel_prefix}/events/"
         self._setup_redis_connection()
-<<<<<<< HEAD
-        self.markets_mapping: Dict[str, TwoSidedMarket] = {}  # Dict[market_id: market] mapping
-        self.recommendations = []
-=======
 
         # Dict[area_id-time_slot_str: market] mapping
         self.area_markets_mapping: Dict[str, TwoSidedMarket] = {}
->>>>>>> df6cd44c
+        self.recommendations = []
 
     def _setup_redis_connection(self):
         self.myco_ext_conn = ResettableCommunicator()
@@ -123,10 +119,6 @@
             try:
                 if recommendation["status"] != "success":
                     continue
-<<<<<<< HEAD
-                market = self.markets_mapping.get(recommendation["market_id"])
-=======
->>>>>>> df6cd44c
                 recommendation.pop("status")
                 # market_id refers to the area_id (Area that has no strategy)
                 # TODO: rename market_id to area_id in the BidOfferMatch dataclass
