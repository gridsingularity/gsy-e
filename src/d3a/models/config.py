import ast
from pendulum.interval import Interval

from d3a.exceptions import D3AException
from d3a.util import format_interval
from d3a.models.strategy.const import ConstSettings


class SimulationConfig:
    def __init__(self, duration: Interval, slot_length: Interval, tick_length: Interval,
                 market_count: int, cloud_coverage: int, market_maker_rate, iaa_fee: int):
        self.duration = duration
        self.slot_length = slot_length
        self.tick_length = tick_length
        self.market_count = market_count
        self.ticks_per_slot = self.slot_length / self.tick_length
        if self.ticks_per_slot != int(self.ticks_per_slot):
            raise D3AException(
                "Non integer ticks per slot ({}) are not supported. "
                "Adjust simulation parameters.".format(self.ticks_per_slot))
        self.ticks_per_slot = int(self.ticks_per_slot)
        if self.ticks_per_slot < 10:
            raise D3AException("Too few ticks per slot ({}). Adjust simulation parameters".format(
                self.ticks_per_slot
            ))
        self.total_ticks = self.duration // self.slot_length * self.ticks_per_slot
        # TODO: Once the d3a uses a common API to the d3a-web, this should be removed
        # since this limitation already exists on d3a-web
        if 0 <= cloud_coverage <= 2:
            self.cloud_coverage = cloud_coverage
        else:
            raise D3AException("Invalid cloud coverage value ({}).".format(cloud_coverage))
        self.market_maker_rate = dict()
        if type(market_maker_rate) == int:
            for i in range(24):
                self.market_maker_rate[i] = market_maker_rate
        elif type(market_maker_rate) == dict:
            m_m_r = ast.literal_eval(market_maker_rate)
            if sorted(m_m_r.keys()) != list(range(24)):
                raise TypeError('Incomplete hour dict')
            self.market_maker_rate = market_maker_rate
<<<<<<< HEAD
        self.iaa_fee = iaa_fee
=======
        else:
            raise D3AException("Invalid market_maker_rate value ({}).".format(market_maker_rate))
        if iaa_fee is None:
            self.iaa_fee = ConstSettings.INTER_AREA_AGENT_FEE_PERCENTAGE
        else:
            self.iaa_fee = iaa_fee
>>>>>>> 9f741947

    def __repr__(self):
        return (
            "<SimulationConfig("
            "duration='{s.duration}', "
            "slot_length='{s.slot_length}', "
            "tick_length='{s.tick_length}', "
            "market_count='{s.market_count}', "
            "ticks_per_slot='{s.ticks_per_slot}', "
            "cloud_coverage='{s.cloud_coverage}', "
            "market_maker_rate='{s.market_maker_rate}', "
            ")>"
        ).format(s=self)

    def as_dict(self):
        fields = {'duration', 'slot_length', 'tick_length', 'market_count', 'ticks_per_slot',
                  'total_ticks', 'cloud_coverage'}
        return {
            k: format_interval(v) if isinstance(v, Interval) else v
            for k, v in self.__dict__.items()
            if k in fields
        }<|MERGE_RESOLUTION|>--- conflicted
+++ resolved
@@ -39,16 +39,12 @@
             if sorted(m_m_r.keys()) != list(range(24)):
                 raise TypeError('Incomplete hour dict')
             self.market_maker_rate = market_maker_rate
-<<<<<<< HEAD
-        self.iaa_fee = iaa_fee
-=======
         else:
             raise D3AException("Invalid market_maker_rate value ({}).".format(market_maker_rate))
         if iaa_fee is None:
             self.iaa_fee = ConstSettings.INTER_AREA_AGENT_FEE_PERCENTAGE
         else:
             self.iaa_fee = iaa_fee
->>>>>>> 9f741947
 
     def __repr__(self):
         return (
