from pendulum.interval import Interval

from d3a.exceptions import D3AException
from d3a.util import format_interval
<<<<<<< HEAD
from d3a.models.strategy.const import ConstSettings
=======
>>>>>>> e62f471d


class SimulationConfig:
    def __init__(self, duration: Interval, slot_length: Interval, tick_length: Interval,
                 market_count: int, cloud_coverage: int,
                 market_maker_rate: int, iaa_fee: int):
        self.duration = duration
        self.slot_length = slot_length
        self.tick_length = tick_length
        self.market_count = market_count
        self.ticks_per_slot = self.slot_length / self.tick_length
        if self.ticks_per_slot != int(self.ticks_per_slot):
            raise D3AException(
                "Non integer ticks per slot ({}) are not supported. "
                "Adjust simulation parameters.".format(self.ticks_per_slot))
        self.ticks_per_slot = int(self.ticks_per_slot)
        if self.ticks_per_slot < 10:
            raise D3AException("Too few ticks per slot ({}). Adjust simulation parameters".format(
                self.ticks_per_slot
            ))
        self.total_ticks = self.duration // self.slot_length * self.ticks_per_slot
        # TODO: Once the d3a uses a common API to the d3a-web, this should be removed
        # since this limitation already exists on d3a-web
        if 0 <= cloud_coverage <= 2:
            self.cloud_coverage = cloud_coverage
        else:
            raise D3AException("Invalid cloud coverage value ({}).".format(cloud_coverage))
        if market_maker_rate > 0:
            self.market_maker_rate = market_maker_rate
        else:
            raise D3AException("Invalid market_maker_rate value ({}).".format(market_maker_rate))
<<<<<<< HEAD
        if iaa_fee is None:
            self.iaa_fee = ConstSettings.INTER_AREA_AGENT_FEE_PERCENTAGE
        else:
            self.iaa_fee = iaa_fee
=======
        self.iaa_fee = iaa_fee
>>>>>>> e62f471d

    def __repr__(self):
        return (
            "<SimulationConfig("
            "duration='{s.duration}', "
            "slot_length='{s.slot_length}', "
            "tick_length='{s.tick_length}', "
            "market_count='{s.market_count}', "
            "ticks_per_slot='{s.ticks_per_slot}', "
            "cloud_coverage='{s.cloud_coverage}', "
            "market_maker_rate='{s.market_maker_rate}', "
            ")>"
        ).format(s=self)

    def as_dict(self):
        fields = {'duration', 'slot_length', 'tick_length', 'market_count', 'ticks_per_slot',
                  'total_ticks', 'cloud_coverage'}
        return {
            k: format_interval(v) if isinstance(v, Interval) else v
            for k, v in self.__dict__.items()
            if k in fields
        }<|MERGE_RESOLUTION|>--- conflicted
+++ resolved
@@ -2,10 +2,7 @@
 
 from d3a.exceptions import D3AException
 from d3a.util import format_interval
-<<<<<<< HEAD
 from d3a.models.strategy.const import ConstSettings
-=======
->>>>>>> e62f471d
 
 
 class SimulationConfig:
@@ -37,14 +34,10 @@
             self.market_maker_rate = market_maker_rate
         else:
             raise D3AException("Invalid market_maker_rate value ({}).".format(market_maker_rate))
-<<<<<<< HEAD
         if iaa_fee is None:
             self.iaa_fee = ConstSettings.INTER_AREA_AGENT_FEE_PERCENTAGE
         else:
             self.iaa_fee = iaa_fee
-=======
-        self.iaa_fee = iaa_fee
->>>>>>> e62f471d
 
     def __repr__(self):
         return (
