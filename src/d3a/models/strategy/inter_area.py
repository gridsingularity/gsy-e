from collections import namedtuple
from typing import Dict, Set  # noqa

from d3a.exceptions import MarketException, OfferNotFoundException, BidNotFound
from d3a.models.strategy.base import BaseStrategy, _TradeLookerUpper
from d3a.models.strategy.const import ConstSettings
from d3a.util import make_iaa_name, make_ba_name
from d3a import TIME_FORMAT

OfferInfo = namedtuple('OfferInfo', ('source_offer', 'target_offer'))
BidInfo = namedtuple('BidInfo', ('source_bid', 'target_bid'))
Markets = namedtuple('Markets', ('source', 'target'))
ResidualInfo = namedtuple('ResidualInfo', ('forwarded', 'age'))


class IAAEngine:
    def __init__(self, name: str, market_1, market_2, min_offer_age: int, transfer_fee_pct: int,
                 owner: "InterAreaAgent", agent):
        self.name = name
        self.markets = Markets(market_1, market_2)
        self.min_offer_age = min_offer_age
        self.transfer_fee_pct = transfer_fee_pct
        self.owner = owner
        self.agent = agent

        self.offer_age = {}  # type: Dict[str, int]
        # Offer.id -> OfferInfo
        self.forwarded_offers = {}  # type: Dict[str, OfferInfo]
        self.trade_residual = {}  # type Dict[str, Offer]
        self.ignored_offers = set()  # type: Set[str]

        self.forwarded_bids = {}  # type: Dict[str, BidInfo]

    def __repr__(self):
        return "<IAAEngine [{s.owner.name}] {s.name} {s.markets.source.time_slot:%H:%M}>".format(
            s=self
        )

    def _forward_offer(self, offer, offer_id):
        forwarded_offer = self.markets.target.offer(
            offer.price + (offer.price * (self.transfer_fee_pct / 100)),
            offer.energy,
            self.owner.name,
            self.agent
        )
        offer_info = OfferInfo(offer, forwarded_offer)
        self.forwarded_offers[forwarded_offer.id] = offer_info
        self.forwarded_offers[offer_id] = offer_info
        self.owner.log.debug(f"Forwarding offer {offer} to {forwarded_offer}")
        return forwarded_offer

    def _forward_bid(self, bid):
        if bid.buyer == self.markets.target.area.name and \
           bid.seller == self.markets.source.area.name:
            return
        if self.owner.name == self.markets.target.area.name:
            return
        forwarded_bid = self.markets.target.bid(
            bid.price + (bid.price * (self.transfer_fee_pct / 100)),
            bid.energy,
            self.owner.name,
            self.markets.target.area.name
        )
        bid_coupling = BidInfo(bid, forwarded_bid)
        self.forwarded_bids[forwarded_bid.id] = bid_coupling
        self.forwarded_bids[bid.id] = bid_coupling
        self.owner.log.debug(f"Forwarding bid {bid} to {forwarded_bid}")
        return forwarded_bid

    def _perform_pay_as_bid_matching(self):
        # Pay as bid first
        # There are 2 simplistic approaches to the problem
        # 1. Match the cheapest offer with the most expensive bid. This will favor the sellers
        # 2. Match the cheapest offer with the cheapest bid. This will favor the buyers,
        #    since the most affordable offers will be allocated for the most aggressive buyers.

        # Sorted bids in descending order
        sorted_bids = list(reversed(sorted(
            self.markets.source.bids.values(),
            key=lambda b: b.price / b.energy))
        )

        # Sorted offers in descending order
        sorted_offers = list(reversed(sorted(
            self.markets.source.offers.values(),
            key=lambda o: o.price / o.energy))
        )

        already_selected_bids = set()
        for offer in sorted_offers:
            for bid in sorted_bids:
                if bid.id not in already_selected_bids and \
                   offer.price / offer.energy <= bid.price / bid.energy and \
                   offer.seller != self.owner.name and \
                   offer.seller != bid.buyer:
                    already_selected_bids.add(bid.id)
                    yield bid, offer
                    break

    def _delete_forwarded_bid_entries(self, bid):
        bid_info = self.forwarded_bids.pop(bid.id, None)
        if not bid_info:
            return
        self.forwarded_bids.pop(bid_info.target_bid.id, None)
        self.forwarded_bids.pop(bid_info.source_bid.id, None)

    def _delete_forwarded_offer_entries(self, offer):
        offer_info = self.forwarded_offers.pop(offer.id, None)
        if not offer_info:
            return
        self.forwarded_offers.pop(offer_info.target_offer.id, None)
        self.forwarded_offers.pop(offer_info.source_offer.id, None)

    def _match_offers_bids(self):
        for bid, offer in self._perform_pay_as_bid_matching():
            selected_energy = bid.energy if bid.energy < offer.energy else offer.energy
            offer.price = offer.energy * (bid.price / bid.energy)
            self.owner.accept_offer(market=self.markets.source,
                                    offer=offer,
                                    buyer=self.owner.name,
                                    energy=selected_energy,
                                    price_drop=True)
            self._delete_forwarded_offer_entries(offer)

            self.markets.source.accept_bid(bid,
                                           selected_energy,
                                           seller=offer.seller,
                                           buyer=bid.buyer,
                                           track_bid=False,
                                           price_drop=True)
            self._delete_forwarded_bid_entries(bid)

    def tick(self, *, area):
        # Store age of offer
        for offer in self.markets.source.sorted_offers:
            if offer.id not in self.offer_age:
                self.offer_age[offer.id] = area.current_tick

        # Use `list()` to avoid in place modification errors
        for offer_id, age in list(self.offer_age.items()):
            if offer_id in self.forwarded_offers:
                continue
            if area.current_tick - age < self.min_offer_age:
                continue
            offer = self.markets.source.offers.get(offer_id)
            if not offer:
                # Offer has gone - remove from age dict
                del self.offer_age[offer_id]
                continue
            if not self.owner.usable_offer(offer):
                # Forbidden offer (i.e. our counterpart's)
                continue

            # Should never reach this point.
            # This means that the IAA is forwarding offers with the same seller and buyer name.
            # If we ever again reach a situation like this, we should never forward the offer.
            if self.owner.name == offer.seller:
                continue

            forwarded_offer = self._forward_offer(offer, offer_id)
            self.owner.log.info("Offering %s", forwarded_offer)

        if ConstSettings.INTER_AREA_AGENT_MARKET_TYPE == 2:
            for bid_id, bid in self.markets.source.bids.items():
                if bid_id not in self.forwarded_bids and \
                        self.owner.usable_bid(bid) and \
                        self.owner.name != bid.seller:
                    self._forward_bid(bid)

            self._match_offers_bids()

    def event_bid_traded(self, *, bid_trade):
        bid_info = self.forwarded_bids.get(bid_trade.offer.id)
        if not bid_info:
            return

        # Bid was traded in target market, buy in source
        if bid_trade.offer.id == bid_info.target_bid.id:
            source_price = bid_info.source_bid.price
            if bid_trade.price_drop:
                # Use the rate of the trade bid for accepting the source bid too
                source_price = bid_trade.offer.price
                # Drop the rate of the trade bid according to IAA fee
                source_price = source_price / (1 + (self.transfer_fee_pct / 100))

            self.markets.source.accept_bid(
                bid_info.source_bid._replace(price=source_price, energy=bid_trade.offer.energy),
                energy=bid_trade.offer.energy,
                seller=self.owner.name,
                track_bid=True
            )
            if not bid_trade.residual:
                self._delete_forwarded_bid_entries(bid_info.target_bid)

        # Bid was traded in the source market by someone else
        elif bid_trade.offer.id == bid_info.source_bid.id:
            if self.owner.name == bid_trade.seller:
                return
            # Delete target bid
            try:
                self.markets.target.delete_bid(bid_info.target_bid)
            except BidNotFound:
                pass
            self._delete_forwarded_bid_entries(bid_info.source_bid)
        else:
            raise Exception(f"Invalid bid state for IAA {self.owner.name}: "
                            f"traded bid {bid_trade} was not in offered bids tuple {bid_info}")

    def event_trade(self, *, trade):
        offer_info = self.forwarded_offers.get(trade.offer.id)
        if not offer_info:
            # Trade doesn't concern us
            return

        if trade.offer.id == offer_info.target_offer.id:
            # Offer was accepted in target market - buy in source
            residual_info = None
            if trade.offer.energy < offer_info.source_offer.energy:
                try:
                    residual_info = ResidualInfo(
                        forwarded=self.trade_residual.pop(trade.offer.id),
                        age=self.offer_age[offer_info.source_offer.id]
                    )
                except KeyError:
                    self.owner.log.error("Not forwarding residual offer for "
                                         "{} (Forwarded offer not found)".format(trade.offer))

            try:
                if trade.price_drop:
                    # Use the rate of the trade offer for accepting the source offer too
                    # Drop the rate of the trade offer according to IAA fee
                    trade_offer_rate = trade.offer.price / trade.offer.energy
                    offer_info.source_offer.price = \
                        trade_offer_rate * offer_info.source_offer.energy \
                        / (1 + (self.transfer_fee_pct / 100))
                trade_source = self.owner.accept_offer(
                    self.markets.source,
                    offer_info.source_offer,
                    energy=trade.offer.energy,
                    buyer=self.owner.name
                )
            except OfferNotFoundException:
                raise OfferNotFoundException()
            self.owner.log.info("Offer accepted %s", trade_source)

            if residual_info is not None:
                # connect residual of the forwarded offer to that of the source offer
                if trade_source.residual is not None:
                    if trade_source.residual.id not in self.forwarded_offers:
                        res_offer_info = OfferInfo(trade_source.residual, residual_info.forwarded)
                        self.forwarded_offers[trade_source.residual.id] = res_offer_info
                        self.forwarded_offers[residual_info.forwarded.id] = res_offer_info
                        self.offer_age[trade_source.residual.id] = residual_info.age
                        self.ignored_offers.add(trade_source.residual.id)
                else:
                    self.owner.log.error(
                        "Expected residual offer in source market trade {} - deleting "
                        "corresponding offer in target market".format(trade_source)
                    )
                    self.markets.target.delete_offer(residual_info.forwarded)

            self._delete_forwarded_offer_entries(offer_info.source_offer)
            self.offer_age.pop(offer_info.source_offer.id, None)

        elif trade.offer.id == offer_info.source_offer.id:
            # Offer was bought in source market by another party
            try:
                self.markets.target.delete_offer(offer_info.target_offer)
            except OfferNotFoundException:
                pass
            except MarketException as ex:
                self.owner.log.error("Error deleting InterAreaAgent offer: {}".format(ex))

            self._delete_forwarded_offer_entries(offer_info.source_offer)
            self.offer_age.pop(offer_info.source_offer.id, None)
        else:
            raise RuntimeError("Unknown state. Can't happen")

        assert offer_info.source_offer.id not in self.forwarded_offers
        assert offer_info.target_offer.id not in self.forwarded_offers

    def event_bid_deleted(self, *, bid):
        from d3a.models.market import Bid
        bid_id = bid.id if isinstance(bid, Bid) else bid
        bid_info = self.forwarded_bids.get(bid_id)

        if not bid_info:
            # Deletion doesn't concern us
            return

        if bid_info.source_bid.id == bid_id:
            # Bid in source market of an bid we're already offering in the target market
            # was deleted - also delete in target market
            try:
                self.markets.target.delete_bid(bid_info.target_bid.id)
                self._delete_forwarded_bid_entries(bid_info.target_bid)
            except BidNotFound:
                self.owner.log.debug(f"Bid {bid_info.target_bid.id} not "
                                     f"found in the target market.")
            except MarketException:
                self.owner.log.exception("Error deleting InterAreaAgent offer")
        self._delete_forwarded_bid_entries(bid_info.source_bid)

    def event_offer_deleted(self, *, offer):
        if offer.id in self.offer_age:
            # Offer we're watching in source market was deleted - remove
            del self.offer_age[offer.id]

        offer_info = self.forwarded_offers.get(offer.id)
        if not offer_info:
            # Deletion doesn't concern us
            return

        if offer_info.source_offer.id == offer.id:
            # Offer in source market of an offer we're already offering in the target market
            # was deleted - also delete in target market
            try:
                self.markets.target.delete_offer(offer_info.target_offer)
                self._delete_forwarded_offer_entries(offer_info.source_offer)
            except MarketException:
                self.owner.log.exception("Error deleting InterAreaAgent offer")
        # TODO: Should potentially handle the flip side, by not deleting the source market offer
        # but by deleting the offered_offers entries

    def event_offer_changed(self, *, market, existing_offer, new_offer):
        if market == self.markets.target and existing_offer.seller == self.owner.name:
            # one of our forwarded offers was split, so save the residual offer
            # for handling the upcoming trade event
            assert existing_offer.id not in self.trade_residual, \
                   "Offer should only change once before each trade."

            self.trade_residual[existing_offer.id] = new_offer

        elif market == self.markets.source and existing_offer.id in self.forwarded_offers:
            # an offer in the source market was split - delete the corresponding offer
            # in the target market and forward the new residual offer

            if not self.owner.usable_offer(existing_offer) or \
                    self.owner.name == existing_offer.seller:
                return

            if new_offer.id in self.ignored_offers:
                self.ignored_offers.remove(new_offer.id)
                return
            self.offer_age[new_offer.id] = self.offer_age.pop(existing_offer.id)
            offer_info = self.forwarded_offers[existing_offer.id]
            forwarded = self._forward_offer(new_offer, new_offer.id)

            self.owner.log.info("Offer %s changed to residual offer %s",
                                offer_info.target_offer,
                                forwarded)

            # Do not delete the forwarded offer entries for the case of residual offers
            if existing_offer.seller != new_offer.seller:
                self._delete_forwarded_offer_entries(offer_info.source_offer)


class InterAreaAgent(BaseStrategy):
    parameters = ('owner', 'higher_market', 'lower_market', 'transfer_fee_pct',
                  'min_offer_age')

    def __init__(self, *, owner, higher_market, lower_market,
                 transfer_fee_pct=1, min_offer_age=1, agent=False):
        """
        Equalize markets

        :param higher_market:
        :type higher_market: Market
        :param lower_market:
        :type lower_market: Market
        :param min_offer_age: Minimum age of offer before transferring
        """
        super().__init__()
        self.owner = owner
        self.name = make_iaa_name(owner)

        self.engines = [
            IAAEngine('High -> Low', higher_market, lower_market, min_offer_age, transfer_fee_pct,
                      self, agent),
            IAAEngine('Low -> High', lower_market, higher_market, min_offer_age, transfer_fee_pct,
                      self, agent),
        ]

        self.time_slot = higher_market.time_slot.strftime(TIME_FORMAT)

        # serialization parameters
        self.higher_market = higher_market
        self.lower_market = lower_market
        self.transfer_fee_pct = transfer_fee_pct
        self.min_offer_age = min_offer_age

    @property
    def trades(self):
        return _TradeLookerUpper(self.name)

    def __repr__(self):
        return "<InterAreaAgent {s.name} {s.time_slot}>".format(s=self)

    def usable_offer(self, offer):
        """Prevent IAAEngines from trading their counterpart's offers"""
        return all(offer.id not in engine.forwarded_offers.keys() for engine in self.engines)

    def usable_bid(self, bid):
        """Prevent IAAEngines from trading their counterpart's bids"""
        return all(bid.id not in engine.forwarded_bids.keys() for engine in self.engines)

    def event_tick(self, *, area):
        if area != self.owner:
            # We're connected to both areas but only want tick events from our owner
            return

        for engine in self.engines:
            engine.tick(area=area)

    def event_trade(self, *, market, trade):
        for engine in self.engines:
            engine.event_trade(trade=trade)

    def event_bid_traded(self, *, market, bid_trade):
        for engine in self.engines:
            engine.event_bid_traded(bid_trade=bid_trade)

    def event_bid_deleted(self, *, market, bid):
        for engine in self.engines:
            engine.event_bid_deleted(bid=bid)

    def event_offer_deleted(self, *, market, offer):
        for engine in self.engines:
            engine.event_offer_deleted(offer=offer)

    def event_offer_changed(self, *, market, existing_offer, new_offer):
        for engine in self.engines:
            engine.event_offer_changed(market=market,
                                       existing_offer=existing_offer,
                                       new_offer=new_offer)


class BalancingAgent(InterAreaAgent):

    def __init__(self, owner, higher_market, lower_market,
                 transfer_fee_pct=1, min_offer_age=1, tick_ratio=2):
        self.balancing_spot_trade_ratio = owner.balancing_spot_trade_ratio
        InterAreaAgent.__init__(self, owner=owner, higher_market=higher_market,
                                lower_market=lower_market, transfer_fee_pct=transfer_fee_pct,
                                min_offer_age=min_offer_age, agent=True)
        self.name = make_ba_name(self.owner)

        self.name = make_ba_name(owner)
        print(self.balancing_spot_trade_ratio)

        self.name = make_ba_name(owner)
        print(self.balancing_spot_trade_ratio)

    def event_trade(self, *, market, trade):
<<<<<<< HEAD
        if trade.buyer != make_iaa_name(self.owner) or \
                market.time_slot != self.lower_market.time_slot:
            return

=======
        # print("trade.buyer: " + str(trade.buyer))
        # print("make_iaa_name(self.owner): " + str(make_iaa_name(self.owner)))
        # print("market.time_slot: " + str(market.time_slot))
        # print("self.lower_market.time_slot: " + str(self.lower_market.time_slot))
        if trade.buyer != make_iaa_name(self.owner) or \
                market.time_slot != self.lower_market.time_slot:
            return
        # print("INside")
>>>>>>> d58b3c91
        positive_balancing_energy = \
            trade.offer.energy * self.balancing_spot_trade_ratio + \
            self.lower_market.unmatched_energy_upward
        negative_balancing_energy = \
            trade.offer.energy * self.balancing_spot_trade_ratio + \
            self.lower_market.unmatched_energy_downward
        cumulative_energy_traded_upward = 0
        cumulative_energy_traded_downward = 0
        for offer in self.lower_market.sorted_offers:
            if offer.energy > 0 and positive_balancing_energy > 0:
                balance_trade = self._balancing_trade(offer,
                                                      positive_balancing_energy)
                if balance_trade is not None:
                    positive_balancing_energy -= abs(balance_trade.offer.energy)
                    cumulative_energy_traded_upward += balance_trade.offer.energy
            elif offer.energy < 0 and negative_balancing_energy > 0:
                balance_trade = self._balancing_trade(offer,
                                                      -negative_balancing_energy)
                if balance_trade is not None:
                    negative_balancing_energy -= abs(balance_trade.offer.energy)
                    cumulative_energy_traded_downward += abs(balance_trade.offer.energy)

        self.lower_market.unmatched_energy_upward = positive_balancing_energy
        self.lower_market.unmatched_energy_downward = negative_balancing_energy
        self.lower_market.cumulative_energy_traded_upward += cumulative_energy_traded_upward
        self.lower_market.cumulative_energy_traded_downward += cumulative_energy_traded_downward

    def _balancing_trade(self, offer, target_energy):
        if abs(offer.energy) <= abs(target_energy):
            trade = self.lower_market.accept_offer(offer_or_id=offer,
                                                   buyer=make_ba_name(self.owner),
                                                   energy=offer.energy)
        elif abs(offer.energy) >= abs(target_energy):
            trade = self.lower_market.accept_offer(offer_or_id=offer,
                                                   buyer=make_ba_name(self.owner),
                                                   energy=target_energy)
        return trade

    def event_balancing_trade(self, *, market, trade, offer=None):
        for engine in self.engines:
            engine.event_trade(trade=trade)

    def event_balancing_offer_changed(self, *, market, existing_offer, new_offer):
        for engine in self.engines:
            engine.event_offer_changed(market=market,
                                       existing_offer=existing_offer,
                                       new_offer=new_offer)<|MERGE_RESOLUTION|>--- conflicted
+++ resolved
@@ -452,21 +452,9 @@
         print(self.balancing_spot_trade_ratio)
 
     def event_trade(self, *, market, trade):
-<<<<<<< HEAD
         if trade.buyer != make_iaa_name(self.owner) or \
                 market.time_slot != self.lower_market.time_slot:
             return
-
-=======
-        # print("trade.buyer: " + str(trade.buyer))
-        # print("make_iaa_name(self.owner): " + str(make_iaa_name(self.owner)))
-        # print("market.time_slot: " + str(market.time_slot))
-        # print("self.lower_market.time_slot: " + str(self.lower_market.time_slot))
-        if trade.buyer != make_iaa_name(self.owner) or \
-                market.time_slot != self.lower_market.time_slot:
-            return
-        # print("INside")
->>>>>>> d58b3c91
         positive_balancing_energy = \
             trade.offer.energy * self.balancing_spot_trade_ratio + \
             self.lower_market.unmatched_energy_upward
