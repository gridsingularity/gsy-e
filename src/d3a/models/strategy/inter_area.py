from collections import namedtuple
from typing import Dict, Set  # noqa

from d3a.exceptions import MarketException, OfferNotFoundException, BidNotFound
from d3a.models.strategy.base import BaseStrategy, _TradeLookerUpper
from d3a.models.strategy.const import ConstSettings
from d3a.util import make_iaa_name
from d3a import TIME_FORMAT

OfferInfo = namedtuple('OfferInfo', ('source_offer', 'target_offer'))
BidInfo = namedtuple('BidInfo', ('source_bid', 'target_bid'))
Markets = namedtuple('Markets', ('source', 'target'))
ResidualInfo = namedtuple('ResidualInfo', ('forwarded', 'age'))


class IAAEngine:
    def __init__(self, name: str, market_1, market_2, min_offer_age: int, transfer_fee_pct: int,
                 owner: "InterAreaAgent"):
        self.name = name
        self.markets = Markets(market_1, market_2)
        self.min_offer_age = min_offer_age
        self.transfer_fee_pct = transfer_fee_pct
        self.owner = owner

        self.offer_age = {}  # type: Dict[str, int]
        # Offer.id -> OfferInfo
        self.forwarded_offers = {}  # type: Dict[str, OfferInfo]
        self.trade_residual = {}  # type Dict[str, Offer]
        self.ignored_offers = set()  # type: Set[str]

        self.forwarded_bids = {}  # type: Dict[str, BidInfo]

    def __repr__(self):
        return "<IAAEngine [{s.owner.name}] {s.name} {s.markets.source.time_slot:%H:%M}>".format(
            s=self
        )

    def _forward_offer(self, offer, offer_id):
        forwarded_offer = self.markets.target.offer(
            offer.price + (offer.price * (self.transfer_fee_pct / 100)),
            offer.energy,
            self.owner.name
        )
        offer_info = OfferInfo(offer, forwarded_offer)
        self.forwarded_offers[forwarded_offer.id] = offer_info
        self.forwarded_offers[offer_id] = offer_info
        self.owner.log.debug(f"Forwarding offer {offer} to {forwarded_offer}")
        return forwarded_offer

    def _forward_bid(self, bid):
        if bid.buyer == self.markets.target.area.name and \
                bid.seller == self.markets.source.area.name:
            return
<<<<<<< HEAD
        forwarded_bid = self.markets.target.bid(bid.price, bid.energy,
                                                self.owner.name,
                                                self.markets.target.area.name)
=======
        forwarded_bid = self.markets.target.bid(
            bid.price + (bid.price * (self.transfer_fee_pct / 100)),
            bid.energy,
            self.markets.source.area.name,
            self.markets.target.area.name
        )
>>>>>>> e5d60dbd
        bid_coupling = BidInfo(bid, forwarded_bid)
        self.forwarded_bids[forwarded_bid.id] = bid_coupling
        self.forwarded_bids[bid.id] = bid_coupling
        self.owner.log.debug(f"Forwarding bid {bid} to {forwarded_bid}")
        return forwarded_bid

    def _perform_pay_as_bid_matching(self):
        # Pay as bid first
        # There are 2 simplistic approaches to the problem
        # 1. Match the cheapest offer with the most expensive bid. This will favor the sellers
        # 2. Match the cheapest offer with the cheapest bid. This will favor the buyers,
        #    since the most affordable offers will be allocated for the most aggressive buyers.

        # Sorted bids in descending order
        sorted_bids = list(reversed(sorted(
            self.markets.source.bids.values(),
            key=lambda b: b.price / b.energy))
        )

        # Sorted offers in ascending order
        sorted_offers = list(reversed(sorted(
            self.markets.source.offers.values(),
            key=lambda o: o.price / o.energy))
        )

        already_selected_bids = set()
        for offer in sorted_offers:
            for bid in sorted_bids:
                if bid.id not in already_selected_bids and \
                   offer.price / offer.energy <= bid.price / bid.energy and \
                   offer.seller != self.owner.name:
                    already_selected_bids.add(bid.id)
                    yield bid, offer
                    break

    def _delete_forwarded_bid_entries(self, bid):
        bid_info = self.forwarded_bids.pop(bid.id, None)
        if not bid_info:
            return
        self.forwarded_bids.pop(bid_info.target_bid.id, None)
        self.forwarded_bids.pop(bid_info.source_bid.id, None)

    def _delete_forwarded_offer_entries(self, offer):
        offer_info = self.forwarded_offers.pop(offer.id, None)
        if not offer_info:
            return
        self.forwarded_offers.pop(offer_info.target_offer.id, None)
        self.forwarded_offers.pop(offer_info.source_offer.id, None)

    def _match_offers_bids(self):
        for bid, offer in self._perform_pay_as_bid_matching():
            selected_energy = bid.energy if bid.energy < offer.energy else offer.energy
            offer.price = offer.energy * (bid.price / bid.energy)
            self.owner.accept_offer(market=self.markets.source,
                                    offer=offer,
                                    buyer=self.owner.name,
                                    energy=selected_energy,
                                    price_drop=True)
            self._delete_forwarded_offer_entries(offer)

<<<<<<< HEAD
            trade = self.markets.source.accept_bid(bid,
                                                   selected_energy,
                                                   seller=offer.seller,
                                                   buyer=self.owner.name,
                                                   track_bid=True)
            if not trade.residual:
                self._delete_forwarded_bid_entries(bid)
=======
            self.markets.source.accept_bid(bid,
                                           selected_energy,
                                           seller=offer.seller,
                                           buyer=self.owner.name,
                                           track_bid=True,
                                           price_drop=True)
            self._delete_forwarded_bid_entries(bid)
>>>>>>> e5d60dbd

    def tick(self, *, area):
        # Store age of offer
        for offer in self.markets.source.sorted_offers:
            if offer.id not in self.offer_age:
                self.offer_age[offer.id] = area.current_tick

        # Use `list()` to avoid in place modification errors
        for offer_id, age in list(self.offer_age.items()):
            if offer_id in self.forwarded_offers:
                continue
            if area.current_tick - age < self.min_offer_age:
                continue
            offer = self.markets.source.offers.get(offer_id)
            if not offer:
                # Offer has gone - remove from age dict
                del self.offer_age[offer_id]
                continue
            if not self.owner.usable_offer(offer):
                # Forbidden offer (i.e. our counterpart's)
                continue

            # Should never reach this point.
            # This means that the IAA is forwarding offers with the same seller and buyer name.
            # If we ever again reach a situation like this, we should never forward the offer.
            if self.owner.name == offer.seller:
                continue

            forwarded_offer = self._forward_offer(offer, offer_id)
            self.owner.log.info("Offering %s", forwarded_offer)

        if ConstSettings.INTER_AREA_AGENT_MARKET_TYPE == 2:
            for bid_id, bid in self.markets.source.bids.items():
                if bid_id not in self.forwarded_bids and \
                        self.owner.usable_bid(bid) and \
                        self.owner.name != bid.seller:
                    self._forward_bid(bid)

            self._match_offers_bids()

    def event_bid_traded(self, *, bid_trade):
        bid_info = self.forwarded_bids.get(bid_trade.offer.id)
        if not bid_info:
            return

        # Bid was traded in target market, buy in source
        if bid_trade.offer.id == bid_info.target_bid.id:
            source_price = bid_info.source_bid.price
            if bid_trade.price_drop:
                # Use the rate of the trade bid for accepting the source bid too
                source_price = bid_trade.offer.price
                # Drop the rate of the trade bid according to IAA fee
                source_price = source_price / (1 + (self.transfer_fee_pct / 100))

            self.markets.source.accept_bid(
                bid_info.source_bid._replace(price=source_price, energy=bid_trade.offer.energy),
                energy=bid_trade.offer.energy,
                seller=self.owner.name
            )
            if not traded_bid.residual:
                self._delete_forwarded_bid_entries(bid_info.target_bid)

        # Bid was traded in the source market by someone else
<<<<<<< HEAD
        elif traded_bid.offer.id == bid_info.source_bid.id:
            if self.owner.name == traded_bid.seller:
                return
=======
        elif bid_trade.offer.id == bid_info.source_bid.id:
>>>>>>> e5d60dbd
            # Delete target bid
            try:
                self.markets.target.delete_bid(bid_info.target_bid)
            except BidNotFound:
                pass
            self._delete_forwarded_bid_entries(bid_info.source_bid)
        else:
            raise Exception(f"Invalid bid state for IAA {self.owner.name}: "
                            f"traded bid {bid_trade} was not in offered bids tuple {bid_info}")

    def event_trade(self, *, trade):
        offer_info = self.forwarded_offers.get(trade.offer.id)
        if not offer_info:
            # Trade doesn't concern us
            return

        if trade.offer.id == offer_info.target_offer.id:
            # Offer was accepted in target market - buy in source
            residual_info = None
            if trade.offer.energy < offer_info.source_offer.energy:
                try:
                    residual_info = ResidualInfo(
                        forwarded=self.trade_residual.pop(trade.offer.id),
                        age=self.offer_age[offer_info.source_offer.id]
                    )
                except KeyError:
                    self.owner.log.error("Not forwarding residual offer for "
                                         "{} (Forwarded offer not found)".format(trade.offer))

            try:
                if trade.price_drop:
                    # Use the rate of the trade offer for accepting the source offer too
                    # Drop the rate of the trade offer according to IAA fee
                    offer_info.source_offer.price = \
                        trade.offer.price / (1 + (self.transfer_fee_pct / 100))
                    offer_info.source_offer.energy = trade.offer.energy
                trade_source = self.owner.accept_offer(
                    self.markets.source,
                    offer_info.source_offer,
                    energy=trade.offer.energy,
                    buyer=self.owner.name
                )
            except OfferNotFoundException:
                raise OfferNotFoundException()
            self.owner.log.info("Offer accepted %s", trade_source)

            if residual_info is not None:
                # connect residual of the forwarded offer to that of the source offer
                if trade_source.residual is not None:
                    if trade_source.residual.id not in self.forwarded_offers:
                        res_offer_info = OfferInfo(trade_source.residual, residual_info.forwarded)
                        self.forwarded_offers[trade_source.residual.id] = res_offer_info
                        self.forwarded_offers[residual_info.forwarded.id] = res_offer_info
                        self.offer_age[trade_source.residual.id] = residual_info.age
                        self.ignored_offers.add(trade_source.residual.id)
                else:
                    self.owner.log.error(
                        "Expected residual offer in source market trade {} - deleting "
                        "corresponding offer in target market".format(trade_source)
                    )
                    self.markets.target.delete_offer(residual_info.forwarded)

            self._delete_forwarded_offer_entries(offer_info.source_offer)
            self.offer_age.pop(offer_info.source_offer.id, None)

        elif trade.offer.id == offer_info.source_offer.id:
            # Offer was bought in source market by another party
            try:
                self.markets.target.delete_offer(offer_info.target_offer)
            except OfferNotFoundException:
                pass
            except MarketException as ex:
                self.owner.log.error("Error deleting InterAreaAgent offer: {}".format(ex))

            self._delete_forwarded_offer_entries(offer_info.source_offer)
            self.offer_age.pop(offer_info.source_offer.id, None)
        else:
            raise RuntimeError("Unknown state. Can't happen")

        assert offer_info.source_offer.id not in self.forwarded_offers
        assert offer_info.target_offer.id not in self.forwarded_offers

    def event_bid_deleted(self, *, bid):
        from d3a.models.market import Bid
        bid_id = bid.id if isinstance(bid, Bid) else bid
        bid_info = self.forwarded_bids.get(bid_id)

        if not bid_info:
            # Deletion doesn't concern us
            return

        if bid_info.source_bid.id == bid_id:
            # Bid in source market of an bid we're already offering in the target market
            # was deleted - also delete in target market
            try:
                self.markets.target.delete_bid(bid_info.target_bid.id)
                self._delete_forwarded_bid_entries(bid_info.target_bid)
            except MarketException:
                self.owner.log.exception("Error deleting InterAreaAgent offer")
        self._delete_forwarded_bid_entries(bid_info.source_bid)

    def event_offer_deleted(self, *, offer):
        if offer.id in self.offer_age:
            # Offer we're watching in source market was deleted - remove
            del self.offer_age[offer.id]

        offer_info = self.forwarded_offers.get(offer.id)
        if not offer_info:
            # Deletion doesn't concern us
            return

        if offer_info.source_offer.id == offer.id:
            # Offer in source market of an offer we're already offering in the target market
            # was deleted - also delete in target market
            try:
                self.markets.target.delete_offer(offer_info.target_offer)
                self._delete_forwarded_offer_entries(offer_info.source_offer)
            except MarketException:
                self.owner.log.exception("Error deleting InterAreaAgent offer")
        # TODO: Should potentially handle the flip side, by not deleting the source market offer
        # but by deleting the offered_offers entries

    def event_offer_changed(self, *, market, existing_offer, new_offer):
        if market == self.markets.target and existing_offer.seller == self.owner.name:
            # one of our forwarded offers was split, so save the residual offer
            # for handling the upcoming trade event
            assert existing_offer.id not in self.trade_residual, \
                   "Offer should only change once before each trade."

            self.trade_residual[existing_offer.id] = new_offer

        elif market == self.markets.source and existing_offer.id in self.forwarded_offers:
            # an offer in the source market was split - delete the corresponding offer
            # in the target market and forward the new residual offer

            if not self.owner.usable_offer(existing_offer) or \
                    self.owner.name == existing_offer.seller:
                return

            if new_offer.id in self.ignored_offers:
                self.ignored_offers.remove(new_offer.id)
                return
            self.offer_age[new_offer.id] = self.offer_age.pop(existing_offer.id)
            offer_info = self.forwarded_offers[existing_offer.id]
            forwarded = self._forward_offer(new_offer, new_offer.id)

            self.owner.log.info("Offer %s changed to residual offer %s",
                                offer_info.target_offer,
                                forwarded)

            # Do not delete the forwarded offer entries for the case of residual offers
            if existing_offer.seller != new_offer.seller:
                self._delete_forwarded_offer_entries(offer_info.source_offer)


class InterAreaAgent(BaseStrategy):
    parameters = ('owner', 'higher_market', 'lower_market', 'transfer_fee_pct',
                  'min_offer_age', 'tick_ratio')

    def __init__(self, *, owner, higher_market, lower_market, transfer_fee_pct=1, min_offer_age=1,
                 tick_ratio=2):
        """
        Equalize markets

        :param higher_market:
        :type higher_market: Market
        :param lower_market:
        :type lower_market: Market
        :param min_offer_age: Minimum age of offer before transferring
        :param tick_ratio: How often markets should be compared (default 4 := 1/4)
        """
        super().__init__()
        self.owner = owner
        self.name = make_iaa_name(owner)

        self.engines = [
            IAAEngine('High -> Low', higher_market, lower_market, min_offer_age, transfer_fee_pct,
                      self),
            IAAEngine('Low -> High', lower_market, higher_market, min_offer_age, transfer_fee_pct,
                      self),
        ]

        self.time_slot = higher_market.time_slot.strftime(TIME_FORMAT)
        self.tick_ratio = tick_ratio

        # serialization parameters
        self.higher_market = higher_market
        self.lower_market = lower_market
        self.transfer_fee_pct = transfer_fee_pct
        self.min_offer_age = min_offer_age

    @property
    def trades(self):
        return _TradeLookerUpper(self.name)

    def __repr__(self):
        return "<InterAreaAgent {s.name} {s.time_slot}>".format(s=self)

    def usable_offer(self, offer):
        """Prevent IAAEngines from trading their counterpart's offers"""
        return all(offer.id not in engine.forwarded_offers.keys() for engine in self.engines)

    def usable_bid(self, bid):
        """Prevent IAAEngines from trading their counterpart's bids"""
        return all(bid.id not in engine.forwarded_bids.keys() for engine in self.engines)

    def event_tick(self, *, area):
        if area != self.owner:
            # We're connected to both areas but only want tick events from our owner
            return
        if area.current_tick % self.tick_ratio != 0:
            return

        for engine in self.engines:
            engine.tick(area=area)

    def event_trade(self, *, market, trade, offer=None):
        for engine in self.engines:
            engine.event_trade(trade=trade)

    def event_bid_traded(self, *, market, bid_trade):
        for engine in self.engines:
            engine.event_bid_traded(bid_trade=bid_trade)

    def event_bid_deleted(self, *, market, bid):
        for engine in self.engines:
            engine.event_bid_deleted(bid=bid)

    def event_offer_deleted(self, *, market, offer):
        for engine in self.engines:
            engine.event_offer_deleted(offer=offer)

    def event_offer_changed(self, *, market, existing_offer, new_offer):
        for engine in self.engines:
            engine.event_offer_changed(market=market,
                                       existing_offer=existing_offer,
                                       new_offer=new_offer)<|MERGE_RESOLUTION|>--- conflicted
+++ resolved
@@ -51,18 +51,12 @@
         if bid.buyer == self.markets.target.area.name and \
                 bid.seller == self.markets.source.area.name:
             return
-<<<<<<< HEAD
-        forwarded_bid = self.markets.target.bid(bid.price, bid.energy,
-                                                self.owner.name,
-                                                self.markets.target.area.name)
-=======
         forwarded_bid = self.markets.target.bid(
             bid.price + (bid.price * (self.transfer_fee_pct / 100)),
             bid.energy,
-            self.markets.source.area.name,
+            self.owner.name,
             self.markets.target.area.name
         )
->>>>>>> e5d60dbd
         bid_coupling = BidInfo(bid, forwarded_bid)
         self.forwarded_bids[forwarded_bid.id] = bid_coupling
         self.forwarded_bids[bid.id] = bid_coupling
@@ -123,23 +117,14 @@
                                     price_drop=True)
             self._delete_forwarded_offer_entries(offer)
 
-<<<<<<< HEAD
             trade = self.markets.source.accept_bid(bid,
                                                    selected_energy,
                                                    seller=offer.seller,
                                                    buyer=self.owner.name,
-                                                   track_bid=True)
+                                                   track_bid=True,
+                                                   price_drop=True)
             if not trade.residual:
                 self._delete_forwarded_bid_entries(bid)
-=======
-            self.markets.source.accept_bid(bid,
-                                           selected_energy,
-                                           seller=offer.seller,
-                                           buyer=self.owner.name,
-                                           track_bid=True,
-                                           price_drop=True)
-            self._delete_forwarded_bid_entries(bid)
->>>>>>> e5d60dbd
 
     def tick(self, *, area):
         # Store age of offer
@@ -199,17 +184,13 @@
                 energy=bid_trade.offer.energy,
                 seller=self.owner.name
             )
-            if not traded_bid.residual:
+            if not bid_trade.residual:
                 self._delete_forwarded_bid_entries(bid_info.target_bid)
 
         # Bid was traded in the source market by someone else
-<<<<<<< HEAD
-        elif traded_bid.offer.id == bid_info.source_bid.id:
-            if self.owner.name == traded_bid.seller:
+        elif bid_trade.offer.id == bid_info.source_bid.id:
+            if self.owner.name == bid_trade.seller:
                 return
-=======
-        elif bid_trade.offer.id == bid_info.source_bid.id:
->>>>>>> e5d60dbd
             # Delete target bid
             try:
                 self.markets.target.delete_bid(bid_info.target_bid)
