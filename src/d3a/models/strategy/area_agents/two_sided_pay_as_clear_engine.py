"""
Copyright 2018 Grid Singularity
This file is part of D3A.

This program is free software: you can redistribute it and/or modify
it under the terms of the GNU General Public License as published by
the Free Software Foundation, either version 3 of the License, or
(at your option) any later version.

This program is distributed in the hope that it will be useful,
but WITHOUT ANY WARRANTY; without even the implied warranty of
MERCHANTABILITY or FITNESS FOR A PARTICULAR PURPOSE.  See the
GNU General Public License for more details.

You should have received a copy of the GNU General Public License
along with this program.  If not, see <http://www.gnu.org/licenses/>.
"""
from collections import namedtuple, defaultdict
from d3a.models.strategy.area_agents.two_sided_pay_as_bid_engine import TwoSidedPayAsBidEngine
import math
from logging import getLogger


BidInfo = namedtuple('BidInfo', ('source_bid', 'target_bid'))

log = getLogger(__name__)


class TwoSidedPayAsClearEngine(TwoSidedPayAsBidEngine):
    def __init__(self, name: str, market_1, market_2, min_offer_age: int, transfer_fee_pct: int,
                 owner: "InterAreaAgent"):
        super().__init__(name, market_1, market_2, min_offer_age,
                         transfer_fee_pct, owner)
        self.forwarded_bids = {}  # type: Dict[str, BidInfo]
        self.sorted_bids = []
        self.sorted_offers = []

    def __repr__(self):
        return "<TwoSidedPayAsClearEngine [{s.owner.name}] {s.name} " \
               "{s.markets.source.time_slot:%H:%M}>".format(s=self)

    def _sorting(self, obj, reverse_order=False):
        if reverse_order:
            # Sorted bids in descending order
            return list(reversed(sorted(
                obj.values(),
                key=lambda b: b.price / b.energy)))

        else:
            # Sorted bids in ascending order
            return list(sorted(
                obj.values(),
                key=lambda b: b.price / b.energy))

    def _discrete_point_curve(self, obj_list):
        cumulative = defaultdict(int)
<<<<<<< HEAD
        for obj in obj_list:
            rate = math.floor(obj.price / obj.energy)
            cumulative[rate] += obj.energy
=======
        rate = math.floor(obj[0].price/obj[0].energy)
        cumulative[rate] = obj[0].energy
        for i in range(len(obj)):
            if len(obj) <= 1 or i == (len(obj) - 1):
                break
            rate = math.floor(obj[i+1].price / obj[i+1].energy)
            cumulative[rate] += obj[i+1].energy
>>>>>>> 7b6bd3b7
        return cumulative

    def _smooth_discrete_point_curve(self, obj, limit, asc_order=True):
        if asc_order:
            for i in range(limit+1):
                obj[i] = obj.get(i, 0) + obj.get(i-1, 0)
        else:
            for i in range((limit), 0, -1):
                obj[i] = obj.get(i, 0) + obj.get(i+1, 0)
        return obj

    def _get_clearing_point(self, max_rate):
        for i in range(1, max_rate+1):
            if self.markets.source.state.cumulative_offers[self.owner.owner.now][i] >= \
                    self.markets.source.state.cumulative_bids[self.owner.owner.now][i]:
                return i, self.markets.source.state.cumulative_bids[self.owner.owner.now][i]

    def _perform_pay_as_clear_matching(self):
        self.sorted_bids = self._sorting(self.markets.source.bids, True)
        self.sorted_offers = self._sorting(self.markets.source.offers)

        if len(self.sorted_bids) == 0 or len(self.sorted_offers) == 0:
            return

        cumulative_bids = self._discrete_point_curve(self.sorted_bids)
        cumulative_offers = self._discrete_point_curve(self.sorted_offers)

        max_rate = \
            int(max(math.floor(self.sorted_offers[-1].price / self.sorted_offers[-1].energy),
                    math.floor(self.sorted_bids[0].price / self.sorted_bids[0].energy)))

        self.markets.source.state.cumulative_offers[self.owner.owner.now] = \
            self._smooth_discrete_point_curve(cumulative_offers, max_rate)
        self.markets.source.state.cumulative_bids[self.owner.owner.now] = \
            self._smooth_discrete_point_curve(cumulative_bids, max_rate, False)

        return self._get_clearing_point(max_rate)

    def _match_offers_bids(self):
        if not (self.owner.current_tick + 1) % int(self.owner.mcp_update_point) == 0:
            return
        time = self.owner.owner.now
        clearing = self._perform_pay_as_clear_matching()
        if clearing is None:
            return
        clearing_rate, clearing_energy = clearing
        if clearing_energy > 0:
            self.owner.log.info(f"Market Clearing Rate: {clearing_rate} "
                                f"||| Clearing Energy: {clearing_energy} ")
            self.markets.source.state.clearing[time] = (clearing_rate, clearing_energy)

        cumulative_traded_bids = 0
        for bid in self.sorted_bids:
            already_tracked = self.owner.name == bid.buyer
            if cumulative_traded_bids >= clearing_energy:
                break
            elif (bid.price/bid.energy) >= clearing_rate and \
                    (clearing_energy - cumulative_traded_bids) >= bid.energy:
                cumulative_traded_bids += bid.energy
                self.markets.source.accept_bid(
                    bid=bid,
                    energy=bid.energy,
                    seller=self.owner.name,
                    price_drop=True,
                    already_tracked=already_tracked,
                    trade_rate=clearing_rate
                )
            elif (bid.price/bid.energy) >= clearing_rate and \
                    (0 < (clearing_energy - cumulative_traded_bids) <= bid.energy):

                self.markets.source.accept_bid(
                    bid=bid,
                    energy=(clearing_energy - cumulative_traded_bids),
                    seller=self.owner.name,
                    price_drop=True,
                    already_tracked=already_tracked,
                    trade_rate=clearing_rate
                )
                cumulative_traded_bids += (clearing_energy - cumulative_traded_bids)
            self._delete_forwarded_bid_entries(bid)

        cumulative_traded_offers = 0
        for offer in self.sorted_offers:
            already_tracked = self.owner.name == offer.seller
            if cumulative_traded_offers >= clearing_energy:
                break
            elif (math.floor(offer.price/offer.energy)) <= clearing_rate and \
                    (clearing_energy - cumulative_traded_offers) >= offer.energy:
                self.owner.accept_offer(market=self.markets.source,
                                        offer=offer,
                                        buyer=self.owner.name,
                                        energy=offer.energy,
                                        price_drop=True,
                                        already_tracked=already_tracked,
                                        trade_rate=clearing_rate)
                cumulative_traded_offers += offer.energy
            elif (math.floor(offer.price/offer.energy)) <= clearing_rate and \
                    (clearing_energy - cumulative_traded_offers) <= offer.energy:
                self.owner.accept_offer(market=self.markets.source,
                                        offer=offer,
                                        buyer=self.owner.name,
                                        energy=clearing_energy - cumulative_traded_offers,
                                        price_drop=True,
                                        already_tracked=already_tracked,
                                        trade_rate=clearing_rate)
                cumulative_traded_offers += (clearing_energy - cumulative_traded_offers)

            self._delete_forwarded_offer_entries(offer)

    def tick(self, *, area):
        super().tick(area=area)<|MERGE_RESOLUTION|>--- conflicted
+++ resolved
@@ -54,19 +54,9 @@
 
     def _discrete_point_curve(self, obj_list):
         cumulative = defaultdict(int)
-<<<<<<< HEAD
         for obj in obj_list:
             rate = math.floor(obj.price / obj.energy)
             cumulative[rate] += obj.energy
-=======
-        rate = math.floor(obj[0].price/obj[0].energy)
-        cumulative[rate] = obj[0].energy
-        for i in range(len(obj)):
-            if len(obj) <= 1 or i == (len(obj) - 1):
-                break
-            rate = math.floor(obj[i+1].price / obj[i+1].energy)
-            cumulative[rate] += obj[i+1].energy
->>>>>>> 7b6bd3b7
         return cumulative
 
     def _smooth_discrete_point_curve(self, obj, limit, asc_order=True):
