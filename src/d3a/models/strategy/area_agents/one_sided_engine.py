"""
Copyright 2018 Grid Singularity
This file is part of D3A.

This program is free software: you can redistribute it and/or modify
it under the terms of the GNU General Public License as published by
the Free Software Foundation, either version 3 of the License, or
(at your option) any later version.

This program is distributed in the hope that it will be useful,
but WITHOUT ANY WARRANTY; without even the implied warranty of
MERCHANTABILITY or FITNESS FOR A PARTICULAR PURPOSE.  See the
GNU General Public License for more details.

You should have received a copy of the GNU General Public License
along with this program.  If not, see <http://www.gnu.org/licenses/>.
"""
from collections import namedtuple
from typing import Dict, Optional

from d3a_interface.constants_limits import ConstSettings
from d3a_interface.data_classes import Offer
from d3a_interface.enums import SpotMarketTypeEnum

from d3a.constants import FLOATING_POINT_TOLERANCE
from d3a.d3a_core.exceptions import MarketException, OfferNotFoundException
from d3a.d3a_core.util import short_offer_bid_log_str

OfferInfo = namedtuple("OfferInfo", ("source_offer", "target_offer"))
Markets = namedtuple("Markets", ("source", "target"))
ResidualInfo = namedtuple("ResidualInfo", ("forwarded", "age"))


class IAAEngine:
    """Handle forwarding offers to the connected one-sided market."""
    # pylint: disable = too-many-arguments

    def __init__(self, name: str, market_1, market_2, min_offer_age: int, owner):
        self.name = name
        self.markets = Markets(market_1, market_2)
        self.min_offer_age = min_offer_age
        self.owner = owner

        self.offer_age: Dict[str, int] = {}
        # Offer.id -> OfferInfo
        self.forwarded_offers: Dict[str, OfferInfo] = {}
        self.trade_residual: Dict[str, Offer] = {}

    def __repr__(self):
        return "<IAAEngine [{s.owner.name}] {s.name} {s.markets.source.time_slot:%H:%M}>".format(
            s=self
        )

    def _offer_in_market(self, offer):
        updated_price = self.markets.target.fee_class.update_forwarded_offer_with_fee(
            offer.energy_rate, offer.original_price / offer.energy) * offer.energy

        kwargs = {
            "price": updated_price,
            "energy": offer.energy,
            "seller": self.owner.name,
            "original_price": offer.original_price,
            "dispatch_event": False,
            "seller_origin": offer.seller_origin,
            "seller_origin_id": offer.seller_origin_id,
            "seller_id": self.owner.uuid,
            "time_slot": offer.time_slot
        }

<<<<<<< HEAD
        if ConstSettings.GeneralSettings.EVENT_DISPATCHING_VIA_REDIS:
            return self.owner.offer(market_id=self.markets.target, offer_args=kwargs)
=======
        return self.owner.post_offer(market=self.markets.target, replace_existing=False, **kwargs)
>>>>>>> df135cfe

        return self.markets.target.offer(**kwargs)

    def _forward_offer(self, offer: Offer) -> Optional[Offer]:
        # TODO: This is an ugly solution. After the december release this check needs to
        #  implemented after grid fee being incorporated while forwarding in target market
        if offer.price < 0.0:
            self.owner.log.debug("Offer is not forwarded because price < 0")
            return None
        try:
            forwarded_offer = self._offer_in_market(offer)
        except MarketException:
            self.owner.log.debug("Offer is not forwarded because grid fees of the target market "
                                 "lead to a negative offer price.")
            return None

        self._add_to_forward_offers(offer, forwarded_offer)
        self.owner.log.trace(f"Forwarding offer {offer} to {forwarded_offer}")
        # TODO: Ugly solution, required in order to decouple offer placement from
        # new offer event triggering
        self.markets.target.dispatch_market_offer_event(forwarded_offer)
        return forwarded_offer

    def _delete_forwarded_offer_entries(self, offer):
        offer_info = self.forwarded_offers.pop(offer.id, None)
        if not offer_info:
            return
        self.forwarded_offers.pop(offer_info.target_offer.id, None)
        self.forwarded_offers.pop(offer_info.source_offer.id, None)
        self.offer_age.pop(offer_info.target_offer.id, None)
        self.offer_age.pop(offer_info.source_offer.id, None)

    def tick(self, *, area):
        """Perform actions that need to be done when TICK event is triggered."""
        self._propagate_offer(area.current_tick)

    def _propagate_offer(self, current_tick):
        # Store age of offer
        for offer in self.markets.source.offers.values():
            if offer.id not in self.offer_age:
                self.offer_age[offer.id] = current_tick

        # Use `list()` to avoid in place modification errors
        for offer_id, age in list(self.offer_age.items()):
            if offer_id in self.forwarded_offers:
                continue
            if current_tick - age < self.min_offer_age:
                continue
            offer = self.markets.source.offers.get(offer_id)
            if not offer:
                # Offer has gone - remove from age dict
                # Because an offer forwarding might trigger a trade event, the offer_age dict might
                # be modified, thus causing a removal from the offer_age dict. In such a case, even
                # if the offer is no longer in the offer_age dict, the execution should continue
                # normally.
                self.offer_age.pop(offer_id, None)
                continue
            if not self.owner.usable_offer(offer):
                # Forbidden offer (i.e. our counterpart's)
                self.offer_age.pop(offer_id, None)
                continue

            # Should never reach this point.
            # This means that the IAA is forwarding offers with the same seller and buyer name.
            # If we ever again reach a situation like this, we should never forward the offer.
            if self.owner.name == offer.seller:
                self.offer_age.pop(offer_id, None)
                continue

            forwarded_offer = self._forward_offer(offer)
            if forwarded_offer:
                self.owner.log.debug(f"Forwarded offer to {self.markets.source.name} "
                                     f"{self.owner.name}, {self.name} {forwarded_offer}")

    def event_offer_traded(self, *, trade):
        """Perform actions that need to be done when OFFER_TRADED event is triggered."""
        offer_info = self.forwarded_offers.get(trade.offer_bid.id)
        if not offer_info:
            # Trade doesn't concern us
            return

        if trade.offer_bid.id == offer_info.target_offer.id:
            # Offer was accepted in target market - buy in source
            source_rate = offer_info.source_offer.energy_rate
            target_rate = offer_info.target_offer.energy_rate
            assert abs(source_rate) <= abs(target_rate) + FLOATING_POINT_TOLERANCE, \
                f"offer: source_rate ({source_rate}) is not lower than target_rate ({target_rate})"

            try:
                if ConstSettings.IAASettings.MARKET_TYPE == SpotMarketTypeEnum.ONE_SIDED.value:
                    # One sided market should subtract the fees
                    trade_offer_rate = trade.offer_bid.energy_rate - \
                                       trade.fee_price / trade.offer_bid.energy
                else:
                    # trade_offer_rate not used in two sided markets, trade_bid_info used instead
                    trade_offer_rate = None
                updated_trade_bid_info = \
                    self.markets.source.fee_class.update_forwarded_offer_trade_original_info(
                        trade.offer_bid_trade_info, offer_info.source_offer)

                trade_source = self.owner.accept_offer(
                    market=self.markets.source,
                    offer=offer_info.source_offer,
                    energy=trade.offer_bid.energy,
                    buyer=self.owner.name,
                    trade_rate=trade_offer_rate,
                    trade_bid_info=updated_trade_bid_info,
                    buyer_origin=trade.buyer_origin,
                    buyer_origin_id=trade.buyer_origin_id,
                    buyer_id=self.owner.uuid
                )

            except OfferNotFoundException as ex:
                raise OfferNotFoundException() from ex
            self.owner.log.debug(
                f"[{self.markets.source.time_slot_str}] Offer accepted {trade_source}")

            self._delete_forwarded_offer_entries(offer_info.source_offer)
            self.offer_age.pop(offer_info.source_offer.id, None)

        elif trade.offer_bid.id == offer_info.source_offer.id:
            # Offer was bought in source market by another party
            try:
                self.owner.delete_offer(self.markets.target, offer_info.target_offer)
            except OfferNotFoundException:
                pass
            except MarketException as ex:
                self.owner.log.error("Error deleting InterAreaAgent offer: %s", ex)

            self._delete_forwarded_offer_entries(offer_info.source_offer)
            self.offer_age.pop(offer_info.source_offer.id, None)
        else:
            raise RuntimeError("Unknown state. Can't happen")

        assert offer_info.source_offer.id not in self.forwarded_offers
        assert offer_info.target_offer.id not in self.forwarded_offers

    def event_offer_deleted(self, *, offer):
        """Perform actions that need to be done when OFFER_DELETED event is triggered."""
        if offer.id in self.offer_age:
            # Offer we're watching in source market was deleted - remove
            del self.offer_age[offer.id]

        offer_info = self.forwarded_offers.get(offer.id)
        if not offer_info:
            # Deletion doesn't concern us
            return

        if offer_info.source_offer.id == offer.id:
            # Offer in source market of an offer we're already offering in the target market
            # was deleted - also delete in target market
            try:
                self.owner.delete_offer(self.markets.target, offer_info.target_offer)
                self._delete_forwarded_offer_entries(offer_info.source_offer)
            except MarketException:
                self.owner.log.exception("Error deleting InterAreaAgent offer")
        # TODO: Should potentially handle the flip side, by not deleting the source market offer
        # but by deleting the offered_offers entries

    def event_offer_split(self, *, market_id, original_offer, accepted_offer, residual_offer):
        """Perform actions that need to be done when OFFER_SPLIT event is triggered."""
        market = self.owner.get_market_from_market_id(market_id)
        if market is None:
            return

        if market == self.markets.target and accepted_offer.id in self.forwarded_offers:
            # offer was split in target market, also split in source market

            local_offer = self.forwarded_offers[original_offer.id].source_offer
            original_price = local_offer.original_price \
                if local_offer.original_price is not None else local_offer.price

            local_split_offer, local_residual_offer = \
                self.markets.source.split_offer(local_offer, accepted_offer.energy,
                                                original_price)

            #  add the new offers to forwarded_offers
            self._add_to_forward_offers(local_residual_offer, residual_offer)
            self._add_to_forward_offers(local_split_offer, accepted_offer)

        elif market == self.markets.source and accepted_offer.id in self.forwarded_offers:
            # offer was split in source market, also split in target market
            if not self.owner.usable_offer(accepted_offer) or \
                    self.owner.name == accepted_offer.seller:
                return

            local_offer = self.forwarded_offers[original_offer.id].source_offer

            original_price = local_offer.original_price \
                if local_offer.original_price is not None else local_offer.price

            local_split_offer, local_residual_offer = \
                self.markets.target.split_offer(local_offer, accepted_offer.energy,
                                                original_price)

            #  add the new offers to forwarded_offers
            self._add_to_forward_offers(residual_offer, local_residual_offer)
            self._add_to_forward_offers(accepted_offer, local_split_offer)

        else:
            return

        if original_offer.id in self.offer_age:
            self.offer_age[residual_offer.id] = self.offer_age.pop(original_offer.id)

        self.owner.log.debug(f"Offer {short_offer_bid_log_str(local_offer)} was split into "
                             f"{short_offer_bid_log_str(local_split_offer)} and "
                             f"{short_offer_bid_log_str(local_residual_offer)}")

    def _add_to_forward_offers(self, source_offer, target_offer):
        offer_info = OfferInfo(Offer.copy(source_offer), Offer.copy(target_offer))
        self.forwarded_offers[source_offer.id] = offer_info
        self.forwarded_offers[target_offer.id] = offer_info


class BalancingEngine(IAAEngine):
    """Handle forwarding offers to the connected balancing market."""

    def _forward_offer(self, offer):
        forwarded_balancing_offer = self.markets.target.balancing_offer(
            offer.price,
            offer.energy,
            self.owner.name,
            from_agent=True
        )
        self._add_to_forward_offers(offer, forwarded_balancing_offer)
        self.owner.log.trace(f"Forwarding balancing offer {offer} to {forwarded_balancing_offer}")
        return forwarded_balancing_offer<|MERGE_RESOLUTION|>--- conflicted
+++ resolved
@@ -67,14 +67,7 @@
             "time_slot": offer.time_slot
         }
 
-<<<<<<< HEAD
-        if ConstSettings.GeneralSettings.EVENT_DISPATCHING_VIA_REDIS:
-            return self.owner.offer(market_id=self.markets.target, offer_args=kwargs)
-=======
         return self.owner.post_offer(market=self.markets.target, replace_existing=False, **kwargs)
->>>>>>> df135cfe
-
-        return self.markets.target.offer(**kwargs)
 
     def _forward_offer(self, offer: Offer) -> Optional[Offer]:
         # TODO: This is an ugly solution. After the december release this check needs to
