--- conflicted
+++ resolved
@@ -53,13 +53,8 @@
             bid.energy,
             self.owner.name,
             self.markets.target.area.name,
-<<<<<<< HEAD
             original_bid_price=bid.original_bid_price,
-            source_market=self.markets.source,
             energy_origin=bid.energy_origin
-=======
-            original_bid_price=bid.original_bid_price
->>>>>>> 84cb4283
         )
         bid_coupling = BidInfo(bid, forwarded_bid)
         self.forwarded_bids[forwarded_bid.id] = bid_coupling
@@ -122,7 +117,8 @@
                                     energy=selected_energy,
                                     trade_rate=matched_rate,
                                     already_tracked=False,
-                                    trade_bid_info=trade_bid_info)
+                                    trade_bid_info=trade_bid_info,
+                                    buyer_origin=bid.energy_origin)
             self._delete_forwarded_offer_entries(offer)
             self.markets.source.accept_bid(bid,
                                            selected_energy,
@@ -130,7 +126,8 @@
                                            buyer=bid.buyer,
                                            already_tracked=True,
                                            trade_rate=matched_rate,
-                                           trade_offer_info=trade_bid_info)
+                                           trade_offer_info=trade_bid_info,
+                                           seller_origin=offer.energy_origin)
 
             bid_info = self.forwarded_bids.get(bid.id, None)
             if bid_info is not None:
@@ -179,7 +176,7 @@
                 trade_rate=trade_rate,
                 trade_offer_info=GridFees.update_forwarded_bid_trade_original_info(
                     bid_trade.offer_bid_trade_info, market_bid
-                )
+                ), seller_origin=bid_trade.seller_origin
             )
 
             self.after_successful_trade_event(source_trade, bid_info)
