--- conflicted
+++ resolved
@@ -37,14 +37,12 @@
         """
         super().__init__()
         self.owner = owner
-<<<<<<< HEAD
 
         if ConstSettings.IAASettings.PRICING_SCHEME != 0:
             transfer_fee_pct = 0
 
-=======
         self._validate_constructor_arguments(transfer_fee_pct, min_offer_age)
->>>>>>> 2d754b5c
+
         self.engines = [
             engine_type('High -> Low', higher_market, lower_market, min_offer_age,
                         transfer_fee_pct, self),
