--- conflicted
+++ resolved
@@ -15,25 +15,17 @@
 You should have received a copy of the GNU General Public License
 along with this program.  If not, see <http://www.gnu.org/licenses/>.
 """
+from d3a_interface.constants_limits import ConstSettings, GlobalConfig
+from d3a_interface.read_user_profile import convert_identity_profile_to_float
+from d3a_interface.read_user_profile import read_arbitrary_profile, InputProfileTypes
+from d3a_interface.utils import convert_str_to_pendulum_in_dict, convert_pendulum_to_str_in_dict
+from d3a_interface.utils import find_object_of_same_weekday_and_time
+
 from d3a.d3a_core.exceptions import MarketException
 from d3a.d3a_core.global_objects_singleton import global_objects
 from d3a.d3a_core.util import should_read_profile_from_db
 from d3a.models.strategy import BidEnabledStrategy, INF_ENERGY
 from d3a.models.strategy.commercial_producer import CommercialStrategy
-from d3a_interface.constants_limits import ConstSettings, GlobalConfig
-<<<<<<< HEAD
-from d3a_interface.read_user_profile import read_arbitrary_profile, InputProfileTypes, \
-    read_and_convert_identity_profile_to_float, convert_identity_profile_to_float
-from d3a_interface.utils import convert_str_to_pendulum_in_dict, convert_pendulum_to_str_in_dict, \
-    find_object_of_same_weekday_and_time
-=======
-from d3a_interface.utils import convert_str_to_pendulum_in_dict, convert_pendulum_to_str_in_dict
-from d3a_interface.read_user_profile import read_arbitrary_profile, InputProfileTypes
-from d3a.models.strategy.commercial_producer import CommercialStrategy
-from d3a.models.strategy import BidEnabledStrategy, INF_ENERGY
-from d3a.d3a_core.exceptions import MarketException
-from d3a_interface.utils import find_object_of_same_weekday_and_time
->>>>>>> 308b4815
 
 
 class InfiniteBusStrategy(CommercialStrategy, BidEnabledStrategy):
@@ -77,7 +69,6 @@
         elif self.energy_rate is not None:
             GlobalConfig.market_maker_rate = self.energy_rate
 
-<<<<<<< HEAD
     def _read_or_rotate_profiles(self, reconfigure=False):
         if self.energy_buy_rate_input is None and \
                 self.buying_rate_profile is None and \
@@ -105,7 +96,7 @@
                         profile_uuid=self.energy_rate_profile_uuid))
 
         self._set_global_market_maker_rate()
-=======
+
     def _populate_selling_rate(self):
         if self.energy_rate_profile is not None:
             self.energy_rate = read_arbitrary_profile(InputProfileTypes.IDENTITY,
@@ -133,7 +124,6 @@
     def event_activate(self, **kwargs):
         self._populate_selling_rate()
         self._populate_buying_rate()
->>>>>>> 308b4815
 
     def buy_energy(self, market):
         for offer in market.sorted_offers:
