"""
Copyright 2018 Grid Singularity
This file is part of D3A.

This program is free software: you can redistribute it and/or modify
it under the terms of the GNU General Public License as published by
the Free Software Foundation, either version 3 of the License, or
(at your option) any later version.

This program is distributed in the hope that it will be useful,
but WITHOUT ANY WARRANTY; without even the implied warranty of
MERCHANTABILITY or FITNESS FOR A PARTICULAR PURPOSE.  See the
GNU General Public License for more details.

You should have received a copy of the GNU General Public License
along with this program.  If not, see <http://www.gnu.org/licenses/>.
"""
import json
import sys
from logging import getLogger
from typing import List, Dict, Any, Union  # noqa
from uuid import uuid4

from d3a.d3a_core.exceptions import SimulationException, D3AException
from d3a.models.base import AreaBehaviorBase
from d3a.models.market import Market
from d3a.models.market.market_structures import Offer, Bid, trade_from_JSON_string, \
    offer_from_JSON_string
from d3a_interface.constants_limits import ConstSettings
from d3a.constants import REDIS_PUBLISH_RESPONSE_TIMEOUT
from d3a.d3a_core.device_registry import DeviceRegistry
from d3a.events.event_structures import Trigger, TriggerMixin, AreaEvent, MarketEvent
from d3a.events import EventMixin
from d3a.d3a_core.exceptions import D3ARedisException
from d3a.d3a_core.util import append_or_create_key
from d3a.d3a_core.redis_connections.redis_area_market_communicator import BlockingCommunicator
from d3a.constants import FLOATING_POINT_TOLERANCE
from d3a import constants

log = getLogger(__name__)


INF_ENERGY = int(sys.maxsize)


class _TradeLookerUpper:
    def __init__(self, owner_name):
        self.owner_name = owner_name

    def __getitem__(self, market):
        for trade in market.trades:
            owner_name = self.owner_name
            if trade.seller == owner_name or trade.buyer == owner_name:
                yield trade


class Offers:
    """
    Keep track of a strategy's accepted and own offers.

    When writing a strategy class, use the post(), remove() and
    replace() methods to keep track of offers.

    posted_in_market() yields all offers that have been posted,
    open_in_market() only those who have not been sold.
    """

    def __init__(self, strategy):
        self.strategy = strategy
        self.bought = {}  # type: Dict[Offer, str]
        self.posted = {}  # type: Dict[Offer, str]
        self.sold = {}  # type: Dict[str, List[Offer]]
        self.split = {}  # type: Dict[str, Offer]

    @property
    def area(self):
        # TODO: Remove the owner and area distinction from the AreaBehaviorBase class
        return self.strategy.area if self.strategy.area is not None else self.strategy.owner

    def _delete_past_offers(self, existing_offers):
        offers = {}
        for offer, market_id in existing_offers.items():
            market = self.area.get_future_market_from_id(market_id)
            if market is not None:
                offers[offer] = market_id
        return offers

    def delete_past_markets_offers(self):
        self.posted = self._delete_past_offers(self.posted)
        self.bought = self._delete_past_offers(self.bought)
        self.split = {}

    @property
    def open(self):
        open_offers = {}
        for offer, market_id in self.posted.items():
            if market_id not in self.sold:
                self.sold[market_id] = []
            if offer not in self.sold[market_id]:
                open_offers[offer] = market_id
        return open_offers

    def bought_offer(self, offer, market_id):
        self.bought[offer] = market_id

    def sold_offer(self, offer, market_id):
        self.sold = append_or_create_key(self.sold, market_id, offer)

    def is_offer_posted(self, market_id, offer_id):
        return offer_id in [offer.id for offer, _market in self.posted.items()
                            if market_id == _market]

    def get_sold_offer_ids_in_market(self, market_id):
        sold_offer_ids = []
        for sold_offer in self.sold.get(market_id, []):
            sold_offer_ids.append(sold_offer.id)
        return sold_offer_ids

    def open_in_market(self, market_id):
        open_offers = []
        sold_offer_ids = self.get_sold_offer_ids_in_market(market_id)
        for offer, _market in self.posted.items():
            if offer.id not in sold_offer_ids and market_id == _market:
                open_offers.append(offer)
        return open_offers

    def open_offer_energy(self, market_id):
        return sum(o.energy for o in self.open_in_market(market_id))

    def posted_in_market(self, market_id):
        return [offer for offer, _market in self.posted.items() if market_id == _market]

    def posted_offer_energy(self, market_id):
        return sum(o.energy for o in self.posted_in_market(market_id))

    def sold_offer_energy(self, market_id):
        return sum(o.energy for o in self.sold_in_market(market_id))

<<<<<<< HEAD
    def sold_offer_price(self, market_id):
        return sum(o.price for o in self.sold_in_market(market_id))

    def can_offer_be_posted(self, offer_energy, offer_price, available_energy, market):
=======
    def can_offer_be_posted(
            self, offer_energy, offer_price, available_energy, market, replace_existing=False):

        if replace_existing:
            # Do not consider previous offers, since they would be replaced by the current one
            posted_offer_energy = 0.0
        else:
            posted_offer_energy = self.posted_offer_energy(market.id)

>>>>>>> de5cae95
        posted_energy = (offer_energy
                         + posted_offer_energy
                         - self.sold_offer_energy(market.id))

        return posted_energy <= available_energy and offer_price >= 0.0

    def sold_in_market(self, market_id):
        return self.sold[market_id] if market_id in self.sold else {}

    def bought_in_market(self, market_id):
        return self.bought[market_id] if market_id in self.bought else {}

    def post(self, offer, market_id):
        # If offer was split already, don't post one with the same uuid again
        if offer.id not in self.split:
            self.posted[offer] = market_id

    def remove_offer_from_cache_and_market(self, market, offer_id=None):
        if offer_id is None:
            to_delete_offers = self.open_in_market(market.id)
        else:
            to_delete_offers = [o for o, m in self.posted.items() if o.id == offer_id]
        deleted_offer_ids = []
        for offer in to_delete_offers:
            market.delete_offer(offer.id)
            self.remove(offer)
            deleted_offer_ids.append(offer.id)
        return deleted_offer_ids

    def remove_offer_by_id(self, market_id, offer_id=None):
        try:
            offer = [o for o, m in self.posted.items() if o.id == offer_id][0]
            self.remove(offer)
        except (IndexError, KeyError):
            self.strategy.warning(f"Could not find offer to remove: {offer_id}")

    def remove(self, offer):
        try:
            market_id = self.posted.pop(offer)
            assert type(market_id) == str
            if market_id in self.sold and offer in self.sold[market_id]:
                self.strategy.log.warning("Offer already sold, cannot remove it.")
                self.posted[offer] = market_id
            else:
                return True
        except KeyError:
            self.strategy.log.warning("Could not find offer to remove")

    def replace(self, old_offer, new_offer, market_id):
        if self.remove(old_offer):
            self.post(new_offer, market_id)

    def on_trade(self, market_id, trade):
        try:
            if trade.seller == self.strategy.owner.name:
                if trade.offer.id in self.split and trade.offer in self.posted:
                    # remove from posted as it is traded already
                    self.remove(self.split[trade.offer.id])
                self.sold_offer(trade.offer, market_id)
        except AttributeError:
            raise SimulationException("Trade event before strategy was initialized.")

    def on_offer_split(self, original_offer, accepted_offer, residual_offer, market_id):
        if original_offer.seller == self.strategy.owner.name:
            self.split[original_offer.id] = accepted_offer
            self.post(residual_offer, market_id)
            if original_offer in self.posted:
                self.replace(original_offer, accepted_offer, market_id)


class BaseStrategy(TriggerMixin, EventMixin, AreaBehaviorBase):
    available_triggers = [
        Trigger('enable', state_getter=lambda s: s.enabled, help="Enable trading"),
        Trigger('disable', state_getter=lambda s: not s.enabled, help="Disable trading")
    ]

    def __init__(self):
        super(BaseStrategy, self).__init__()
        self.offers = Offers(self)
        self.enabled = True
        self._allowed_disable_events = [AreaEvent.ACTIVATE, MarketEvent.TRADE]
        if ConstSettings.GeneralSettings.EVENT_DISPATCHING_VIA_REDIS:
            self.redis = BlockingCommunicator()
            self.trade_buffer = None
            self.offer_buffer = None
            self.event_response_uuids = []

    parameters = None

    def energy_traded(self, market_id):
        return self.offers.sold_offer_energy(market_id)

    def energy_traded_costs(self, market_id):
        return self.offers.sold_offer_price(market_id)

    def _send_events_to_market(self, event_type_str, market_id, data, callback):
        if not isinstance(market_id, str):
            market_id = market_id.id
        response_channel = f"{market_id}/{event_type_str}/RESPONSE"
        market_channel = f"{market_id}/{event_type_str}"

        data["transaction_uuid"] = str(uuid4())
        self.redis.sub_to_channel(response_channel, callback)
        self.redis.publish(market_channel, json.dumps(data))

        def event_response_was_received_callback():
            return data["transaction_uuid"] in self.event_response_uuids

        self.redis.poll_until_response_received(event_response_was_received_callback)

        if data["transaction_uuid"] not in self.event_response_uuids:
            self.log.error(f"Transaction ID not found after {REDIS_PUBLISH_RESPONSE_TIMEOUT} "
                           f"seconds: {data} {self.owner.name}")
        else:
            self.event_response_uuids.remove(data["transaction_uuid"])

    def area_reconfigure_event(self, *args, **kwargs):
        pass

    def event_on_disabled_area(self):
        pass

    def read_config_event(self):
        pass

    def non_attr_parameters(self):
        return dict()

    @property
    def trades(self):
        return _TradeLookerUpper(self.owner.name)

    def energy_balance(self, market, *, allow_open_market=False):
        """
        Return own energy balance for a particular market.

        Negative values indicate bought energy, postive ones sold energy.
        """
        if not allow_open_market and not market.readonly:
            raise ValueError(
                'Energy balance for open market requested and `allow_open_market` no passed')
        return sum(
            t.offer.energy * -1
            if t.buyer == self.owner.name
            else t.offer.energy
            for t in self.trades[market]
        )

    @property
    def is_eligible_for_balancing_market(self):
        if self.owner.name in DeviceRegistry.REGISTRY and \
                ConstSettings.BalancingSettings.ENABLE_BALANCING_MARKET:
            return True

    def offer(self, market_id, offer_args):
        self._send_events_to_market("OFFER", market_id, offer_args,
                                    self._offer_response)
        offer = self.offer_buffer
        assert offer is not None
        self.offer_buffer = None
        return offer

    def post_offer(self, market, replace_existing=True, **offer_kwargs) -> Offer:
        """Post the offer on the specified market.

        Args:
            market: The market in which the offer must be placed.
            replace_existing (bool): if True, delete all previous offers.
            offer_kwargs: the parameters that will be used to create the Offer object.
        """
        if replace_existing:
            # Remove all existing offers that are still open in the market
            self.offers.remove_offer_from_cache_and_market(market)

        offer = market.offer(**offer_kwargs)
        self.offers.post(offer, market.id)

        return offer

    def _offer_response(self, payload):
        data = json.loads(payload["data"])
        # TODO: is this additional parsing needed?
        if isinstance(data, str):
            data = json.loads(data)
        if data["status"] == "ready":
            self.offer_buffer = offer_from_JSON_string(data["offer"])
            self.event_response_uuids.append(data["transaction_uuid"])
        else:
            raise D3ARedisException(
                f"Error when receiving response on channel {payload['channel']}:: "
                f"{data['exception']}:  {data['error_message']}")

    def accept_offer(self, market_or_id, offer, *, buyer=None, energy=None,
                     already_tracked=False, trade_rate: float = None,
                     trade_bid_info: float = None, buyer_origin=None,
                     buyer_origin_id=None, buyer_id=None):
        if buyer is None:
            buyer = self.owner.name
        if not isinstance(offer, Offer):
            offer = market_or_id.offers[offer]
        trade = self._accept_offer(market_or_id, offer, buyer, energy, trade_rate, already_tracked,
                                   trade_bid_info, buyer_origin, buyer_origin_id, buyer_id)

        self.offers.bought_offer(trade.offer, market_or_id)
        return trade

    def _accept_offer(self, market_or_id, offer, buyer, energy, trade_rate, already_tracked,
                      trade_bid_info, buyer_origin, buyer_origin_id, buyer_id):

        if ConstSettings.GeneralSettings.EVENT_DISPATCHING_VIA_REDIS:
            if not isinstance(market_or_id, str):
                market_or_id = market_or_id.id
            data = {"offer_or_id": offer.to_JSON_string(),
                    "buyer": buyer,
                    "energy": energy,
                    "trade_rate": trade_rate,
                    "already_tracked": already_tracked,
                    "trade_bid_info": trade_bid_info if trade_bid_info is not None else None,
                    "buyer_origin": buyer_origin,
                    "buyer_origin_id": buyer_origin_id,
                    "buyer_id": buyer_id}

            self._send_events_to_market("ACCEPT_OFFER", market_or_id, data,
                                        self._accept_offer_response)
            trade = self.trade_buffer
            self.trade_buffer = None
            assert trade is not None
            return trade
        else:
            return market_or_id.accept_offer(offer_or_id=offer, buyer=buyer, energy=energy,
                                             trade_rate=trade_rate,
                                             already_tracked=already_tracked,
                                             trade_bid_info=trade_bid_info,
                                             buyer_origin=buyer_origin,
                                             buyer_origin_id=buyer_origin_id,
                                             buyer_id=buyer_id)

    def _accept_offer_response(self, payload):
        data = json.loads(payload["data"])
        # TODO: is this additional parsing needed?
        if isinstance(data, str):
            data = json.loads(data)
        if data["status"] == "ready":
            self.trade_buffer = trade_from_JSON_string(data["trade"])
            self.event_response_uuids.append(data["transaction_uuid"])
        else:
            raise D3ARedisException(
                f"Error when receiving response on channel {payload['channel']}:: "
                f"{data['exception']}:  {data['error_message']} {data}")

    def post(self, **data):
        self.event_data_received(data)

    def event_data_received(self, data: Dict[str, Any]):
        pass

    def trigger_enable(self, **kw):
        self.enabled = True
        self.log.info("Trading has been enabled")

    def trigger_disable(self):
        self.enabled = False
        self.log.info("Trading has been disabled")
        # We've been disabled - remove all future open offers
        for market in self.area.markets.values():
            for offer in list(market.offers.values()):
                if offer.seller == self.owner.name:
                    self.delete_offer(market, offer)

    def delete_offer(self, market_or_id, offer):
        if ConstSettings.GeneralSettings.EVENT_DISPATCHING_VIA_REDIS:
            data = {"offer_or_id": offer.to_JSON_string()}
            self._send_events_to_market("DELETE_OFFER", market_or_id, data,
                                        self._delete_offer_response)
        else:
            market_or_id.delete_offer(offer)

    def _delete_offer_response(self, payload):
        data = json.loads(payload["data"])
        # TODO: is this additional parsing needed?
        if isinstance(data, str):
            data = json.loads(data)
        if data["status"] == "ready":
            self.event_response_uuids.append(data["transaction_uuid"])

        else:
            raise D3ARedisException(
                f"Error when receiving response on channel {payload['channel']}:: "
                f"{data['exception']}:  {data['error_message']}")

    def event_listener(self, event_type: Union[AreaEvent, MarketEvent], **kwargs):
        if self.enabled or event_type in self._allowed_disable_events:
            super().event_listener(event_type, **kwargs)

    def event_trade(self, *, market_id, trade):
        self.offers.on_trade(market_id, trade)

    def event_offer_split(self, *, market_id, original_offer, accepted_offer, residual_offer):
        self.offers.on_offer_split(original_offer, accepted_offer, residual_offer, market_id)

    def event_market_cycle(self):
        if not constants.D3A_TEST_RUN:
            self.offers.delete_past_markets_offers()
        self.event_responses = []

    def assert_if_trade_offer_price_is_too_low(self, market_id, trade):
        if isinstance(trade.offer, Offer) and trade.offer.seller == self.owner.name:
            offer = [o for o in self.offers.sold[market_id] if o.id == trade.offer.id][0]
            assert trade.offer.energy_rate >= \
                offer.energy_rate - FLOATING_POINT_TOLERANCE

    def can_offer_be_posted(
            self, offer_energy, offer_price, available_energy, market, replace_existing=False):

        return self.offers.can_offer_be_posted(
            offer_energy, offer_price, available_energy, market, replace_existing=replace_existing)

    def deactivate(self):
        pass

    def event_activate_price(self):
        pass

    @property
    def future_markets_time_slots(self):
        return [m.time_slot for m in self.area.all_markets]

    def get_state(self):
        try:
            return self.state.get_state()
        except AttributeError:
            raise D3AException(
                "Strategy does not have a state. "
                "State is required to support save state functionality.")

    def restore_state(self, saved_state):
        try:
            self.state.restore_state(saved_state)
        except AttributeError:
            raise D3AException(
                "Strategy does not have a state. "
                "State is required to support load state functionality.")


class BidEnabledStrategy(BaseStrategy):
    def __init__(self):
        super().__init__()
        self._bids = {}
        self._traded_bids = {}

<<<<<<< HEAD
    def energy_traded(self, market_id):
        offer_energy = super().energy_traded(market_id)
        return offer_energy + self._traded_bid_energy(market_id)

    def energy_traded_costs(self, market_id):
        offer_costs = super().energy_traded_costs(market_id)
        return offer_costs + self._traded_bid_costs(market_id)

    def post_bid(self, market, price, energy, buyer_origin=None):
=======
    def _remove_existing_bids(self, market: Market) -> None:
        """Remove all existing bids in the market."""

        for bid in self.get_posted_bids(market):
            assert bid.buyer == self.owner.name
            self.remove_bid_from_pending(market.id, bid.id)

    def post_bid(self, market, price, energy, replace_existing=True, buyer_origin=None,
                 buyer_origin_id=None):
        if replace_existing:
            self._remove_existing_bids(market)

>>>>>>> de5cae95
        bid = market.bid(
            price,
            energy,
            self.owner.name,
            original_bid_price=price,
            buyer_origin=buyer_origin,
            buyer_origin_id=buyer_origin_id,
            buyer_id=self.owner.uuid)
        self.add_bid_to_posted(market.id, bid)
        return bid

    def can_bid_be_posted(
            self, bid_energy, bid_price, required_energy_kWh, market, replace_existing=False):

        if replace_existing:
            posted_bid_energy = 0.0
        else:
            posted_bid_energy = self.posted_bid_energy(market.id)

        total_posted_energy = (bid_energy + posted_bid_energy)

        return total_posted_energy <= required_energy_kWh and bid_price >= 0.0

    def is_bid_posted(self, market, bid_id):
        return bid_id in [bid.id for bid in self.get_posted_bids(market)]

    def posted_bid_energy(self, market_id):
        if market_id not in self._bids:
            return 0.0
        return sum(b.energy for b in self._bids[market_id])

    def _traded_bid_energy(self, market_id):
        if market_id not in self._traded_bids:
            return 0.0
        return sum(b.energy for b in self._traded_bids[market_id])

    def _traded_bid_costs(self, market_id):
        if market_id not in self._traded_bids:
            return 0.0
        return sum(b.price for b in self._traded_bids[market_id])

    def remove_bid_from_pending(self, market_id, bid_id=None):
        market = self.area.get_future_market_from_id(market_id)
        if market is None:
            return
        if bid_id is None:
            deleted_bid_ids = [bid.id for bid in self.get_posted_bids(market)]
        else:
            deleted_bid_ids = [bid_id]
        for b_id in deleted_bid_ids:
            if b_id in market.bids.keys():
                market.delete_bid(b_id)
        self._bids[market.id] = [bid for bid in self.get_posted_bids(market)
                                 if bid.id not in deleted_bid_ids]
        return deleted_bid_ids

    def add_bid_to_posted(self, market_id, bid):
        if market_id not in self._bids.keys():
            self._bids[market_id] = []
        self._bids[market_id].append(bid)

    def add_bid_to_bought(self, bid, market_id, remove_bid=True):
        if market_id not in self._traded_bids:
            self._traded_bids[market_id] = []
        self._traded_bids[market_id].append(bid)
        if remove_bid:
            self.remove_bid_from_pending(market_id, bid.id)

    def get_traded_bids_from_market(self, market):
        if market.id not in self._traded_bids:
            return []
        else:
            return self._traded_bids[market.id]

    def are_bids_posted(self, market_id):
        if market_id not in self._bids:
            return False
        return len(self._bids[market_id]) > 0

    def post_first_bid(self, market, energy_Wh):
        # TODO: It will be safe to remove this check once we remove the event_market_cycle being
        # called twice, but still it is nice to have it here as a precaution. In general, there
        # should be only bid from a device to a market at all times, which will be replaced if
        # it needs to be updated. If this check is not there, the market cycle event will post
        # one bid twice, which actually happens on the very first market slot cycle.
        if not all(bid.buyer != self.owner.name for bid in market.get_bids().values()):
            self.owner.log.warning("There is already another bid posted on the market, therefore"
                                   " do not repost another first bid.")
            return None
        return self.post_bid(
            market,
            energy_Wh * self.bid_update.initial_rate[market.time_slot] / 1000.0,
            energy_Wh / 1000.0,
            buyer_origin=self.owner.name,
            buyer_origin_id=self.owner.uuid
        )

    def get_posted_bids(self, market):
        if market.id not in self._bids:
            return []
        return self._bids[market.id]

    def event_bid_deleted(self, *, market_id, bid):
        assert ConstSettings.IAASettings.MARKET_TYPE != 1, \
            "Invalid state, cannot receive a bid if single sided market is globally configured."

        if bid.buyer != self.owner.name:
            return
        self.remove_bid_from_pending(market_id, bid.id)

    def event_bid_split(self, *, market_id, original_bid, accepted_bid, residual_bid):
        assert ConstSettings.IAASettings.MARKET_TYPE != 1, \
            "Invalid state, cannot receive a bid if single sided market is globally configured."
        if accepted_bid.buyer != self.owner.name:
            return
        self.add_bid_to_posted(market_id, bid=accepted_bid)
        self.add_bid_to_posted(market_id, bid=residual_bid)

    def event_bid_traded(self, *, market_id, bid_trade):
        assert ConstSettings.IAASettings.MARKET_TYPE != 1, \
            "Invalid state, cannot receive a bid if single sided market is globally configured."

        if bid_trade.buyer == self.owner.name:
            self.add_bid_to_bought(bid_trade.offer, market_id)

    def event_market_cycle(self):
        if not constants.D3A_TEST_RUN:
            self._bids = {}
            self._traded_bids = {}
            super().event_market_cycle()

    def assert_if_trade_bid_price_is_too_high(self, market, trade):
        if isinstance(trade.offer, Bid) and trade.offer.buyer == self.owner.name:
            bid = [b for b in self.get_posted_bids(market) if b.id == trade.offer.id][0]
            assert trade.offer.energy_rate <= bid.energy_rate + FLOATING_POINT_TOLERANCE<|MERGE_RESOLUTION|>--- conflicted
+++ resolved
@@ -136,12 +136,9 @@
     def sold_offer_energy(self, market_id):
         return sum(o.energy for o in self.sold_in_market(market_id))
 
-<<<<<<< HEAD
     def sold_offer_price(self, market_id):
         return sum(o.price for o in self.sold_in_market(market_id))
 
-    def can_offer_be_posted(self, offer_energy, offer_price, available_energy, market):
-=======
     def can_offer_be_posted(
             self, offer_energy, offer_price, available_energy, market, replace_existing=False):
 
@@ -151,7 +148,6 @@
         else:
             posted_offer_energy = self.posted_offer_energy(market.id)
 
->>>>>>> de5cae95
         posted_energy = (offer_energy
                          + posted_offer_energy
                          - self.sold_offer_energy(market.id))
@@ -502,7 +498,6 @@
         self._bids = {}
         self._traded_bids = {}
 
-<<<<<<< HEAD
     def energy_traded(self, market_id):
         offer_energy = super().energy_traded(market_id)
         return offer_energy + self._traded_bid_energy(market_id)
@@ -511,8 +506,6 @@
         offer_costs = super().energy_traded_costs(market_id)
         return offer_costs + self._traded_bid_costs(market_id)
 
-    def post_bid(self, market, price, energy, buyer_origin=None):
-=======
     def _remove_existing_bids(self, market: Market) -> None:
         """Remove all existing bids in the market."""
 
@@ -525,7 +518,6 @@
         if replace_existing:
             self._remove_existing_bids(market)
 
->>>>>>> de5cae95
         bid = market.bid(
             price,
             energy,
