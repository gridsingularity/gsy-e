"""
Copyright 2018 Grid Singularity
This file is part of D3A.

This program is free software: you can redistribute it and/or modify
it under the terms of the GNU General Public License as published by
the Free Software Foundation, either version 3 of the License, or
(at your option) any later version.

This program is distributed in the hope that it will be useful,
but WITHOUT ANY WARRANTY; without even the implied warranty of
MERCHANTABILITY or FITNESS FOR A PARTICULAR PURPOSE.  See the
GNU General Public License for more details.

You should have received a copy of the GNU General Public License
along with this program.  If not, see <http://www.gnu.org/licenses/>.
"""
import json
import sys
from logging import getLogger
from typing import List, Dict, Any, Union  # noqa
from uuid import uuid4

from d3a.d3a_core.exceptions import SimulationException, D3AException
from d3a.models.base import AreaBehaviorBase
from d3a.models.market import Market
from d3a.models.market.market_structures import Offer, Bid, trade_from_JSON_string, \
    offer_from_JSON_string
from d3a_interface.constants_limits import ConstSettings
from d3a.constants import REDIS_PUBLISH_RESPONSE_TIMEOUT
from d3a.d3a_core.device_registry import DeviceRegistry
from d3a.events.event_structures import Trigger, TriggerMixin, AreaEvent, MarketEvent
from d3a.events import EventMixin
from d3a.d3a_core.exceptions import D3ARedisException
from d3a.d3a_core.util import append_or_create_key
from d3a.d3a_core.redis_connections.redis_area_market_communicator import BlockingCommunicator
from d3a.constants import FLOATING_POINT_TOLERANCE
from d3a import constants

log = getLogger(__name__)


INF_ENERGY = int(sys.maxsize)


class _TradeLookerUpper:
    def __init__(self, owner_name):
        self.owner_name = owner_name

    def __getitem__(self, market):
        for trade in market.trades:
            owner_name = self.owner_name
            if trade.seller == owner_name or trade.buyer == owner_name:
                yield trade


class Offers:
    """
    Keep track of a strategy's accepted and own offers.

    When writing a strategy class, use the post(), remove() and
    replace() methods to keep track of offers.

    posted_in_market() yields all offers that have been posted,
    open_in_market() only those who have not been sold.
    """

    def __init__(self, strategy):
        self.strategy = strategy
        self.bought = {}  # type: Dict[Offer, str]
        self.posted = {}  # type: Dict[Offer, str]
        self.sold = {}  # type: Dict[str, List[Offer]]
        self.split = {}  # type: Dict[str, Offer]

    @property
    def area(self):
        # TODO: Remove the owner and area distinction from the AreaBehaviorBase class
        return self.strategy.area if self.strategy.area is not None else self.strategy.owner

    def _delete_past_offers(self, existing_offers):
        offers = {}
        for offer, market_id in existing_offers.items():
            market = self.area.get_future_market_from_id(market_id)
            if market is not None:
                offers[offer] = market_id
        return offers

    def delete_past_markets_offers(self):
        self.posted = self._delete_past_offers(self.posted)
        self.bought = self._delete_past_offers(self.bought)
        self.split = {}

    @property
    def open(self):
        open_offers = {}
        for offer, market_id in self.posted.items():
            if market_id not in self.sold:
                self.sold[market_id] = []
            if offer not in self.sold[market_id]:
                open_offers[offer] = market_id
        return open_offers

    def bought_offer(self, offer, market_id):
        self.bought[offer] = market_id

    def sold_offer(self, offer, market_id):
        self.sold = append_or_create_key(self.sold, market_id, offer)

    def is_offer_posted(self, market_id, offer_id):
        return offer_id in [offer.id for offer, _market in self.posted.items()
                            if market_id == _market]

    def get_sold_offer_ids_in_market(self, market_id):
        sold_offer_ids = []
        for sold_offer in self.sold.get(market_id, []):
            sold_offer_ids.append(sold_offer.id)
        return sold_offer_ids

    def open_in_market(self, market_id):
        open_offers = []
        sold_offer_ids = self.get_sold_offer_ids_in_market(market_id)
        for offer, _market in self.posted.items():
            if offer.id not in sold_offer_ids and market_id == _market:
                open_offers.append(offer)
        return open_offers

    def open_offer_energy(self, market_id):
        return sum(o.energy for o in self.open_in_market(market_id))

    def posted_in_market(self, market_id):
        return [offer for offer, _market in self.posted.items() if market_id == _market]

    def posted_offer_energy(self, market_id):
        return sum(o.energy for o in self.posted_in_market(market_id))

    def sold_offer_energy(self, market_id):
        return sum(o.energy for o in self.sold_in_market(market_id))

    def can_offer_be_posted(
            self, offer_energy, offer_price, available_energy, market, replace_existing=False):

        if replace_existing:
            # Do not consider previous offers, since they would be replaced by the current one
            posted_offer_energy = 0.0
        else:
            posted_offer_energy = self.posted_offer_energy(market.id)

        posted_energy = (offer_energy
                         + posted_offer_energy
                         - self.sold_offer_energy(market.id))

        return posted_energy <= available_energy and offer_price >= 0.0

    def sold_in_market(self, market_id):
        return self.sold[market_id] if market_id in self.sold else {}

    def bought_in_market(self, market_id):
        return self.bought[market_id] if market_id in self.bought else {}

    def post(self, offer, market_id):
        # If offer was split already, don't post one with the same uuid again
        if offer.id not in self.split:
            self.posted[offer] = market_id

    def remove_offer_from_cache_and_market(self, market, offer_id=None):
        if offer_id is None:
            to_delete_offers = self.open_in_market(market.id)
        else:
            to_delete_offers = [o for o, m in self.posted.items() if o.id == offer_id]
        deleted_offer_ids = []
        for offer in to_delete_offers:
            market.delete_offer(offer.id)
            self.remove(offer)
            deleted_offer_ids.append(offer.id)
        return deleted_offer_ids

    def remove_offer_by_id(self, market_id, offer_id=None):
        try:
            offer = [o for o, m in self.posted.items() if o.id == offer_id][0]
            self.remove(offer)
        except (IndexError, KeyError):
            self.strategy.warning(f"Could not find offer to remove: {offer_id}")

    def remove(self, offer):
        try:
            market_id = self.posted.pop(offer)
            assert type(market_id) == str
            if market_id in self.sold and offer in self.sold[market_id]:
                self.strategy.log.warning("Offer already sold, cannot remove it.")
                self.posted[offer] = market_id
            else:
                return True
        except KeyError:
            self.strategy.log.warning("Could not find offer to remove")

    def replace(self, old_offer, new_offer, market_id):
        if self.remove(old_offer):
            self.post(new_offer, market_id)

    def on_trade(self, market_id, trade):
        try:
            if trade.seller == self.strategy.owner.name:
                if trade.offer.id in self.split and trade.offer in self.posted:
                    # remove from posted as it is traded already
                    self.remove(self.split[trade.offer.id])
                self.sold_offer(trade.offer, market_id)
        except AttributeError:
            raise SimulationException("Trade event before strategy was initialized.")

    def on_offer_split(self, original_offer, accepted_offer, residual_offer, market_id):
        if original_offer.seller == self.strategy.owner.name:
            self.split[original_offer.id] = accepted_offer
            self.post(residual_offer, market_id)
            if original_offer in self.posted:
                self.replace(original_offer, accepted_offer, market_id)


class BaseStrategy(TriggerMixin, EventMixin, AreaBehaviorBase):
    available_triggers = [
        Trigger('enable', state_getter=lambda s: s.enabled, help="Enable trading"),
        Trigger('disable', state_getter=lambda s: not s.enabled, help="Disable trading")
    ]

    def __init__(self):
        super(BaseStrategy, self).__init__()
        self.offers = Offers(self)
        self.enabled = True
        self._allowed_disable_events = [AreaEvent.ACTIVATE, MarketEvent.TRADE]
        if ConstSettings.GeneralSettings.EVENT_DISPATCHING_VIA_REDIS:
            self.redis = BlockingCommunicator()
            self.trade_buffer = None
            self.offer_buffer = None
            self.event_response_uuids = []

    parameters = None

    def _send_events_to_market(self, event_type_str, market_id, data, callback):
        if not isinstance(market_id, str):
            market_id = market_id.id
        response_channel = f"{market_id}/{event_type_str}/RESPONSE"
        market_channel = f"{market_id}/{event_type_str}"

        data["transaction_uuid"] = str(uuid4())
        self.redis.sub_to_channel(response_channel, callback)
        self.redis.publish(market_channel, json.dumps(data))

        def event_response_was_received_callback():
            return data["transaction_uuid"] in self.event_response_uuids

        self.redis.poll_until_response_received(event_response_was_received_callback)

        if data["transaction_uuid"] not in self.event_response_uuids:
            self.log.error(f"Transaction ID not found after {REDIS_PUBLISH_RESPONSE_TIMEOUT} "
                           f"seconds: {data} {self.owner.name}")
        else:
            self.event_response_uuids.remove(data["transaction_uuid"])

    def area_reconfigure_event(self, *args, **kwargs):
        pass

    def event_on_disabled_area(self):
        pass

    def read_config_event(self):
        pass

    def non_attr_parameters(self):
        return dict()

    @property
    def trades(self):
        return _TradeLookerUpper(self.owner.name)

    def energy_balance(self, market, *, allow_open_market=False):
        """
        Return own energy balance for a particular market.

        Negative values indicate bought energy, postive ones sold energy.
        """
        if not allow_open_market and not market.readonly:
            raise ValueError(
                'Energy balance for open market requested and `allow_open_market` no passed')
        return sum(
            t.offer.energy * -1
            if t.buyer == self.owner.name
            else t.offer.energy
            for t in self.trades[market]
        )

    @property
    def is_eligible_for_balancing_market(self):
        if self.owner.name in DeviceRegistry.REGISTRY and \
                ConstSettings.BalancingSettings.ENABLE_BALANCING_MARKET:
            return True

    def offer(self, market_id, offer_args):
        self._send_events_to_market("OFFER", market_id, offer_args,
                                    self._offer_response)
        offer = self.offer_buffer
        assert offer is not None
        self.offer_buffer = None
        return offer

    def post_offer(self, market, replace_existing=True, **offer_kwargs) -> Offer:
        """Post the offer on the specified market.

        Args:
            market: The market in which the offer must be placed.
            replace_existing (bool): if True, delete all previous offers.
            offer_kwargs: the parameters that will be used to create the Offer object.
        """
        if replace_existing:
            # Remove all existing offers that are still open in the market
            self.offers.remove_offer_from_cache_and_market(market)

        offer = market.offer(**offer_kwargs)
        self.offers.post(offer, market.id)

        return offer

    def _offer_response(self, payload):
        data = json.loads(payload["data"])
        # TODO: is this additional parsing needed?
        if isinstance(data, str):
            data = json.loads(data)
        if data["status"] == "ready":
            self.offer_buffer = offer_from_JSON_string(data["offer"])
            self.event_response_uuids.append(data["transaction_uuid"])
        else:
            raise D3ARedisException(
                f"Error when receiving response on channel {payload['channel']}:: "
                f"{data['exception']}:  {data['error_message']}")

    def accept_offer(self, market_or_id, offer, *, buyer=None, energy=None,
                     already_tracked=False, trade_rate: float = None,
                     trade_bid_info: float = None, buyer_origin=None,
                     buyer_origin_id=None, buyer_id=None):
        if buyer is None:
            buyer = self.owner.name
        if not isinstance(offer, Offer):
            offer = market_or_id.offers[offer]
        trade = self._accept_offer(market_or_id, offer, buyer, energy, trade_rate, already_tracked,
                                   trade_bid_info, buyer_origin, buyer_origin_id, buyer_id)

        self.offers.bought_offer(trade.offer, market_or_id)
        return trade

    def _accept_offer(self, market_or_id, offer, buyer, energy, trade_rate, already_tracked,
                      trade_bid_info, buyer_origin, buyer_origin_id, buyer_id):

        if ConstSettings.GeneralSettings.EVENT_DISPATCHING_VIA_REDIS:
            if not isinstance(market_or_id, str):
                market_or_id = market_or_id.id
            data = {"offer_or_id": offer.to_JSON_string(),
                    "buyer": buyer,
                    "energy": energy,
                    "trade_rate": trade_rate,
                    "already_tracked": already_tracked,
                    "trade_bid_info": trade_bid_info if trade_bid_info is not None else None,
                    "buyer_origin": buyer_origin,
                    "buyer_origin_id": buyer_origin_id,
                    "buyer_id": buyer_id}

            self._send_events_to_market("ACCEPT_OFFER", market_or_id, data,
                                        self._accept_offer_response)
            trade = self.trade_buffer
            self.trade_buffer = None
            assert trade is not None
            return trade
        else:
            return market_or_id.accept_offer(offer_or_id=offer, buyer=buyer, energy=energy,
                                             trade_rate=trade_rate,
                                             already_tracked=already_tracked,
                                             trade_bid_info=trade_bid_info,
                                             buyer_origin=buyer_origin,
                                             buyer_origin_id=buyer_origin_id,
                                             buyer_id=buyer_id)

    def _accept_offer_response(self, payload):
        data = json.loads(payload["data"])
        # TODO: is this additional parsing needed?
        if isinstance(data, str):
            data = json.loads(data)
        if data["status"] == "ready":
            self.trade_buffer = trade_from_JSON_string(data["trade"])
            self.event_response_uuids.append(data["transaction_uuid"])
        else:
            raise D3ARedisException(
                f"Error when receiving response on channel {payload['channel']}:: "
                f"{data['exception']}:  {data['error_message']} {data}")

    def post(self, **data):
        self.event_data_received(data)

    def event_data_received(self, data: Dict[str, Any]):
        pass

    def trigger_enable(self, **kw):
        self.enabled = True
        self.log.info("Trading has been enabled")

    def trigger_disable(self):
        self.enabled = False
        self.log.info("Trading has been disabled")
        # We've been disabled - remove all future open offers
        for market in self.area.markets.values():
            for offer in list(market.offers.values()):
                if offer.seller == self.owner.name:
                    self.delete_offer(market, offer)

    def delete_offer(self, market_or_id, offer):
        if ConstSettings.GeneralSettings.EVENT_DISPATCHING_VIA_REDIS:
            data = {"offer_or_id": offer.to_JSON_string()}
            self._send_events_to_market("DELETE_OFFER", market_or_id, data,
                                        self._delete_offer_response)
        else:
            market_or_id.delete_offer(offer)

    def _delete_offer_response(self, payload):
        data = json.loads(payload["data"])
        # TODO: is this additional parsing needed?
        if isinstance(data, str):
            data = json.loads(data)
        if data["status"] == "ready":
            self.event_response_uuids.append(data["transaction_uuid"])

        else:
            raise D3ARedisException(
                f"Error when receiving response on channel {payload['channel']}:: "
                f"{data['exception']}:  {data['error_message']}")

    def event_listener(self, event_type: Union[AreaEvent, MarketEvent], **kwargs):
        if self.enabled or event_type in self._allowed_disable_events:
            super().event_listener(event_type, **kwargs)

    def event_trade(self, *, market_id, trade):
        self.offers.on_trade(market_id, trade)

    def event_offer_split(self, *, market_id, original_offer, accepted_offer, residual_offer):
        self.offers.on_offer_split(original_offer, accepted_offer, residual_offer, market_id)

    def event_market_cycle(self):
        if not constants.D3A_TEST_RUN:
            self.offers.delete_past_markets_offers()
        self.event_responses = []

    def assert_if_trade_offer_price_is_too_low(self, market_id, trade):
        if isinstance(trade.offer, Offer) and trade.offer.seller == self.owner.name:
            offer = [o for o in self.offers.sold[market_id] if o.id == trade.offer.id][0]
            assert trade.offer.energy_rate >= \
                offer.energy_rate - FLOATING_POINT_TOLERANCE

    def can_offer_be_posted(
            self, offer_energy, offer_price, available_energy, market, replace_existing=False):

        return self.offers.can_offer_be_posted(
            offer_energy, offer_price, available_energy, market, replace_existing=replace_existing)

    def deactivate(self):
        pass

    def event_activate_price(self):
        pass

    @property
    def future_markets_time_slots(self):
        return [m.time_slot for m in self.area.all_markets]

    def get_state(self):
        try:
            return self.state.get_state()
        except AttributeError:
            raise D3AException(
                "Strategy does not have a state. "
                "State is required to support save state functionality.")

    def restore_state(self, saved_state):
        try:
            self.state.restore_state(saved_state)
        except AttributeError:
            raise D3AException(
                "Strategy does not have a state. "
                "State is required to support load state functionality.")


class BidEnabledStrategy(BaseStrategy):
    def __init__(self):
        super().__init__()
        self._bids = {}
        self._traded_bids = {}

<<<<<<< HEAD
    def post_bid(self, market, price, energy, buyer_origin=None, buyer_origin_id=None):
=======
    def _remove_existing_bids(self, market: Market) -> None:
        """Remove all existing bids in the market."""

        for bid in self.get_posted_bids(market):
            assert bid.buyer == self.owner.name
            self.remove_bid_from_pending(market.id, bid.id)

    def post_bid(self, market, price, energy, replace_existing=True, buyer_origin=None):
        if replace_existing:
            self._remove_existing_bids(market)

>>>>>>> f73ffec6
        bid = market.bid(
            price,
            energy,
            self.owner.name,
            original_bid_price=price,
<<<<<<< HEAD
            buyer_origin=buyer_origin,
            buyer_origin_id=buyer_origin_id,
            buyer_id=self.owner.uuid
        )
=======
            buyer_origin=buyer_origin)

>>>>>>> f73ffec6
        self.add_bid_to_posted(market.id, bid)
        return bid

    def can_bid_be_posted(
            self, bid_energy, bid_price, required_energy_kWh, market, replace_existing=False):

        if replace_existing:
            posted_bid_energy = 0.0
        else:
            posted_bid_energy = self.posted_bid_energy(market.id)

        total_posted_energy = (bid_energy + posted_bid_energy)

        return total_posted_energy <= required_energy_kWh and bid_price >= 0.0

    def is_bid_posted(self, market, bid_id):
        return bid_id in [bid.id for bid in self.get_posted_bids(market)]

    def posted_bid_energy(self, market_id):
        if market_id not in self._bids:
            return 0.0
        return sum(b.energy for b in self._bids[market_id])

    def remove_bid_from_pending(self, market_id, bid_id=None):
        market = self.area.get_future_market_from_id(market_id)
        if market is None:
            return
        if bid_id is None:
            deleted_bid_ids = [bid.id for bid in self.get_posted_bids(market)]
        else:
            deleted_bid_ids = [bid_id]
        for b_id in deleted_bid_ids:
            if b_id in market.bids.keys():
                market.delete_bid(b_id)
        self._bids[market.id] = [bid for bid in self.get_posted_bids(market)
                                 if bid.id not in deleted_bid_ids]
        return deleted_bid_ids

    def add_bid_to_posted(self, market_id, bid):
        if market_id not in self._bids.keys():
            self._bids[market_id] = []
        self._bids[market_id].append(bid)

    def add_bid_to_bought(self, bid, market_id, remove_bid=True):
        if market_id not in self._traded_bids:
            self._traded_bids[market_id] = []
        self._traded_bids[market_id].append(bid)
        if remove_bid:
            self.remove_bid_from_pending(market_id, bid.id)

    def get_traded_bids_from_market(self, market):
        if market.id not in self._traded_bids:
            return []
        else:
            return self._traded_bids[market.id]

    def are_bids_posted(self, market_id):
        if market_id not in self._bids:
            return False
        return len(self._bids[market_id]) > 0

    def post_first_bid(self, market, energy_Wh):
        # TODO: It will be safe to remove this check once we remove the event_market_cycle being
        # called twice, but still it is nice to have it here as a precaution. In general, there
        # should be only bid from a device to a market at all times, which will be replaced if
        # it needs to be updated. If this check is not there, the market cycle event will post
        # one bid twice, which actually happens on the very first market slot cycle.
        if not all(bid.buyer != self.owner.name for bid in market.get_bids().values()):
            self.owner.log.warning("There is already another bid posted on the market, therefore"
                                   " do not repost another first bid.")
            return None
        return self.post_bid(
            market,
            energy_Wh * self.bid_update.initial_rate[market.time_slot] / 1000.0,
            energy_Wh / 1000.0,
            buyer_origin=self.owner.name,
            buyer_origin_id=self.owner.uuid
        )

    def get_posted_bids(self, market):
        if market.id not in self._bids:
            return []
        return self._bids[market.id]

    def event_bid_deleted(self, *, market_id, bid):
        assert ConstSettings.IAASettings.MARKET_TYPE != 1, \
            "Invalid state, cannot receive a bid if single sided market is globally configured."

        if bid.buyer != self.owner.name:
            return
        self.remove_bid_from_pending(market_id, bid.id)

    def event_bid_split(self, *, market_id, original_bid, accepted_bid, residual_bid):
        assert ConstSettings.IAASettings.MARKET_TYPE != 1, \
            "Invalid state, cannot receive a bid if single sided market is globally configured."
        if accepted_bid.buyer != self.owner.name:
            return
        self.add_bid_to_posted(market_id, bid=accepted_bid)
        self.add_bid_to_posted(market_id, bid=residual_bid)

    def event_bid_traded(self, *, market_id, bid_trade):
        assert ConstSettings.IAASettings.MARKET_TYPE != 1, \
            "Invalid state, cannot receive a bid if single sided market is globally configured."

        if bid_trade.buyer == self.owner.name:
            self.add_bid_to_bought(bid_trade.offer, market_id)

    def event_market_cycle(self):
        if not constants.D3A_TEST_RUN:
            self._bids = {}
            self._traded_bids = {}
            super().event_market_cycle()

    def assert_if_trade_bid_price_is_too_high(self, market, trade):
        if isinstance(trade.offer, Bid) and trade.offer.buyer == self.owner.name:
            bid = [b for b in self.get_posted_bids(market) if b.id == trade.offer.id][0]
            assert trade.offer.energy_rate <= bid.energy_rate + FLOATING_POINT_TOLERANCE<|MERGE_RESOLUTION|>--- conflicted
+++ resolved
@@ -489,9 +489,6 @@
         self._bids = {}
         self._traded_bids = {}
 
-<<<<<<< HEAD
-    def post_bid(self, market, price, energy, buyer_origin=None, buyer_origin_id=None):
-=======
     def _remove_existing_bids(self, market: Market) -> None:
         """Remove all existing bids in the market."""
 
@@ -499,25 +496,19 @@
             assert bid.buyer == self.owner.name
             self.remove_bid_from_pending(market.id, bid.id)
 
-    def post_bid(self, market, price, energy, replace_existing=True, buyer_origin=None):
+    def post_bid(self, market, price, energy, replace_existing=True, buyer_origin=None,
+                 buyer_origin_id=None):
         if replace_existing:
             self._remove_existing_bids(market)
 
->>>>>>> f73ffec6
         bid = market.bid(
             price,
             energy,
             self.owner.name,
             original_bid_price=price,
-<<<<<<< HEAD
             buyer_origin=buyer_origin,
             buyer_origin_id=buyer_origin_id,
-            buyer_id=self.owner.uuid
-        )
-=======
-            buyer_origin=buyer_origin)
-
->>>>>>> f73ffec6
+            buyer_id=self.owner.uuid)
         self.add_bid_to_posted(market.id, bid)
         return bid
 
