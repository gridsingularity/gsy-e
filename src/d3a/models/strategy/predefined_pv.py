--- conflicted
+++ resolved
@@ -17,20 +17,18 @@
 """
 import pathlib
 
-from d3a.d3a_core.exceptions import D3AException
-<<<<<<< HEAD
-from d3a.d3a_core.global_objects_singleton import global_objects
-from d3a.d3a_core.util import d3a_path, should_read_profile_from_db, validate_profile_or_uuid_input
-=======
-from d3a.d3a_core.util import d3a_path
->>>>>>> c779b463
-from d3a.models.strategy.pv import PVStrategy
 from d3a_interface.constants_limits import ConstSettings
 from d3a_interface.read_user_profile import read_arbitrary_profile, InputProfileTypes
 from d3a_interface.utils import convert_kW_to_kWh
 from d3a_interface.utils import key_in_dict_and_not_none, find_object_of_same_weekday_and_time
 from pendulum import duration
 
+from d3a.d3a_core.exceptions import D3AException
+from d3a.d3a_core.global_objects_singleton import global_objects
+from d3a.d3a_core.util import d3a_path
+from d3a.d3a_core.util import should_read_profile_from_db, validate_profile_or_uuid_input
+from d3a.models.strategy.pv import PVStrategy
+
 """
 Creates a PV that uses a profile as input for its power values, either predefined or provided
 by the user.
@@ -43,11 +41,7 @@
     """
     parameters = ("panel_count", "initial_selling_rate", "final_selling_rate", "cloud_coverage",
                   "fit_to_limit", "update_interval", "energy_rate_decrease_per_update",
-<<<<<<< HEAD
-                  "use_market_maker_rate", "power_profile_uuid")
-=======
-                  "use_market_maker_rate", "capacity_kW")
->>>>>>> c779b463
+                  "use_market_maker_rate", "power_profile_uuid", "capacity_kW")
 
     def __init__(
             self, panel_count: int = 1,
@@ -158,11 +152,7 @@
     """
     parameters = ("power_profile", "panel_count", "initial_selling_rate", "final_selling_rate",
                   "fit_to_limit", "update_interval", "energy_rate_decrease_per_update",
-<<<<<<< HEAD
                   "use_market_maker_rate", "power_profile_uuid")
-=======
-                  "use_market_maker_rate")
->>>>>>> c779b463
 
     def __init__(
             self, power_profile=None, panel_count: int = 1,
@@ -213,13 +203,7 @@
         Reads profile data from the power profile. Handles csv files and dicts.
         :return: key value pairs of time to energy in kWh
         """
-<<<<<<< HEAD
         self._read_or_rotate_profiles()
-=======
-        self.energy_profile = read_arbitrary_profile(
-            InputProfileTypes.POWER,
-            self._power_profile_W)
->>>>>>> c779b463
 
     def area_reconfigure_event(self, **kwargs):
         """Reconfigure the device properties at runtime using the provided arguments."""
