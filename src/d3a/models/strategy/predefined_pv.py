--- conflicted
+++ resolved
@@ -99,11 +99,7 @@
             if self.cloud_coverage is not None else self.area.config.cloud_coverage
         if reconfigure:
             self._read_predefined_profile_for_pv()
-<<<<<<< HEAD
-        market = self.area.all_markets[-1]
-=======
         market = self.area.next_market
->>>>>>> b2ea0eea
         slot_time = market.time_slot
         if not self.energy_profile:
             raise D3AException(
