import random

from first import first
from pendulum.interval import Interval

from d3a.exceptions import MarketException
from d3a.models.strategy.base import BaseStrategy
from d3a.models.state import LoadState


class FacebookDeviceStrategy(BaseStrategy):
    def __init__(self, avg_power, hrs_per_day, hrs_of_day=(0, 23), random_factor=0,
                 daily_budget=0):
        super().__init__()
        self.state = LoadState()
        self.avg_power = avg_power  # Average power in watts
        self.hrs_per_day = hrs_per_day  # Hrs the device is charged per day
        # consolidated_cycle is KWh energy consumed for the entire year
        self.daily_energy_required = self.avg_power * self.hrs_per_day
        # Random factor to modify buying
        self.random_factor = random_factor
        # Budget for a single day in eur
        self.daily_budget = daily_budget * 100 if daily_budget is not None else None
        # Energy consumed during the day ideally should not exceed daily_energy_required
        self.energy_per_slot = 0
        self.energy_requirement = 0
        # In ct. / kWh
        self.max_acceptable_energy_price = 10**20
        if self.daily_budget:
            self.max_acceptable_energy_price = (
                self.daily_budget / self.daily_energy_required * 1000
            )
        # be a parameter on the constructor or if we want to deal in percentages
        self.hrs_of_day = hrs_of_day
        active_hours_count = (hrs_of_day[1] - hrs_of_day[0] + 1)
        if hrs_per_day > active_hours_count:
            raise ValueError(
                "Device can't be active more hours per day than active hours: {} > {}".format(
                    hrs_per_day,
                    active_hours_count
                )
            )
        active_hours = set()
        while len(active_hours) < hrs_per_day:
            active_hours.add(random.randrange(hrs_of_day[0], hrs_of_day[1] + 1))
        self.active_hours = active_hours

    def event_activate(self):
        self.energy_per_slot = (
            self.daily_energy_required
            /
            (self.hrs_per_day * Interval(hours=1) / self.area.config.slot_length)
        )
        self._update_energy_requirement()

    def event_tick(self, *, area):
        if self.energy_requirement <= 0:
            return

        markets = []
        for time, market in self.area.markets.items():
            if time.hour in self.active_hours:
                markets.append(market)
        if not markets:
            return

        try:
            # Don't have an idea whether we need a price mechanism, at this stage the cheapest
            # offers available in the markets is picked up
            cheapest_offer, market = first(
                sorted(
                    [
                        (offer, market) for market in markets
                        for offer in market.sorted_offers
                        if (
                            offer.energy <= self.energy_requirement / 1000
                            and offer.price / offer.energy <= self.max_acceptable_energy_price
                        )
                    ],
                    key=lambda o: o[0].price / o[0].energy
                ),
                default=(None, None)
            )
            if cheapest_offer:
                self.accept_offer(market, cheapest_offer)
                self.energy_requirement -= cheapest_offer.energy * 1000
        except MarketException:
            self.log.exception("An Error occurred while buying an offer")

<<<<<<< HEAD
    def _update_energy_requirement(self):
=======
    def event_market_cycle(self):
>>>>>>> 28ff908e
        self.energy_requirement = 0
        if self.area.now.hour in self.active_hours:
            energy_per_slot = self.energy_per_slot
            if self.random_factor:
                energy_per_slot += energy_per_slot * random.random() * self.random_factor
            self.energy_requirement += energy_per_slot
        self.state.record_desired_energy(self.area, self.avg_power)

<<<<<<< HEAD
    def event_market_cycle(self):
        self._update_energy_requirement()
=======

class CellTowerFacebookDeviceStrategy(FacebookDeviceStrategy):
    pass
>>>>>>> 28ff908e
<|MERGE_RESOLUTION|>--- conflicted
+++ resolved
@@ -87,11 +87,7 @@
         except MarketException:
             self.log.exception("An Error occurred while buying an offer")
 
-<<<<<<< HEAD
     def _update_energy_requirement(self):
-=======
-    def event_market_cycle(self):
->>>>>>> 28ff908e
         self.energy_requirement = 0
         if self.area.now.hour in self.active_hours:
             energy_per_slot = self.energy_per_slot
@@ -100,11 +96,9 @@
             self.energy_requirement += energy_per_slot
         self.state.record_desired_energy(self.area, self.avg_power)
 
-<<<<<<< HEAD
     def event_market_cycle(self):
         self._update_energy_requirement()
-=======
 
+        
 class CellTowerFacebookDeviceStrategy(FacebookDeviceStrategy):
-    pass
->>>>>>> 28ff908e
+    pass