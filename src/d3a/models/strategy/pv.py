"""
Copyright 2018 Grid Singularity
This file is part of D3A.

This program is free software: you can redistribute it and/or modify
it under the terms of the GNU General Public License as published by
the Free Software Foundation, either version 3 of the License, or
(at your option) any later version.

This program is distributed in the hope that it will be useful,
but WITHOUT ANY WARRANTY; without even the implied warranty of
MERCHANTABILITY or FITNESS FOR A PARTICULAR PURPOSE.  See the
GNU General Public License for more details.

You should have received a copy of the GNU General Public License
along with this program.  If not, see <http://www.gnu.org/licenses/>.
"""
import math
import traceback
from logging import getLogger

from d3a_interface.constants_limits import ConstSettings
from d3a_interface.read_user_profile import read_arbitrary_profile, InputProfileTypes
from d3a_interface.utils import (
    convert_kW_to_kWh, find_object_of_same_weekday_and_time, key_in_dict_and_not_none)
from d3a_interface.validators import PVValidator
from pendulum import duration  # noqa
from pendulum.datetime import DateTime

from d3a import constants
from d3a.d3a_core.exceptions import MarketException
from d3a.d3a_core.util import get_market_maker_rate_from_config
from d3a.models.state import PVState
from d3a.models.strategy import BidEnabledStrategy, utils
from d3a.models.strategy.settlement.strategy import settlement_market_strategy_factory
from d3a.models.strategy.update_frequency import TemplateStrategyOfferUpdater

log = getLogger(__name__)


class PVStrategy(BidEnabledStrategy):

    parameters = ("panel_count", "initial_selling_rate", "final_selling_rate",
                  "fit_to_limit", "update_interval", "energy_rate_decrease_per_update",
                  "capacity_kW", "use_market_maker_rate")

    def __init__(self, panel_count: int = 1,
                 initial_selling_rate:
                 float = ConstSettings.GeneralSettings.DEFAULT_MARKET_MAKER_RATE,
                 final_selling_rate:
                 float = ConstSettings.PVSettings.SELLING_RATE_RANGE.final,
                 fit_to_limit: bool = True,
                 update_interval=None,
                 energy_rate_decrease_per_update=None,
                 capacity_kW: float = None,
                 use_market_maker_rate: bool = False):
        """
        Args:
             panel_count: Number of solar panels for this PV plant
             initial_selling_rate: Upper Threshold for PV offers
             final_selling_rate: Lower Threshold for PV offers
             fit_to_limit: Linear curve following initial_selling_rate & initial_selling_rate
             update_interval: Interval after which PV will update its offer
             energy_rate_decrease_per_update: Slope of PV Offer change per update
             capacity_kW: power rating of the predefined profiles
        """
        super().__init__()
        PVValidator.validate_energy(panel_count=panel_count, capacity_kW=capacity_kW)

        self.panel_count = panel_count
        self.capacity_kW = capacity_kW
        self.state = PVState()

        self._init_price_update(update_interval, initial_selling_rate, final_selling_rate,
                                use_market_maker_rate, fit_to_limit,
                                energy_rate_decrease_per_update)
        self._settlement_market_strategy = settlement_market_strategy_factory()

    def _init_price_update(self, update_interval, initial_selling_rate, final_selling_rate,
                           use_market_maker_rate, fit_to_limit, energy_rate_decrease_per_update):

        # Instantiate instance variables that should not be shared with child classes
        self.final_selling_rate = final_selling_rate
        self.use_market_maker_rate = use_market_maker_rate

        if update_interval is None:
            update_interval = \
                duration(minutes=ConstSettings.GeneralSettings.DEFAULT_UPDATE_INTERVAL)

        if isinstance(update_interval, int):
            update_interval = duration(minutes=update_interval)

        PVValidator.validate_rate(
            fit_to_limit=fit_to_limit,
            energy_rate_decrease_per_update=energy_rate_decrease_per_update)

        self.offer_update = TemplateStrategyOfferUpdater(initial_selling_rate, final_selling_rate,
                                                         fit_to_limit,
                                                         energy_rate_decrease_per_update,
                                                         update_interval)

    def area_reconfigure_event(self, **kwargs):
        """Reconfigure the device properties at runtime using the provided arguments."""
        self._area_reconfigure_prices(**kwargs)
        self.offer_update.update_and_populate_price_settings(self.area)

        if key_in_dict_and_not_none(kwargs, "panel_count"):
            self.panel_count = kwargs["panel_count"]
        if key_in_dict_and_not_none(kwargs, "capacity_kW"):
            self.capacity_kW = kwargs["capacity_kW"]

        self.set_produced_energy_forecast_kWh_future_markets(reconfigure=True)

    def _area_reconfigure_prices(self, **kwargs):
        if key_in_dict_and_not_none(kwargs, "initial_selling_rate"):
            initial_rate = read_arbitrary_profile(InputProfileTypes.IDENTITY,
                                                  kwargs["initial_selling_rate"])
        else:
            initial_rate = self.offer_update.initial_rate_profile_buffer

        if key_in_dict_and_not_none(kwargs, "final_selling_rate"):
            final_rate = read_arbitrary_profile(InputProfileTypes.IDENTITY,
                                                kwargs["final_selling_rate"])
        else:
            final_rate = self.offer_update.final_rate_profile_buffer
        if key_in_dict_and_not_none(kwargs, "energy_rate_decrease_per_update"):
            energy_rate_change_per_update = \
                read_arbitrary_profile(InputProfileTypes.IDENTITY,
                                       kwargs["energy_rate_decrease_per_update"])
        else:
            energy_rate_change_per_update = \
                self.offer_update.energy_rate_change_per_update_profile_buffer
        if key_in_dict_and_not_none(kwargs, "fit_to_limit"):
            fit_to_limit = kwargs["fit_to_limit"]
        else:
            fit_to_limit = self.offer_update.fit_to_limit
        if key_in_dict_and_not_none(kwargs, "update_interval"):
            if isinstance(kwargs["update_interval"], int):
                update_interval = duration(minutes=kwargs["update_interval"])
            else:
                update_interval = kwargs["update_interval"]
        else:
            update_interval = self.offer_update.update_interval
        if key_in_dict_and_not_none(kwargs, "use_market_maker_rate"):
            self.use_market_maker_rate = kwargs["use_market_maker_rate"]

        try:
            self._validate_rates(initial_rate, final_rate, energy_rate_change_per_update,
                                 fit_to_limit)
        except Exception as e:
            log.error(f"PVStrategy._area_reconfigure_prices failed. Exception: {e}. "
                      f"Traceback: {traceback.format_exc()}")
            return

        self.offer_update.set_parameters(
            initial_rate=initial_rate,
            final_rate=final_rate,
            energy_rate_change_per_update=energy_rate_change_per_update,
            fit_to_limit=fit_to_limit,
            update_interval=update_interval
        )

    def _validate_rates(self, initial_rate, final_rate, energy_rate_change_per_update,
                        fit_to_limit):
        # all parameters have to be validated for each time slot here
        for time_slot in initial_rate.keys():
            if self.area and self.area.current_market \
                    and time_slot < self.area.current_market.time_slot:
                continue
            rate_change = None if fit_to_limit else \
                find_object_of_same_weekday_and_time(energy_rate_change_per_update, time_slot)
            PVValidator.validate_rate(
                initial_selling_rate=initial_rate[time_slot],
                final_selling_rate=find_object_of_same_weekday_and_time(final_rate, time_slot),
                energy_rate_decrease_per_update=rate_change,
                fit_to_limit=fit_to_limit)

    def event_activate(self, **kwargs):
        self.event_activate_price()
        self.event_activate_energy()
        self.offer_update.update_and_populate_price_settings(self.area)

    def event_activate_price(self):
        # If use_market_maker_rate is true, overwrite initial_selling_rate to market maker rate
        if self.use_market_maker_rate:
            self._area_reconfigure_prices(
                initial_selling_rate=get_market_maker_rate_from_config(
                    self.area.next_market, 0) - self.owner.get_path_to_root_fees(), validate=False)

        self._validate_rates(self.offer_update.initial_rate_profile_buffer,
                             self.offer_update.final_rate_profile_buffer,
                             self.offer_update.energy_rate_change_per_update_profile_buffer,
                             self.offer_update.fit_to_limit)

    def event_activate_energy(self):
        if self.capacity_kW is None:
            self.capacity_kW = self.area.config.capacity_kW
        self.set_produced_energy_forecast_kWh_future_markets(reconfigure=True)

    def event_tick(self):
        """Update the prices of existing offers on market tick.

        This method is triggered by the TICK event.
        """
        self.offer_update.update(self.area.next_market, self)
        self.offer_update.increment_update_counter_all_markets(self)

        self._settlement_market_strategy.event_tick(self)

    def set_produced_energy_forecast_kWh_future_markets(self, reconfigure=True):
        # This forecast ist based on the real PV system data provided by enphase
        # They can be found in the tools folder
        # A fit of a gaussian function to those data results in a formula Energy(time)
<<<<<<< HEAD
        market = self.area.all_markets[0]
=======
        market = self.area.next_market
>>>>>>> b2ea0eea
        slot_time = market.time_slot
        difference_to_midnight_in_minutes = \
            slot_time.diff(self.area.now.start_of("day")).in_minutes() % (60 * 24)
        available_energy_kWh = self.gaussian_energy_forecast_kWh(
            difference_to_midnight_in_minutes) * self.panel_count
        self.state.set_available_energy(available_energy_kWh, slot_time, reconfigure)

    def gaussian_energy_forecast_kWh(self, time_in_minutes=0):
        # The sun rises at approx 6:30 and sets at 18hr
        # time_in_minutes is the difference in time to midnight

        # Clamp to day range
        time_in_minutes %= 60 * 24

        if (8 * 60) > time_in_minutes or time_in_minutes > (16.5 * 60):
            gauss_forecast = 0

        else:
            gauss_forecast = self.capacity_kW * math.exp(
                # time/5 is needed because we only have one data set per 5 minutes

                (- (((round(time_in_minutes / 5, 0)) - 147.2)
                    / 38.60) ** 2
                 )
            )

        return round(convert_kW_to_kWh(gauss_forecast, self.area.config.slot_length), 4)

    def event_market_cycle(self):
        super().event_market_cycle()
        # Provide energy values for the past market slot, to be used in the settlement market
        self._set_energy_measurement_of_last_market()
        self.set_produced_energy_forecast_kWh_future_markets(reconfigure=False)
        self._set_alternative_pricing_scheme()
        self.event_market_cycle_price()
        self._delete_past_state()
        self._settlement_market_strategy.event_market_cycle(self)

    def _set_energy_measurement_of_last_market(self):
        """Set the (simulated) actual energy of the device in the previous market slot."""
        if self.area.current_market:
            self._set_energy_measurement_kWh(self.area.current_market.time_slot)

    def _set_energy_measurement_kWh(self, time_slot: DateTime) -> None:
        """Set the (simulated) actual energy produced by the device in a market slot."""
        energy_forecast_kWh = self.state.get_energy_production_forecast_kWh(time_slot)
        simulated_measured_energy_kWh = utils.compute_altered_energy(energy_forecast_kWh)

        self.state.set_energy_measurement_kWh(simulated_measured_energy_kWh, time_slot)

    def _delete_past_state(self):
        if (constants.RETAIN_PAST_MARKET_STRATEGIES_STATE is True or
                self.area.current_market is None):
            return

        self.state.delete_past_state_values(self.area.current_market.time_slot)
        self.offer_update.delete_past_state_values(self.area.current_market.time_slot)

    def event_market_cycle_price(self):
        self.offer_update.update_and_populate_price_settings(self.area)
        self.offer_update.reset(self)

        # Iterate over all markets open in the future
        market = self.area.next_market
        offer_energy_kWh = self.state.get_available_energy_kWh(market.time_slot)
        # We need to subtract the energy from the offers that are already posted in this
        # market in order to validate that more offers need to be posted.
        offer_energy_kWh -= self.offers.open_offer_energy(market.id)
        if offer_energy_kWh > 0:
            offer_price = \
                self.offer_update.initial_rate[market.time_slot] * offer_energy_kWh
            try:
                offer = market.offer(
                    offer_price,
                    offer_energy_kWh,
                    self.owner.name,
                    original_price=offer_price,
                    seller_origin=self.owner.name,
                    seller_origin_id=self.owner.uuid,
                    seller_id=self.owner.uuid
                )
                self.offers.post(offer, market.id)
            except MarketException:
                pass

    def event_trade(self, *, market_id, trade):
        super().event_trade(market_id=market_id, trade=trade)
        self._settlement_market_strategy.event_trade(self, market_id, trade)
        market = self.area.get_future_market_from_id(market_id)
        if market is None:
            return

        self.assert_if_trade_offer_price_is_too_low(market_id, trade)

        if trade.seller == self.owner.name:
            self.state.decrement_available_energy(
                trade.offer_bid.energy, market.time_slot, self.owner.name)

    def event_bid_traded(self, *, market_id, bid_trade):
        super().event_bid_traded(market_id=market_id, bid_trade=bid_trade)
        self._settlement_market_strategy.event_bid_traded(self, market_id, bid_trade)

    def _set_alternative_pricing_scheme(self):
        if ConstSettings.IAASettings.AlternativePricing.PRICING_SCHEME != 0:
            for market in self.area.all_markets:
                time_slot = market.time_slot
                if ConstSettings.IAASettings.AlternativePricing.PRICING_SCHEME == 1:
                    self.offer_update.reassign_mixin_arguments(time_slot, initial_rate=0,
                                                               final_rate=0)
                elif ConstSettings.IAASettings.AlternativePricing.PRICING_SCHEME == 2:
                    rate = \
                        self.area.config.market_maker_rate[time_slot] * \
                        ConstSettings.IAASettings.AlternativePricing.FEED_IN_TARIFF_PERCENTAGE / \
                        100
                    self.offer_update.reassign_mixin_arguments(time_slot, initial_rate=rate,
                                                               final_rate=rate)
                elif ConstSettings.IAASettings.AlternativePricing.PRICING_SCHEME == 3:
                    rate = self.area.config.market_maker_rate[time_slot]
                    self.offer_update.reassign_mixin_arguments(time_slot, initial_rate=rate,
                                                               final_rate=rate)
                else:
                    raise MarketException<|MERGE_RESOLUTION|>--- conflicted
+++ resolved
@@ -211,11 +211,7 @@
         # This forecast ist based on the real PV system data provided by enphase
         # They can be found in the tools folder
         # A fit of a gaussian function to those data results in a formula Energy(time)
-<<<<<<< HEAD
-        market = self.area.all_markets[0]
-=======
         market = self.area.next_market
->>>>>>> b2ea0eea
         slot_time = market.time_slot
         difference_to_midnight_in_minutes = \
             slot_time.diff(self.area.now.start_of("day")).in_minutes() % (60 * 24)
