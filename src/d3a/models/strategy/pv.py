"""
Copyright 2018 Grid Singularity
This file is part of D3A.

This program is free software: you can redistribute it and/or modify
it under the terms of the GNU General Public License as published by
the Free Software Foundation, either version 3 of the License, or
(at your option) any later version.

This program is distributed in the hope that it will be useful,
but WITHOUT ANY WARRANTY; without even the implied warranty of
MERCHANTABILITY or FITNESS FOR A PARTICULAR PURPOSE.  See the
GNU General Public License for more details.

You should have received a copy of the GNU General Public License
along with this program.  If not, see <http://www.gnu.org/licenses/>.
"""
import math
import traceback
from logging import getLogger

from d3a_interface.constants_limits import ConstSettings
from d3a_interface.read_user_profile import read_arbitrary_profile, InputProfileTypes
from d3a_interface.utils import (
    convert_kW_to_kWh, find_object_of_same_weekday_and_time, key_in_dict_and_not_none)
from d3a_interface.validators import PVValidator
from pendulum import duration  # noqa
from pendulum.datetime import DateTime

from d3a import constants
from d3a.d3a_core.exceptions import MarketException
from d3a.d3a_core.util import get_market_maker_rate_from_config
from d3a.models.state import PVState
from d3a.models.base import AssetType
from d3a.models.strategy import BidEnabledStrategy, utils
from d3a.models.strategy.future.strategy import future_market_strategy_factory
from d3a.models.strategy.settlement.strategy import settlement_market_strategy_factory
from d3a.models.strategy.update_frequency import TemplateStrategyOfferUpdater

log = getLogger(__name__)


class PVStrategy(BidEnabledStrategy):

    parameters = ("panel_count", "initial_selling_rate", "final_selling_rate",
                  "fit_to_limit", "update_interval", "energy_rate_decrease_per_update",
                  "capacity_kW", "use_market_maker_rate")

    def __init__(self, panel_count: int = 1,
                 initial_selling_rate:
                 float = ConstSettings.GeneralSettings.DEFAULT_MARKET_MAKER_RATE,
                 final_selling_rate:
                 float = ConstSettings.PVSettings.SELLING_RATE_RANGE.final,
                 fit_to_limit: bool = True,
                 update_interval=None,
                 energy_rate_decrease_per_update=None,
                 capacity_kW: float = None,
                 use_market_maker_rate: bool = False):
        """
        Args:
             panel_count: Number of solar panels for this PV plant
             initial_selling_rate: Upper Threshold for PV offers
             final_selling_rate: Lower Threshold for PV offers
             fit_to_limit: Linear curve following initial_selling_rate & initial_selling_rate
             update_interval: Interval after which PV will update its offer
             energy_rate_decrease_per_update: Slope of PV Offer change per update
             capacity_kW: power rating of the predefined profiles
        """
        super().__init__()
        PVValidator.validate_energy(panel_count=panel_count, capacity_kW=capacity_kW)

        self.panel_count = panel_count
        self.capacity_kW = capacity_kW
        self._state = PVState()

        self._init_price_update(update_interval, initial_selling_rate, final_selling_rate,
                                use_market_maker_rate, fit_to_limit,
                                energy_rate_decrease_per_update)
<<<<<<< HEAD
        self._future_market_strategy = future_market_strategy_factory()

    @classmethod
    def _create_settlement_market_strategy(cls):
        return settlement_market_strategy_factory()
=======
        self._settlement_market_strategy = settlement_market_strategy_factory()
        self._future_market_strategy = future_market_strategy_factory()
>>>>>>> 29748445

    @property
    def state(self) -> PVState:
        return self._state

    def _init_price_update(self, update_interval, initial_selling_rate, final_selling_rate,
                           use_market_maker_rate, fit_to_limit, energy_rate_decrease_per_update):

        # Instantiate instance variables that should not be shared with child classes
        self.final_selling_rate = final_selling_rate
        self.use_market_maker_rate = use_market_maker_rate

        if update_interval is None:
            update_interval = \
                duration(minutes=ConstSettings.GeneralSettings.DEFAULT_UPDATE_INTERVAL)

        if isinstance(update_interval, int):
            update_interval = duration(minutes=update_interval)

        PVValidator.validate_rate(
            fit_to_limit=fit_to_limit,
            energy_rate_decrease_per_update=energy_rate_decrease_per_update)

        self.offer_update = TemplateStrategyOfferUpdater(initial_selling_rate, final_selling_rate,
                                                         fit_to_limit,
                                                         energy_rate_decrease_per_update,
                                                         update_interval)

    def area_reconfigure_event(self, **kwargs):
        """Reconfigure the device properties at runtime using the provided arguments."""
        self._area_reconfigure_prices(**kwargs)
        self.offer_update.update_and_populate_price_settings(self.area)

        if key_in_dict_and_not_none(kwargs, "panel_count"):
            self.panel_count = kwargs["panel_count"]
        if key_in_dict_and_not_none(kwargs, "capacity_kW"):
            self.capacity_kW = kwargs["capacity_kW"]

        self.set_produced_energy_forecast_kWh_future_markets(reconfigure=True)

    def _area_reconfigure_prices(self, **kwargs):
        if key_in_dict_and_not_none(kwargs, "initial_selling_rate"):
            initial_rate = read_arbitrary_profile(InputProfileTypes.IDENTITY,
                                                  kwargs["initial_selling_rate"])
        else:
            initial_rate = self.offer_update.initial_rate_profile_buffer

        if key_in_dict_and_not_none(kwargs, "final_selling_rate"):
            final_rate = read_arbitrary_profile(InputProfileTypes.IDENTITY,
                                                kwargs["final_selling_rate"])
        else:
            final_rate = self.offer_update.final_rate_profile_buffer
        if key_in_dict_and_not_none(kwargs, "energy_rate_decrease_per_update"):
            energy_rate_change_per_update = \
                read_arbitrary_profile(InputProfileTypes.IDENTITY,
                                       kwargs["energy_rate_decrease_per_update"])
        else:
            energy_rate_change_per_update = \
                self.offer_update.energy_rate_change_per_update_profile_buffer
        if key_in_dict_and_not_none(kwargs, "fit_to_limit"):
            fit_to_limit = kwargs["fit_to_limit"]
        else:
            fit_to_limit = self.offer_update.fit_to_limit
        if key_in_dict_and_not_none(kwargs, "update_interval"):
            if isinstance(kwargs["update_interval"], int):
                update_interval = duration(minutes=kwargs["update_interval"])
            else:
                update_interval = kwargs["update_interval"]
        else:
            update_interval = self.offer_update.update_interval
        if key_in_dict_and_not_none(kwargs, "use_market_maker_rate"):
            self.use_market_maker_rate = kwargs["use_market_maker_rate"]

        try:
            self._validate_rates(initial_rate, final_rate, energy_rate_change_per_update,
                                 fit_to_limit)
        except Exception as e:
            log.error(f"PVStrategy._area_reconfigure_prices failed. Exception: {e}. "
                      f"Traceback: {traceback.format_exc()}")
            return

        self.offer_update.set_parameters(
            initial_rate=initial_rate,
            final_rate=final_rate,
            energy_rate_change_per_update=energy_rate_change_per_update,
            fit_to_limit=fit_to_limit,
            update_interval=update_interval
        )

    def _validate_rates(self, initial_rate, final_rate, energy_rate_change_per_update,
                        fit_to_limit):
        # all parameters have to be validated for each time slot here
        for time_slot in initial_rate.keys():
            if self.area and self.area.current_market \
                    and time_slot < self.area.current_market.time_slot:
                continue
            rate_change = None if fit_to_limit else \
                find_object_of_same_weekday_and_time(energy_rate_change_per_update, time_slot)
            PVValidator.validate_rate(
                initial_selling_rate=initial_rate[time_slot],
                final_selling_rate=find_object_of_same_weekday_and_time(final_rate, time_slot),
                energy_rate_decrease_per_update=rate_change,
                fit_to_limit=fit_to_limit)

    def event_activate(self, **kwargs):
        self.event_activate_price()
        self.event_activate_energy()
        self.offer_update.update_and_populate_price_settings(self.area)

    def event_activate_price(self):
        # If use_market_maker_rate is true, overwrite initial_selling_rate to market maker rate
        if self.use_market_maker_rate:
            self._area_reconfigure_prices(
                initial_selling_rate=get_market_maker_rate_from_config(
                    self.area.spot_market, 0) - self.owner.get_path_to_root_fees(), validate=False)

        self._validate_rates(self.offer_update.initial_rate_profile_buffer,
                             self.offer_update.final_rate_profile_buffer,
                             self.offer_update.energy_rate_change_per_update_profile_buffer,
                             self.offer_update.fit_to_limit)

    def event_activate_energy(self):
        if self.capacity_kW is None:
            self.capacity_kW = self.area.config.capacity_kW
        self.set_produced_energy_forecast_kWh_future_markets(reconfigure=True)

    def event_tick(self):
        """Update the prices of existing offers on market tick.

        This method is triggered by the TICK event.
        """
        self.offer_update.update(self.area.spot_market, self)
        self.offer_update.increment_update_counter_all_markets(self)

        self._settlement_market_strategy.event_tick(self)
        self._future_market_strategy.event_tick(self)

    def set_produced_energy_forecast_kWh_future_markets(self, reconfigure=True):
        # This forecast ist based on the real PV system data provided by enphase
        # They can be found in the tools folder
        # A fit of a gaussian function to those data results in a formula Energy(time)
        market = self.area.spot_market
        slot_time = market.time_slot
        difference_to_midnight_in_minutes = \
            slot_time.diff(self.area.now.start_of("day")).in_minutes() % (60 * 24)
        available_energy_kWh = self.gaussian_energy_forecast_kWh(
            difference_to_midnight_in_minutes) * self.panel_count
        self.state.set_available_energy(available_energy_kWh, slot_time, reconfigure)

    def gaussian_energy_forecast_kWh(self, time_in_minutes=0):
        # The sun rises at approx 6:30 and sets at 18hr
        # time_in_minutes is the difference in time to midnight

        # Clamp to day range
        time_in_minutes %= 60 * 24

        if (8 * 60) > time_in_minutes or time_in_minutes > (16.5 * 60):
            gauss_forecast = 0

        else:
            gauss_forecast = self.capacity_kW * math.exp(
                # time/5 is needed because we only have one data set per 5 minutes

                (- (((round(time_in_minutes / 5, 0)) - 147.2)
                    / 38.60) ** 2
                 )
            )

        return round(convert_kW_to_kWh(gauss_forecast, self.area.config.slot_length), 4)

    def event_market_cycle(self):
        super().event_market_cycle()
        # Provide energy values for the past market slot, to be used in the settlement market
        self._set_energy_measurement_of_last_market()
        self.set_produced_energy_forecast_kWh_future_markets(reconfigure=False)
        self._set_alternative_pricing_scheme()
        self.event_market_cycle_price()
        self._delete_past_state()
        self._settlement_market_strategy.event_market_cycle(self)
        self._future_market_strategy.event_market_cycle(self)

    def _set_energy_measurement_of_last_market(self):
        """Set the (simulated) actual energy of the device in the previous market slot."""
        if self.area.current_market:
            self._set_energy_measurement_kWh(self.area.current_market.time_slot)

    def _set_energy_measurement_kWh(self, time_slot: DateTime) -> None:
        """Set the (simulated) actual energy produced by the device in a market slot."""
        energy_forecast_kWh = self.state.get_energy_production_forecast_kWh(time_slot)
        simulated_measured_energy_kWh = utils.compute_altered_energy(energy_forecast_kWh)

        self.state.set_energy_measurement_kWh(simulated_measured_energy_kWh, time_slot)

    def _delete_past_state(self):
        if (constants.RETAIN_PAST_MARKET_STRATEGIES_STATE is True or
                self.area.current_market is None):
            return

        self.state.delete_past_state_values(self.area.current_market.time_slot)
        self.offer_update.delete_past_state_values(self.area.current_market.time_slot)

    def event_market_cycle_price(self):
        self.offer_update.update_and_populate_price_settings(self.area)
        self.offer_update.reset(self)

        # Iterate over all markets open in the future
        market = self.area.spot_market
        offer_energy_kWh = self.state.get_available_energy_kWh(market.time_slot)
        # We need to subtract the energy from the offers that are already posted in this
        # market in order to validate that more offers need to be posted.
        offer_energy_kWh -= self.offers.open_offer_energy(market.id)
        if offer_energy_kWh > 0:
            offer_price = \
                self.offer_update.initial_rate[market.time_slot] * offer_energy_kWh
            try:
                offer = market.offer(
                    offer_price,
                    offer_energy_kWh,
                    self.owner.name,
                    original_price=offer_price,
                    seller_origin=self.owner.name,
                    seller_origin_id=self.owner.uuid,
                    seller_id=self.owner.uuid,
                    time_slot=market.time_slot
                )
                self.offers.post(offer, market.id)
            except MarketException:
                pass

    def event_offer_traded(self, *, market_id, trade):
        super().event_offer_traded(market_id=market_id, trade=trade)
        self._settlement_market_strategy.event_offer_traded(self, market_id, trade)

        if not self.area.is_market_spot_or_future(market_id):
            return

        self._assert_if_trade_offer_price_is_too_low(market_id, trade)

        if trade.seller == self.owner.name:
            self.state.decrement_available_energy(
                trade.offer_bid.energy, trade.time_slot, self.owner.name)

    def event_bid_traded(self, *, market_id, bid_trade):
        super().event_bid_traded(market_id=market_id, bid_trade=bid_trade)
        self._settlement_market_strategy.event_bid_traded(self, market_id, bid_trade)

    def _set_alternative_pricing_scheme(self):
        if ConstSettings.IAASettings.AlternativePricing.PRICING_SCHEME != 0:
            for market in self.area.all_markets:
                time_slot = market.time_slot
                if ConstSettings.IAASettings.AlternativePricing.PRICING_SCHEME == 1:
                    self.offer_update.set_parameters(initial_rate=0,
                                                     final_rate=0)
                elif ConstSettings.IAASettings.AlternativePricing.PRICING_SCHEME == 2:
                    rate = \
                        self.area.config.market_maker_rate[time_slot] * \
                        ConstSettings.IAASettings.AlternativePricing.FEED_IN_TARIFF_PERCENTAGE / \
                        100
                    self.offer_update.set_parameters(initial_rate=rate,
                                                     final_rate=rate)
                elif ConstSettings.IAASettings.AlternativePricing.PRICING_SCHEME == 3:
                    rate = self.area.config.market_maker_rate[time_slot]
                    self.offer_update.set_parameters(initial_rate=rate,
                                                     final_rate=rate)
                else:
                    raise MarketException

    @property
    def asset_type(self):
        return AssetType.PRODUCER<|MERGE_RESOLUTION|>--- conflicted
+++ resolved
@@ -76,16 +76,11 @@
         self._init_price_update(update_interval, initial_selling_rate, final_selling_rate,
                                 use_market_maker_rate, fit_to_limit,
                                 energy_rate_decrease_per_update)
-<<<<<<< HEAD
         self._future_market_strategy = future_market_strategy_factory()
 
     @classmethod
     def _create_settlement_market_strategy(cls):
         return settlement_market_strategy_factory()
-=======
-        self._settlement_market_strategy = settlement_market_strategy_factory()
-        self._future_market_strategy = future_market_strategy_factory()
->>>>>>> 29748445
 
     @property
     def state(self) -> PVState:
