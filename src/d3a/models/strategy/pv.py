"""
Copyright 2018 Grid Singularity
This file is part of D3A.

This program is free software: you can redistribute it and/or modify
it under the terms of the GNU General Public License as published by
the Free Software Foundation, either version 3 of the License, or
(at your option) any later version.

This program is distributed in the hope that it will be useful,
but WITHOUT ANY WARRANTY; without even the implied warranty of
MERCHANTABILITY or FITNESS FOR A PARTICULAR PURPOSE.  See the
GNU General Public License for more details.

You should have received a copy of the GNU General Public License
along with this program.  If not, see <http://www.gnu.org/licenses/>.
"""
from typing import Dict  # noqa
from pendulum import Time # noqa
import math
from pendulum import duration

from d3a.d3a_core.util import generate_market_slot_list
from d3a.models.strategy import BaseStrategy
from d3a_interface.constants_limits import ConstSettings
from d3a_interface.device_validator import validate_pv_device
from d3a_interface.exceptions import D3ADeviceException
from d3a.models.strategy.update_frequency import UpdateFrequencyMixin
from d3a.models.state import PVState
from d3a.constants import FLOATING_POINT_TOLERANCE
from d3a.d3a_core.exceptions import MarketException
from d3a.models.read_user_profile import read_arbitrary_profile, InputProfileTypes


class PVStrategy(BaseStrategy):

    parameters = ('panel_count', 'initial_selling_rate', 'final_selling_rate',
                  'fit_to_limit', 'update_interval', 'energy_rate_decrease_per_update',
                  'max_panel_power_W')

    def __init__(self, panel_count: int = 1,
                 initial_selling_rate:
                 float = ConstSettings.GeneralSettings.DEFAULT_MARKET_MAKER_RATE,
                 final_selling_rate:
                 float = ConstSettings.PVSettings.FINAL_SELLING_RATE,
                 fit_to_limit: bool = True,
                 update_interval=duration(
                     minutes=ConstSettings.GeneralSettings.DEFAULT_UPDATE_INTERVAL),
                 energy_rate_decrease_per_update:
                 float = ConstSettings.GeneralSettings.ENERGY_RATE_DECREASE_PER_UPDATE,
                 max_panel_power_W: float = None):
        """
        :param panel_count: Number of solar panels for this PV plant
        :param initial_selling_rate: Upper Threshold for PV offers
        :param final_selling_rate: Lower Threshold for PV offers
        :param fit_to_limit: Linear curve following initial_selling_rate & initial_selling_rate
        :param update_interval: Interval after which PV will update its offer
        :param energy_rate_decrease_per_update: Slope of PV Offer change per update
        :param max_panel_power_W:
        """
<<<<<<< HEAD
        try:
            validate_pv_device(panel_count=panel_count, max_panel_power_W=max_panel_power_W)
        except D3ADeviceException as e:
            raise D3ADeviceException(str(e))
=======

        if isinstance(update_interval, int):
            update_interval = duration(minutes=update_interval)

        self._validate_constructor_arguments(panel_count, max_panel_power_W,
                                             initial_selling_rate, final_selling_rate)
>>>>>>> b16b2b24
        BaseStrategy.__init__(self)
        self.offer_update = UpdateFrequencyMixin(initial_selling_rate, final_selling_rate,
                                                 fit_to_limit, energy_rate_decrease_per_update,
                                                 update_interval)
        for time_slot in generate_market_slot_list():
            try:
                validate_pv_device(initial_selling_rate=self.offer_update.initial_rate[time_slot],
                                   final_selling_rate=self.offer_update.final_rate[time_slot])
            except D3ADeviceException as e:
                raise D3ADeviceException(str(e))
        self.panel_count = panel_count
        self.final_selling_rate = final_selling_rate
        self.max_panel_power_W = max_panel_power_W
        self.energy_production_forecast_kWh = {}  # type: Dict[Time, float]
        self.state = PVState()

    def area_reconfigure_event(self, **kwargs):
        assert all(k in self.parameters for k in kwargs.keys())
        try:
            validate_pv_device(**kwargs)
        except D3ADeviceException as e:
            raise D3ADeviceException(str(e))
        for name, value in kwargs.items():
            setattr(self, name, value)

        if 'initial_selling_rate' in kwargs and kwargs['initial_selling_rate'] is not None:
            self.offer_update.initial_rate = read_arbitrary_profile(InputProfileTypes.IDENTITY,
                                                                    kwargs['initial_selling_rate'])
        if 'final_selling_rate' in kwargs and kwargs['final_selling_rate'] is not None:
            self.offer_update.final_rate = read_arbitrary_profile(InputProfileTypes.IDENTITY,
                                                                  kwargs['final_selling_rate'])
        self.produced_energy_forecast_kWh()
        self.offer_update.update_offer(self)

    def event_activate(self):
        if self.max_panel_power_W is None:
            self.max_panel_power_W = self.area.config.max_panel_power_W
        # Calculating the produced energy
        self._set_alternative_pricing_scheme()
        self.offer_update.update_on_activate()
        self.produced_energy_forecast_kWh()

    def event_tick(self):
        self.offer_update.update_offer(self)

    def produced_energy_forecast_kWh(self):
        # This forecast ist based on the real PV system data provided by enphase
        # They can be found in the tools folder
        # A fit of a gaussian function to those data results in a formula Energy(time)
        for slot_time in generate_market_slot_list(area=self.area):
            if slot_time >= self.area.now:
                difference_to_midnight_in_minutes = \
                    slot_time.diff(self.area.now.start_of("day")).in_minutes() % (60 * 24)
                self.energy_production_forecast_kWh[slot_time] = \
                    self.gaussian_energy_forecast_kWh(
                        difference_to_midnight_in_minutes) * self.panel_count
                self.state.available_energy_kWh[slot_time] = \
                    self.energy_production_forecast_kWh[slot_time]
                assert self.energy_production_forecast_kWh[slot_time] >= 0.0

    def gaussian_energy_forecast_kWh(self, time_in_minutes=0):
        # The sun rises at approx 6:30 and sets at 18hr
        # time_in_minutes is the difference in time to midnight

        # Clamp to day range
        time_in_minutes %= 60 * 24

        if (8 * 60) > time_in_minutes or time_in_minutes > (16.5 * 60):
            gauss_forecast = 0

        else:
            gauss_forecast = self.max_panel_power_W * math.exp(
                # time/5 is needed because we only have one data set per 5 minutes

                (- (((round(time_in_minutes / 5, 0)) - 147.2)
                    / 38.60) ** 2
                 )
            )
        # /1000 is needed to convert Wh into kWh
        w_to_wh_factor = (self.area.config.slot_length / duration(hours=1))
        return round((gauss_forecast / 1000) * w_to_wh_factor, 4)

    def event_market_cycle(self):
        super().event_market_cycle()
        self.offer_update.update_market_cycle_offers(self)

        # Iterate over all markets open in the future
        for market in self.area.all_markets:
            assert self.state.available_energy_kWh[market.time_slot] >= -FLOATING_POINT_TOLERANCE
            if self.state.available_energy_kWh[market.time_slot] > 0:
                offer_price = \
                    self.offer_update.initial_rate[market.time_slot] * \
                    self.state.available_energy_kWh[market.time_slot]
                offer = market.offer(
                    offer_price,
                    self.state.available_energy_kWh[market.time_slot],
                    self.owner.name,
                    original_offer_price=offer_price
                )
                self.offers.post(offer, market.id)

    def event_offer_deleted(self, *, market_id, offer):
        super().event_offer_deleted(market_id=market_id, offer=offer)
        market = self.area.get_future_market_from_id(market_id)
        if market is None:
            return
        # if offer was deleted but not traded, free the energy in state.available_energy_kWh again
        if offer.id not in [trades.offer.id for trades in market.trades]:
            if offer.seller == self.owner.name:
                self.state.available_energy_kWh[market.time_slot] += offer.energy

    def event_offer(self, *, market_id, offer):
        super().event_offer(market_id=market_id, offer=offer)
        market = self.area.get_future_market_from_id(market_id)
        assert market is not None

        # if offer was deleted but not traded, free the energy in state.available_energy_kWh again
        if offer.seller == self.owner.name:
            self.state.available_energy_kWh[market.time_slot] -= offer.energy

    def _set_alternative_pricing_scheme(self):
        if ConstSettings.IAASettings.AlternativePricing.PRICING_SCHEME != 0:
            if ConstSettings.IAASettings.AlternativePricing.PRICING_SCHEME == 1:
                for time_slot in generate_market_slot_list():
                    self.offer_update.reassign_mixin_arguments(time_slot, initial_rate=0,
                                                               final_rate=0)
            elif ConstSettings.IAASettings.AlternativePricing.PRICING_SCHEME == 2:
                for time_slot in generate_market_slot_list():
                    rate = \
                        self.area.config.market_maker_rate[time_slot] * \
                        ConstSettings.IAASettings.AlternativePricing.FEED_IN_TARIFF_PERCENTAGE / \
                        100
                    self.offer_update.reassign_mixin_arguments(time_slot, initial_rate=rate,
                                                               final_rate=rate)
            elif ConstSettings.IAASettings.AlternativePricing.PRICING_SCHEME == 3:
                for time_slot in generate_market_slot_list():
                    rate = self.area.config.market_maker_rate[time_slot]
                    self.offer_update.reassign_mixin_arguments(time_slot, initial_rate=rate,
                                                               final_rate=rate)
            else:
                raise MarketException<|MERGE_RESOLUTION|>--- conflicted
+++ resolved
@@ -58,19 +58,14 @@
         :param energy_rate_decrease_per_update: Slope of PV Offer change per update
         :param max_panel_power_W:
         """
-<<<<<<< HEAD
         try:
             validate_pv_device(panel_count=panel_count, max_panel_power_W=max_panel_power_W)
         except D3ADeviceException as e:
             raise D3ADeviceException(str(e))
-=======
 
         if isinstance(update_interval, int):
             update_interval = duration(minutes=update_interval)
 
-        self._validate_constructor_arguments(panel_count, max_panel_power_W,
-                                             initial_selling_rate, final_selling_rate)
->>>>>>> b16b2b24
         BaseStrategy.__init__(self)
         self.offer_update = UpdateFrequencyMixin(initial_selling_rate, final_selling_rate,
                                                  fit_to_limit, energy_rate_decrease_per_update,
