from typing import Dict  # noqa
from pendulum import Time # noqa
import math
from pendulum import Interval

from d3a.models.strategy import ureg, Q_
from d3a.exceptions import MarketException
from d3a.models.events import Trigger
from d3a.models.strategy.base import BaseStrategy
from d3a.models.strategy.const import DEFAULT_RISK, MAX_RISK, MAX_ENERGY_RATE, \
    MIN_PV_SELLING_PRICE, MAX_OFFER_TRAVERSAL_LENGTH
# PV_DECREASE_PER_SECOND_BY


class PVStrategy(BaseStrategy):
    available_triggers = [
        Trigger('risk', {'new_risk': int},
                help="Change the risk parameter. Valid values are between 1 and 100.")
    ]

    parameters = ('panel_count', 'risk')

    def __init__(self, panel_count=1, risk=DEFAULT_RISK, min_selling_price=MIN_PV_SELLING_PRICE):
        self._validate_constructor_arguments(panel_count, risk)
        super().__init__()
        self.risk = risk
        self.energy_production_forecast_kWh = {}  # type: Dict[Time, float]
        self.panel_count = panel_count
        self.midnight = None
        self.min_selling_price = Q_(min_selling_price, (ureg.EUR_cents/ureg.kWh))
        self._decrease_price_timepoint_s = 0 * ureg.seconds
        self._decrease_price_every_nr_s = 0 * ureg.seconds

    @staticmethod
    def _validate_constructor_arguments(panel_count, risk):
        if not (0 <= risk <= 100 and panel_count >= 1):
            raise ValueError("Risk is a percentage value, should be "
                             "between 0 and 100, panel_count should be positive.")

    def event_activate(self):
        # This gives us a pendulum object with today 0 o'clock
        self.midnight = self.area.now.start_of("day").hour_(0)
        # Calculating the produced energy
        self.produced_energy_forecast_real_data()
        self._decrease_price_every_nr_s = \
            (self.area.config.tick_length.seconds * MAX_OFFER_TRAVERSAL_LENGTH + 1) * ureg.seconds
        print("Time Slot for reducing offer: {}".format(self._decrease_price_every_nr_s))
        print("Slot Length: {}"
              .format(self.area.config.slot_length.seconds))
        print("Offer Update rate: {}"
              .format(int(self.area.config.slot_length.seconds
                          / self._decrease_price_every_nr_s.m)))

    def event_tick(self, *, area):
        average_market_rate = Q_(
            MAX_ENERGY_RATE if self.area.historical_avg_price == 0
            else self.area.historical_avg_price,
            ureg.EUR_cents / ureg.kWh)
        # Needed to calculate risk_dependency_of_selling_rate
        # if risk 0-100 then energy_price less than average_market_rate
        # if risk >100 then energy_price more than average_market_rate
<<<<<<< HEAD
        # risk_dependency_of_selling_rate = ((self.risk/MAX_RISK) - 1) * average_market_rate
        energy_rate = max(average_market_rate.m, self.min_selling_price.m)
=======
        risk_dependency_of_selling_rate = ((self.risk/MAX_RISK) - 1) * average_market_rate

        energy_rate = max(average_market_rate.m + risk_dependency_of_selling_rate.m,
                          self.min_selling_price.m)

>>>>>>> 03fb580c
        rounded_energy_rate = round(energy_rate, 2)
        # print("Historical Average price: {}".format(self.area.historical_avg_price))
        # This lets the pv system sleep if there are no offers in any markets (cold start)
        if rounded_energy_rate == 0.0:
            # Initial selling offer
            rounded_energy_rate = MAX_ENERGY_RATE
        assert rounded_energy_rate >= 0.0
        # Debugging print
        # print('rounded_energy_price is %s' % rounded_energy_price)
        # Iterate over all markets open in the future
        for (time, market) in self.area.markets.items():
            # If there is no offer for a currently open marketplace:
            if market not in self.offers.posted.values():
                # Sell energy and save that an offer was posted into a list
                try:
                    if self.energy_production_forecast_kWh[time] == 0:
                        continue
                    for i in range(self.panel_count):
                        offer = market.offer(
                            rounded_energy_rate *
                            self.energy_production_forecast_kWh[time],
                            self.energy_production_forecast_kWh[time],
                            self.owner.name
                        )
                        print("Posted Offer Energy: {}; Rate: {}"
                              .format(offer.energy, offer.price/offer.energy))
                        self.offers.post(offer, market)

                except KeyError:
                    self.log.warn("PV has no forecast data for this time")
                    continue

            else:
                pass
        self._decrease_energy_price_over_ticks()

    def _decrease_energy_price_over_ticks(self):
        # Decrease the selling price over the ticks in a slot
        current_tick_number = self.area.current_tick % self.area.config.ticks_per_slot
        elapsed_seconds = current_tick_number * self.area.config.tick_length.seconds * ureg.seconds
        if (
                # FIXME: Make sure that the offer reached every system participant.
                # FIXME: Therefore it can only be update (depending on number of niveau and
                # FIXME: InterAreaAgent min_offer_age
                current_tick_number > MAX_OFFER_TRAVERSAL_LENGTH
                and elapsed_seconds > self._decrease_price_timepoint_s
        ):
            self._decrease_price_timepoint_s += self._decrease_price_every_nr_s
            next_market = list(self.area.markets.values())[0]
            self.decrease_offer_price(next_market)

    def decrease_offer_price(self, market):
        if market not in self.offers.open.values():
            return
        for offer, iterated_market in self.offers.open.items():
            if (offer.price/offer.energy - self.calculate_price_decrease_rate)\
                    <= self.min_selling_price.m:
                continue
            if iterated_market != market:
                continue
            try:
                iterated_market.delete_offer(offer.id)
                reduced_price = offer.price * self._calculate_price_decrease_rate()
                if reduced_price / offer.energy < MIN_PV_SELLING_PRICE:
                    reduced_price = offer.energy * MIN_PV_SELLING_PRICE
                new_offer = iterated_market.offer(
<<<<<<< HEAD
                    (offer.price - (offer.energy * self.calculate_price_decrease_rate)),
=======
                    reduced_price,
>>>>>>> 03fb580c
                    offer.energy,
                    self.owner.name
                )
                print("Unsold Offer Energy: {}; Rate: {}"
                      .format(offer.energy, offer.price / offer.energy))
                self.offers.replace(offer, new_offer, iterated_market)
                print("Revised Offer Energy: {}; Rate: {}"
                      .format(new_offer.energy, new_offer.price / new_offer.energy))

            except MarketException:
                continue

    def _calculate_price_decrease_rate(self):
        # chg = ((offer.price - MIN_PV_SELLING_PRICE * offer.energy) * (self.risk/MAX_RISK)/10)
        # print("Changed Rate: {}".format(chg/offer.energy))
        print("Historical Average Price: {}".format(self.area.historical_avg_price))
        price_dec_per_slot = (self.area.historical_avg_price) * (1 - self.risk/MAX_RISK)
        price_updates_per_slot = int(self.area.config.slot_length.seconds
                                     / self._decrease_price_every_nr_s.m)
        price_dec_per_update = price_dec_per_slot / price_updates_per_slot
        return price_dec_per_update
        # return ((offer.price - MIN_PV_SELLING_PRICE * offer.energy) * (1 - self.risk/MAX_RISK)
        #         / int(self.area.config.slot_length.seconds / self._decrease_price_every_nr_s.m))
        # return 1.0 - PV_DECREASE_PER_SECOND_BY * self._decrease_price_every_nr_s.m

    def produced_energy_forecast_real_data(self):
        # This forecast ist based on the real PV system data provided by enphase
        # They can be found in the tools folder
        # A fit of a gaussian function to those data results in a formula Energy(time)
        for slot_time in [
                    self.area.now + (self.area.config.slot_length * i)
                    for i in range(
                        (
                                    self.area.config.duration
                                    + (
                                            self.area.config.market_count *
                                            self.area.config.slot_length)
                        ) // self.area.config.slot_length)
                    ]:
            difference_to_midnight_in_minutes = slot_time.diff(self.midnight).in_minutes()
            self.energy_production_forecast_kWh[slot_time] = self.gaussian_energy_forecast_kWh(
                difference_to_midnight_in_minutes
            )
            assert self.energy_production_forecast_kWh[slot_time] >= 0.0

    def gaussian_energy_forecast_kWh(self, time_in_minutes=0):
        # The sun rises at approx 6:30 and sets at 18hr
        # time_in_minutes is the difference in time to midnight

        # Clamp to day range
        time_in_minutes %= 60 * 24

        if (8 * 60) > time_in_minutes or time_in_minutes > (16.5 * 60):
            gauss_forecast = 0

        else:
            gauss_forecast = 166.54 * math.exp(
                # time/5 is needed because we only have one data set per 5 minutes

                (- (((round(time_in_minutes / 5, 0)) - 147.2)
                    / 38.60) ** 2
                 )
            )
        # /1000 is needed to convert Wh into kW
        w_to_wh_factor = (self.area.config.slot_length / Interval(hours=1))
        return round((gauss_forecast / 1000) * w_to_wh_factor, 4)

    def event_market_cycle(self):
        self._decrease_price_timepoint_s = 0 * ureg.seconds
        self.calculate_price_decrease_rate = self._calculate_price_decrease_rate()

    def trigger_risk(self, new_risk: int = 0):
        new_risk = int(new_risk)
        if not (-1 < new_risk < 101):
            raise ValueError("'new_risk' value has to be in range 0 - 100")
        self.risk = new_risk
        self.log.warn("Risk changed to %s", new_risk)<|MERGE_RESOLUTION|>--- conflicted
+++ resolved
@@ -59,16 +59,8 @@
         # Needed to calculate risk_dependency_of_selling_rate
         # if risk 0-100 then energy_price less than average_market_rate
         # if risk >100 then energy_price more than average_market_rate
-<<<<<<< HEAD
         # risk_dependency_of_selling_rate = ((self.risk/MAX_RISK) - 1) * average_market_rate
         energy_rate = max(average_market_rate.m, self.min_selling_price.m)
-=======
-        risk_dependency_of_selling_rate = ((self.risk/MAX_RISK) - 1) * average_market_rate
-
-        energy_rate = max(average_market_rate.m + risk_dependency_of_selling_rate.m,
-                          self.min_selling_price.m)
-
->>>>>>> 03fb580c
         rounded_energy_rate = round(energy_rate, 2)
         # print("Historical Average price: {}".format(self.area.historical_avg_price))
         # This lets the pv system sleep if there are no offers in any markets (cold start)
@@ -131,15 +123,8 @@
                 continue
             try:
                 iterated_market.delete_offer(offer.id)
-                reduced_price = offer.price * self._calculate_price_decrease_rate()
-                if reduced_price / offer.energy < MIN_PV_SELLING_PRICE:
-                    reduced_price = offer.energy * MIN_PV_SELLING_PRICE
                 new_offer = iterated_market.offer(
-<<<<<<< HEAD
                     (offer.price - (offer.energy * self.calculate_price_decrease_rate)),
-=======
-                    reduced_price,
->>>>>>> 03fb580c
                     offer.energy,
                     self.owner.name
                 )
