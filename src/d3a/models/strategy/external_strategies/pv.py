"""
Copyright 2018 Grid Singularity
This file is part of D3A.

This program is free software: you can redistribute it and/or modify
it under the terms of the GNU General Public License as published by
the Free Software Foundation, either version 3 of the License, or
(at your option) any later version.

This program is distributed in the hope that it will be useful,
but WITHOUT ANY WARRANTY; without even the implied warranty of
MERCHANTABILITY or FITNESS FOR A PARTICULAR PURPOSE.  See the
GNU General Public License for more details.

You should have received a copy of the GNU General Public License
along with this program.  If not, see <http://www.gnu.org/licenses/>.
"""
import json
import logging
import traceback
from collections import deque

from pendulum import duration

from d3a.d3a_core.exceptions import MarketException
from d3a.models.strategy.external_strategies import IncomingRequest
from d3a.models.strategy.pv import PVStrategy
from d3a.models.strategy.predefined_pv import PVUserProfileStrategy, PVPredefinedStrategy
from d3a.models.strategy.external_strategies import ExternalMixin, check_for_connected_and_reply
from d3a.d3a_core.redis_connections.aggregator_connection import default_market_info
from d3a.d3a_core.util import get_current_market_maker_rate
from d3a_interface.constants_limits import ConstSettings


class PVExternalMixin(ExternalMixin):
    """
    Mixin for enabling an external api for the PV strategies.
    Should always be inherited together with a superclass of PVStrategy.
    """
    def __init__(self, *args, **kwargs):
        super().__init__(*args, **kwargs)

    @property
    def channel_dict(self):
        return {**super().channel_dict,
                f'{self.channel_prefix}/offer': self._offer,
                f'{self.channel_prefix}/delete_offer': self._delete_offer,
                f'{self.channel_prefix}/list_offers': self._list_offers,
                }

    def event_activate(self, **kwargs):
        super().event_activate(**kwargs)
        self.redis.sub_to_multiple_channels(self.channel_dict)

    def _list_offers(self, payload):
        self._get_transaction_id(payload)
        list_offers_response_channel = f'{self.channel_prefix}/response/list_offers'
        if not check_for_connected_and_reply(self.redis, list_offers_response_channel,
                                             self.connected):
            return
        arguments = json.loads(payload["data"])
        self.pending_requests.append(
            IncomingRequest("list_offers", arguments, list_offers_response_channel))

    def _list_offers_impl(self, arguments, response_channel):
        try:
            filtered_offers = [{"id": v.id, "price": v.price, "energy": v.energy}
                               for _, v in self.next_market.get_offers().items()
                               if v.seller == self.device.name]
            self.redis.publish_json(
                response_channel,
                {"command": "list_offers", "status": "ready", "offer_list": filtered_offers,
                 "transaction_id": arguments.get("transaction_id", None)})
        except Exception as e:
            logging.error(f"Error when handling list offers on area {self.device.name}: "
                          f"Exception: {str(e)}")
            self.redis.publish_json(
                response_channel,
                {"command": "list_offers", "status": "error",
                 "error_message": f"Error when listing offers on area {self.device.name}.",
                 "transaction_id": arguments.get("transaction_id", None)})

    def _delete_offer(self, payload):
        transaction_id = self._get_transaction_id(payload)
        delete_offer_response_channel = f'{self.channel_prefix}/response/delete_offer'
        if not check_for_connected_and_reply(self.redis, delete_offer_response_channel,
                                             self.connected):
            return
        try:
            arguments = json.loads(payload["data"])
            if ("offer" in arguments and arguments["offer"] is not None) and \
                    not self.offers.is_offer_posted(self.next_market.id, arguments["offer"]):
                raise Exception("Offer_id is not associated with any posted offer.")
        except Exception as e:
            logging.error(f"Error when handling delete offer request. Payload {payload}. "
                          f"Exception {str(e)}.")
            self.redis.publish_json(
                delete_offer_response_channel,
                {"command": "offer_delete",
                 "error": "Incorrect delete offer request. Available parameters: (offer).",
                 "transaction_id": transaction_id})
        else:
            self.pending_requests.append(
                IncomingRequest("delete_offer", arguments, delete_offer_response_channel))

    def _delete_offer_impl(self, arguments, response_channel):
        try:
            to_delete_offer_id = arguments["offer"] if "offer" in arguments else None
            deleted_offers = self.offers.remove_offer_from_cache_and_market(
                self.next_market, to_delete_offer_id)
            self.redis.publish_json(
                response_channel,
                {"command": "offer_delete", "status": "ready",
                 "deleted_offers": deleted_offers,
                 "transaction_id": arguments.get("transaction_id", None)})
        except Exception as e:
            logging.error(f"Error when handling offer delete on area {self.device.name}: "
                          f"Exception: {str(e)}, Offer Arguments: {arguments}")
            self.redis.publish_json(
                response_channel,
                {"command": "offer_delete", "status": "error",
                 "error_message": f"Error when handling offer delete "
                                  f"on area {self.device.name} with arguments {arguments}.",
                 "transaction_id": arguments.get("transaction_id", None)})

    def _offer(self, payload):
        transaction_id = self._get_transaction_id(payload)
        required_args = {'price', 'energy', 'transaction_id'}
        allowed_args = required_args.union({'replace_existing'})

        offer_response_channel = f'{self.channel_prefix}/response/offer'
        if not check_for_connected_and_reply(self.redis, offer_response_channel,
                                             self.connected):
            return
        try:
            arguments = json.loads(payload["data"])

            # Check that all required arguments have been provided
            assert all(arg in arguments.keys() for arg in required_args)
            # Check that every provided argument is allowed
            assert all(arg in allowed_args for arg in arguments.keys())

            arguments['seller'] = self.device.name
            arguments['seller_origin'] = self.device.name
        except Exception as e:
            logging.error(f"Incorrect offer request. Payload {payload}. Exception {str(e)}.")
            self.redis.publish_json(
                offer_response_channel,
                {"command": "offer",
                 "error": (
                     "Incorrect offer request. "
                     "Available parameters: ('price', 'energy', 'replace_existing')."),
                 "transaction_id": transaction_id})
        else:
            self.pending_requests.append(
                IncomingRequest("offer", arguments, offer_response_channel))

    def _offer_impl(self, arguments, response_channel):
        try:
            replace_existing = arguments.pop('replace_existing', True)

            assert self.can_offer_be_posted(
                arguments["energy"],
                arguments["price"],
                self.state.get_available_energy_kWh(self.next_market.time_slot),
                self.next_market,
                replace_existing=replace_existing)

            offer_arguments = {k: v for k, v in arguments.items() if not k == 'transaction_id'}
            offer = self.post_offer(
                self.next_market, replace_existing=replace_existing, **offer_arguments)

            self.redis.publish_json(
                response_channel,
                {"command": "offer", "status": "ready",
                 "offer": offer.to_JSON_string(replace_existing=replace_existing),
                 "transaction_id": arguments.get("transaction_id", None)})
        except Exception as e:
            logging.error(f"Error when handling offer create on area {self.device.name}: "
                          f"Exception: {str(e)}, Offer Arguments: {arguments}")
            self.redis.publish_json(
                response_channel,
                {"command": "offer", "status": "error",
                 "error_message": f"Error when handling offer create "
                                  f"on area {self.device.name} with arguments {arguments}.",
                 "transaction_id": arguments.get("transaction_id", None)})

    @property
    def _device_info_dict(self):
        return {
            'available_energy_kWh':
                self.state.get_available_energy_kWh(self.next_market.time_slot)
        }

    def event_market_cycle(self):
        self._reject_all_pending_requests()
        self.register_on_market_cycle()
        if not self.should_use_default_strategy:
            self.set_produced_energy_forecast_kWh_future_markets(reconfigure=False)
            self._reset_event_tick_counter()
            market_event_channel = f"{self.channel_prefix}/events/market"
            market_info = self.next_market.info
            if self.is_aggregator_controlled:
                market_info.update(default_market_info)
            market_info['device_info'] = self._device_info_dict
            market_info["event"] = "market"
            market_info['device_bill'] = self.device.stats.aggregated_stats["bills"] \
                if "bills" in self.device.stats.aggregated_stats else None
            market_info["area_uuid"] = self.device.uuid
            market_info["last_market_maker_rate"] = \
                get_current_market_maker_rate(self.area.current_market.time_slot) \
                if self.area.current_market else None
            market_info['last_market_stats'] = \
                self.market_area.stats.get_price_stats_current_market()
            self.redis.publish_json(market_event_channel, market_info)
            if self.is_aggregator_controlled:
                self.redis.aggregator.add_batch_market_event(self.device.uuid,
                                                             market_info,
                                                             self.area.global_objects)
            self._delete_past_state()
        else:
            super().event_market_cycle()

    def _area_reconfigure_prices(self, **kwargs):
        if self.should_use_default_strategy:
            super()._area_reconfigure_prices(**kwargs)

    def _incoming_commands_callback_selection(self, req):
        if req.request_type == "offer":
            self._offer_impl(req.arguments, req.response_channel)
        elif req.request_type == "delete_offer":
            self._delete_offer_impl(req.arguments, req.response_channel)
        elif req.request_type == "list_offers":
            self._list_offers_impl(req.arguments, req.response_channel)
        elif req.request_type == "device_info":
            self._device_info_impl(req.arguments, req.response_channel)
        else:
            assert False, f"Incorrect incoming request name: {req}"

    def event_tick(self):
        if not self.connected and not self.is_aggregator_controlled:
            super().event_tick()
        else:
            while self.pending_requests:
                # We want to process requests as First-In-First-Out, so we use popleft
                req = self.pending_requests.popleft()
                self._incoming_commands_callback_selection(req)
        self._dispatch_event_tick_to_external_agent()

    def event_offer(self, *, market_id, offer):
        if self.should_use_default_strategy:
            super().event_offer(market_id=market_id, offer=offer)

    def event_market_cycle_price(self):
        if self.should_use_default_strategy:
            super().event_market_cycle_price()

    def _delete_offer_aggregator(self, arguments):
        if ("offer" in arguments and arguments["offer"] is not None) and \
                not self.offers.is_offer_posted(self.next_market.id, arguments["offer"]):
            raise Exception("Offer_id is not associated with any posted offer.")

        try:
            to_delete_offer_id = arguments["offer"] if "offer" in arguments else None
            deleted_offers = self.offers.remove_offer_from_cache_and_market(
                self.next_market, to_delete_offer_id)
            return {
                "command": "offer_delete", "status": "ready",
                "area_uuid": self.device.uuid,
                "deleted_offers": deleted_offers,
                "transaction_id": arguments.get("transaction_id", None)
            }
        except Exception:
            return {
                "command": "offer_delete", "status": "error",
                "area_uuid": self.device.uuid,
                "error_message": f"Error when handling offer delete "
                                 f"on area {self.device.name} with arguments {arguments}.",
                "transaction_id": arguments.get("transaction_id", None)}

    def _list_offers_aggregator(self, arguments):
        try:
            filtered_offers = [{"id": v.id, "price": v.price, "energy": v.energy}
                               for _, v in self.next_market.get_offers().items()
                               if v.seller == self.device.name]
            return {
                "command": "list_offers", "status": "ready", "offer_list": filtered_offers,
                "area_uuid": self.device.uuid,
                "transaction_id": arguments.get("transaction_id", None)}
        except Exception:
            return {
                "command": "list_offers", "status": "error",
                "area_uuid": self.device.uuid,
                "error_message": f"Error when listing offers on area {self.device.name}.",
                "transaction_id": arguments.get("transaction_id", None)}

    def _update_offer_aggregator(self, arguments):
        assert set(arguments.keys()) == {'price', 'energy', 'transaction_id', 'type'}
        if arguments['price'] < 0.0:
            return {
                "command": "update_offer", "status": "error",
                "area_uuid": self.device.uuid,
                "error_message": "Update offer is only possible with positive price.",
                "transaction_id": arguments.get("transaction_id", None)}

        with self.lock:
            arguments['seller'] = self.device.name
            arguments['seller_origin'] = self.device.name
            arguments['seller_origin_id'] = self.device.uuid
            arguments['seller_id'] = self.device.uuid
            offer_arguments = {k: v
                               for k, v in arguments.items()
                               if k not in ["transaction_id", "type"]}

            open_offers = self.offers.open
            if len(open_offers) == 0:
                return {
                    "command": "update_offer", "status": "error",
                    "area_uuid": self.device.uuid,
                    "error_message": "Update offer is only possible if the old offer exist",
                    "transaction_id": arguments.get("transaction_id", None)}

            for offer, iterated_market_id in open_offers.items():
                iterated_market = self.area.get_future_market_from_id(iterated_market_id)
                if iterated_market is None:
                    continue
                try:
                    iterated_market.delete_offer(offer.id)
                    offer_arguments['energy'] = offer.energy
                    offer_arguments['price'] = \
                        (offer_arguments['price'] / offer_arguments['energy']) * offer.energy
                    new_offer = iterated_market.offer(**offer_arguments)
                    self.offers.replace(offer, new_offer, iterated_market.id)
                    return {
                        "command": "update_offer",
                        "area_uuid": self.device.uuid,
                        "status": "ready",
                        "offer": offer.to_JSON_string(),
                        "transaction_id": arguments.get("transaction_id", None),
                    }
                except MarketException:
                    continue

    def _offer_aggregator(self, arguments):
        required_args = {'price', 'energy', 'type', 'transaction_id'}
        allowed_args = required_args.union({'replace_existing'})

        # Check that all required arguments have been provided
        assert all(arg in arguments.keys() for arg in required_args)
        # Check that every provided argument is allowed
        assert all(arg in allowed_args for arg in arguments.keys())

        arguments['seller'] = self.device.name
        arguments['seller_origin'] = self.device.name
<<<<<<< HEAD
        arguments['seller_origin_id'] = self.device.uuid
        arguments['seller_id'] = self.device.uuid
=======

>>>>>>> f73ffec6
        try:
            replace_existing = arguments.pop('replace_existing', True)

            assert self.can_offer_be_posted(
                arguments["energy"],
                arguments["price"],
                self.state.get_available_energy_kWh(self.next_market.time_slot),
                self.next_market,
                replace_existing=replace_existing)

            offer_arguments = {k: v
                               for k, v in arguments.items()
                               if k not in ["transaction_id", "type"]}

            offer = self.post_offer(
                self.next_market, replace_existing=replace_existing, **offer_arguments)

            return {
                "command": "offer",
                "status": "ready",
                "offer": offer.to_JSON_string(replace_existing=replace_existing),
                "transaction_id": arguments.get("transaction_id", None),
                "area_uuid": self.device.uuid
            }
        except Exception as e:
            logging.error(f"Failed to post PV offer. Exception {str(e)}. {traceback.format_exc()}")
            return {
                "command": "offer", "status": "error",
                "error_message": f"Error when handling offer create "
                                 f"on area {self.device.name} with arguments {arguments}.",
                "area_uuid": self.device.uuid,
                "transaction_id": arguments.get("transaction_id", None)}


class PVExternalStrategy(PVExternalMixin, PVStrategy):
    pass


class PVUserProfileExternalStrategy(PVExternalMixin, PVUserProfileStrategy):
    pass


class PVPredefinedExternalStrategy(PVExternalMixin, PVPredefinedStrategy):
    pass


class PVForecastExternalStrategy(PVPredefinedExternalStrategy):
    """
        Strategy responsible for reading single production forecast data via hardware API
    """
    parameters = ('energy_forecast_Wh', 'panel_count', 'initial_selling_rate',
                  'final_selling_rate', 'fit_to_limit', 'update_interval',
                  'energy_rate_decrease_per_update', 'use_market_maker_rate')

    def __init__(
            self, energy_forecast_Wh: float = 0, panel_count=1,
            initial_selling_rate: float = ConstSettings.GeneralSettings.DEFAULT_MARKET_MAKER_RATE,
            final_selling_rate: float = ConstSettings.PVSettings.SELLING_RATE_RANGE.final,
            fit_to_limit: bool = True,
            update_interval=duration(
                minutes=ConstSettings.GeneralSettings.DEFAULT_UPDATE_INTERVAL),
            energy_rate_decrease_per_update=None,
            use_market_maker_rate: bool = False):
        """
        Constructor of PVForecastStrategy
        :param energy_forecast_Wh: forecast for the next market slot
        """
        super().__init__(panel_count=panel_count,
                         initial_selling_rate=initial_selling_rate,
                         final_selling_rate=final_selling_rate,
                         fit_to_limit=fit_to_limit,
                         update_interval=update_interval,
                         energy_rate_decrease_per_update=energy_rate_decrease_per_update,
                         use_market_maker_rate=use_market_maker_rate)
        self.energy_forecast_buffer_Wh = energy_forecast_Wh

    @property
    def channel_dict(self):
        return {**super().channel_dict,
                f'{self.channel_prefix}/set_energy_forecast': self._set_energy_forecast}

    def event_tick(self):
        # Need to repeat he pending request parsing in order to handle energy forecasts
        # from the MQTT subscriber (non-connected admin)
        for req in self.pending_requests:
            if req.request_type == "set_energy_forecast":
                self._set_energy_forecast_impl(req.arguments, req.response_channel)

        self.pending_requests = deque(
            req for req in self.pending_requests
            if req.request_type not in "set_energy_forecast")

        super().event_tick()

    def _incoming_commands_callback_selection(self, req):
        if req.request_type == "set_energy_forecast":
            self._set_energy_forecast_impl(req.arguments, req.response_channel)
        else:
            super()._incoming_commands_callback_selection(req)

    def event_market_cycle(self):
        self.produced_energy_forecast_kWh()
        super().event_market_cycle()

    def event_activate_energy(self):
        self.produced_energy_forecast_kWh()

    def produced_energy_forecast_kWh(self):
        # sets energy forecast for next_market
        energy_forecast_kWh = self.energy_forecast_buffer_Wh / 1000

        slot_time = self.area.next_market.time_slot
        self.state.set_available_energy(energy_forecast_kWh, slot_time, overwrite=True)

    def set_produced_energy_forecast_kWh_future_markets(self, reconfigure=False):
        """
        Setting produced energy for the next slot is already done by produced_energy_forecast_kWh
        """
        pass<|MERGE_RESOLUTION|>--- conflicted
+++ resolved
@@ -352,12 +352,8 @@
 
         arguments['seller'] = self.device.name
         arguments['seller_origin'] = self.device.name
-<<<<<<< HEAD
         arguments['seller_origin_id'] = self.device.uuid
         arguments['seller_id'] = self.device.uuid
-=======
-
->>>>>>> f73ffec6
         try:
             replace_existing = arguments.pop('replace_existing', True)
 
