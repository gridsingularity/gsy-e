--- conflicted
+++ resolved
@@ -24,13 +24,8 @@
             f'{self.channel_prefix}/list_offers': self._list_offers,
         })
 
-<<<<<<< HEAD
     def _list_offers(self, _):
-        list_offers_response_channel = f'{self.channel_prefix}/response/offers'
-=======
-    def _list_offers(self, payload):
         list_offers_response_channel = f'{self.channel_prefix}/response/list_offers'
->>>>>>> fe8c4346
         if not check_for_connected_and_reply(self.redis, list_offers_response_channel,
                                              self.connected):
             return
@@ -43,24 +38,14 @@
                                for _, v in self.market.get_offers().items()
                                if v.seller == self.device.name]
             self.redis.publish_json(
-<<<<<<< HEAD
-                response_channel,
-                {"command": "offers", "status": "ready", "offer_list": filtered_offers})
-=======
-                list_offers_response_channel,
+                response_channel,
                 {"command": "list_offers", "status": "ready", "offer_list": filtered_offers})
->>>>>>> fe8c4346
         except Exception as e:
             logging.error(f"Error when handling list offers on area {self.device.name}: "
                           f"Exception: {str(e)}")
             self.redis.publish_json(
-<<<<<<< HEAD
-                response_channel,
-                {"command": "offers", "status": "error",
-=======
-                list_offers_response_channel,
+                response_channel,
                 {"command": "list_offers", "status": "error",
->>>>>>> fe8c4346
                  "error_message": f"Error when listing offers on area {self.device.name}."})
 
     def _delete_offer(self, payload):
