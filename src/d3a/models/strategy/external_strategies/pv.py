"""
Copyright 2018 Grid Singularity
This file is part of D3A.

This program is free software: you can redistribute it and/or modify
it under the terms of the GNU General Public License as published by
the Free Software Foundation, either version 3 of the License, or
(at your option) any later version.

This program is distributed in the hope that it will be useful,
but WITHOUT ANY WARRANTY; without even the implied warranty of
MERCHANTABILITY or FITNESS FOR A PARTICULAR PURPOSE.  See the
GNU General Public License for more details.

You should have received a copy of the GNU General Public License
along with this program.  If not, see <http://www.gnu.org/licenses/>.
"""
import json
import logging
from typing import Dict, Callable, TYPE_CHECKING

from d3a_interface.constants_limits import ConstSettings
from d3a_interface.data_classes import Offer
from pendulum import duration

from d3a.d3a_core.exceptions import D3AException
from d3a.d3a_core.util import get_market_maker_rate_from_config
from d3a.models.strategy.external_strategies import (
    ExternalMixin, IncomingRequest, ExternalStrategyConnectionManager, default_market_info)
from d3a.models.strategy.external_strategies.forecast_mixin import ForecastExternalMixin
from d3a.models.strategy.predefined_pv import PVPredefinedStrategy, PVUserProfileStrategy
from d3a.models.strategy.pv import PVStrategy

if TYPE_CHECKING:
    from d3a.models.state import PVState
    from d3a.models.strategy import Offers


class PVExternalMixin(ExternalMixin):
    """
    Mixin for enabling an external api for the PV strategies.
    Should always be inherited together with a superclass of PVStrategy.
    """
    state: "PVState"
    offers: "Offers"
    can_offer_be_posted: Callable
    post_offer: Callable
    set_produced_energy_forecast_kWh_future_markets: Callable
    _delete_past_state: Callable

    @property
    def channel_dict(self) -> Dict:
        """Offer-related Redis API channels."""
        return {**super().channel_dict,
                f"{self.channel_prefix}/offer": self.offer,
                f"{self.channel_prefix}/delete_offer": self.delete_offer,
                f"{self.channel_prefix}/list_offers": self.list_offers,
                }

    def event_activate(self, **kwargs) -> None:
        """Activate the device."""
        super().event_activate(**kwargs)
        self.redis.sub_to_multiple_channels(self.channel_dict)

    def list_offers(self, payload: Dict) -> None:
        """Callback for list offers Redis endpoint."""
        self._get_transaction_id(payload)
        list_offers_response_channel = f"{self.channel_prefix}/response/list_offers"
        if not ExternalStrategyConnectionManager.check_for_connected_and_reply(
                self.redis, list_offers_response_channel, self.connected):
            return
        arguments = json.loads(payload["data"])
        self.pending_requests.append(
            IncomingRequest("list_offers", arguments, list_offers_response_channel))

    def _list_offers_impl(self, arguments: Dict, response_channel: str) -> None:
        """Implementation for the list_offers callback, publish this device offers."""
        try:
            market = self._get_market_from_command_argument(arguments)
            filtered_offers = [{"id": v.id, "price": v.price, "energy": v.energy}
                               for _, v in market.get_offers().items()
                               if v.seller == self.device.name]
            response = {"command": "list_offers", "status": "ready",
                        "offer_list": filtered_offers,
                        "transaction_id": arguments.get("transaction_id")}
        except D3AException:
            error_message = f"Error when handling list offers on area {self.device.name}"
            logging.exception(error_message)
            response = {"command": "list_offers", "status": "error",
                        "error_message": error_message,
                        "transaction_id": arguments.get("transaction_id")}
        self.redis.publish_json(response_channel, response)

    def delete_offer(self, payload: Dict) -> None:
        """Callback for delete offer Redis endpoint."""
        transaction_id = self._get_transaction_id(payload)
        delete_offer_response_channel = f"{self.channel_prefix}/response/delete_offer"
        if not ExternalStrategyConnectionManager.check_for_connected_and_reply(
                self.redis, delete_offer_response_channel, self.connected):
            return
        try:
            arguments = json.loads(payload["data"])
            market = self._get_market_from_command_argument(arguments)
            if arguments.get("offer") and not self.offers.is_offer_posted(
                    market.id, arguments["offer"]):
                raise D3AException("Offer_id is not associated with any posted offer.")
        except (D3AException, json.JSONDecodeError):
            logging.exception("Error when handling delete offer request. Payload %s", payload)
            self.redis.publish_json(
                delete_offer_response_channel,
                {"command": "offer_delete",
                 "error": "Incorrect delete offer request. Available parameters: (offer).",
                 "transaction_id": transaction_id})
        else:
            self.pending_requests.append(
                IncomingRequest("delete_offer", arguments, delete_offer_response_channel))

    def _delete_offer_impl(self, arguments: Dict, response_channel: str) -> None:
        """Implementation for the delete_offer callback, delete the received offer from market."""
        try:
            market = self._get_market_from_command_argument(arguments)
            to_delete_offer_id = arguments.get("offer")
            deleted_offers = self.offers.remove_offer_from_cache_and_market(
                market, to_delete_offer_id)
            response = {"command": "offer_delete", "status": "ready",
                        "deleted_offers": deleted_offers,
                        "transaction_id": arguments.get("transaction_id")}
        except D3AException:
            error_message = (f"Error when handling offer delete on area {self.device.name}: "
                             f"Offer Arguments: {arguments}")
            logging.exception(error_message)
            response = {"command": "offer_delete", "status": "error",
                        "error_message": error_message,
                        "transaction_id": arguments.get("transaction_id")}
        self.redis.publish_json(response_channel, response)

    def offer(self, payload: Dict) -> None:
        """Callback for offer Redis endpoint."""
        transaction_id = self._get_transaction_id(payload)
        required_args = {"price", "energy", "transaction_id"}
        allowed_args = required_args.union({"replace_existing",
                                            "time_slot",
                                            "attributes",
                                            "requirements"})

        offer_response_channel = f"{self.channel_prefix}/response/offer"
        if not ExternalStrategyConnectionManager.check_for_connected_and_reply(
                self.redis, offer_response_channel, self.connected):
            return
        try:
            arguments = json.loads(payload["data"])

            # Check that all required arguments have been provided
            assert all(arg in arguments.keys() for arg in required_args)
            # Check that every provided argument is allowed
            assert all(arg in allowed_args for arg in arguments.keys())

        except (json.JSONDecodeError, AssertionError):
            logging.exception("Incorrect offer request. Payload %s.", payload)
            self.redis.publish_json(
                offer_response_channel,
                {"command": "offer",
                 "error": (
                     "Incorrect bid request. ",
                     f"Required parameters: {required_args}"
                     f"Available parameters: {allowed_args}."),
                 "transaction_id": transaction_id})
        else:
            self.pending_requests.append(
                IncomingRequest("offer", arguments, offer_response_channel))

    def _offer_impl(self, arguments: Dict, response_channel: str) -> None:
        try:
            replace_existing = arguments.pop("replace_existing", True)
            market = self._get_market_from_command_argument(arguments)
            assert self.can_offer_be_posted(
                arguments["energy"],
                arguments["price"],
                self.state.get_available_energy_kWh(market.time_slot),
                market,
                replace_existing=replace_existing)

            offer_arguments = {
                k: v for k, v in arguments.items() if k not in ["transaction_id", "time_slot"]}
            offer = self.post_offer(
                market, replace_existing=replace_existing, **offer_arguments)

            self.redis.publish_json(
                response_channel,
                {"command": "offer", "status": "ready",
                 "offer": offer.to_json_string(replace_existing=replace_existing),
                 "transaction_id": arguments.get("transaction_id")})
        except (AssertionError, D3AException):
            error_message = (f"Error when handling offer create on area {self.device.name}: "
                             f"Offer Arguments: {arguments}")
            logging.exception(error_message)
            self.redis.publish_json(
                response_channel,
                {"command": "offer", "status": "error",
                 "error_message": error_message,
                 "transaction_id": arguments.get("transaction_id")})

    @property
    def _device_info_dict(self):
        return {
            **super()._device_info_dict,
            "available_energy_kWh":
                self.state.get_available_energy_kWh(self.spot_market.time_slot),
            "energy_active_in_offers": self.offers.open_offer_energy(self.spot_market.id),
            "energy_traded": self.energy_traded(self.spot_market.id),
            "total_cost": self.energy_traded_costs(self.spot_market.id),
        }

    def event_market_cycle(self):
        self._reject_all_pending_requests()
        self._update_connection_status()
        if not self.should_use_default_strategy:
            self.set_produced_energy_forecast_kWh_future_markets(reconfigure=False)
            self._set_energy_measurement_of_last_market()
            if not self.is_aggregator_controlled:
                market_event_channel = f"{self.channel_prefix}/events/market"
                market_info = self.spot_market.info
                if self.is_aggregator_controlled:
                    market_info.update(default_market_info)
                market_info["device_info"] = self._device_info_dict
                market_info["event"] = "market"
                market_info["device_bill"] = self.device.stats.aggregated_stats.get("bills")
                market_info["area_uuid"] = self.device.uuid
                market_info["last_market_maker_rate"] = (
                    get_market_maker_rate_from_config(self.area.current_market))
                market_info["last_market_stats"] = (
                    self.area.stats.get_price_stats_current_market())
                self.redis.publish_json(market_event_channel, market_info)
            self._delete_past_state()
        else:
            super().event_market_cycle()

    def _area_reconfigure_prices(self, **kwargs):
        if self.should_use_default_strategy:
            super()._area_reconfigure_prices(**kwargs)

    def _incoming_commands_callback_selection(self, req):
        if req.request_type == "offer":
            self._offer_impl(req.arguments, req.response_channel)
        elif req.request_type == "delete_offer":
            self._delete_offer_impl(req.arguments, req.response_channel)
        elif req.request_type == "list_offers":
            self._list_offers_impl(req.arguments, req.response_channel)
        elif req.request_type == "device_info":
            self._device_info_impl(req.arguments, req.response_channel)
        else:
            assert False, f"Incorrect incoming request name: {req}"

    def event_tick(self) -> None:
        """Process aggregator requests on market tick. Extends super implementation.

        This method is triggered by the TICK event.
        """
        if not self.connected and not self.is_aggregator_controlled:
            super().event_tick()
        else:
            while self.pending_requests:
                # We want to process requests as First-In-First-Out, so we use popleft
                req = self.pending_requests.popleft()
                self._incoming_commands_callback_selection(req)
            self._dispatch_event_tick_to_external_agent()

    def event_offer(self, *, market_id: str, offer: Offer) -> None:
        """This method is triggered by the OFFER event."""
        if self.should_use_default_strategy:
            super().event_offer(market_id=market_id, offer=offer)

    def _delete_offer_aggregator(self, arguments: Dict) -> Dict:
        """Callback for the delete offer endpoint when sent by aggregator."""
        market = self._get_market_from_command_argument(arguments)
        if arguments.get("offer") and not self.offers.is_offer_posted(
                market.id, arguments["offer"]):
            raise D3AException("Offer_id is not associated with any posted offer.")

        try:
            to_delete_offer_id = arguments.get("offer")
            deleted_offers = self.offers.remove_offer_from_cache_and_market(
                market, to_delete_offer_id)
            response = {
                "command": "offer_delete", "status": "ready",
                "area_uuid": self.device.uuid,
                "deleted_offers": deleted_offers,
                "transaction_id": arguments.get("transaction_id")
            }
        except D3AException:
            response = {
                "command": "offer_delete", "status": "error",
                "area_uuid": self.device.uuid,
                "error_message": f"Error when handling offer delete "
                                 f"on area {self.device.name} with arguments {arguments}.",
                "transaction_id": arguments.get("transaction_id")}
        return response

    def _list_offers_aggregator(self, arguments: Dict) -> Dict:
        try:
            market = self._get_market_from_command_argument(arguments)
            filtered_offers = [{"id": v.id, "price": v.price, "energy": v.energy}
                               for v in market.get_offers().values()
                               if v.seller == self.device.name]
            response = {
                "command": "list_offers", "status": "ready", "offer_list": filtered_offers,
                "area_uuid": self.device.uuid,
                "transaction_id": arguments.get("transaction_id")}
        except D3AException:
            response = {
                "command": "list_offers", "status": "error",
                "area_uuid": self.device.uuid,
                "error_message": f"Error when listing offers on area {self.device.name}.",
                "transaction_id": arguments.get("transaction_id")}
        return response

    def _offer_aggregator(self, arguments: Dict) -> Dict:
        response_message = ""
        arguments, filtered_fields = self.filter_degrees_of_freedom_arguments(arguments)
        if filtered_fields:
            response_message = (
                "The following arguments are not supported for this market and have been "
                f"removed from your order: {filtered_fields}.")

        required_args = {"price", "energy", "type", "transaction_id"}
        allowed_args = required_args.union({"replace_existing",
                                            "time_slot",
                                            "attributes",
                                            "requirements"})
        try:
            # Check that all required arguments have been provided
            assert all(arg in arguments.keys() for arg in required_args)
            # Check that every provided argument is allowed
            assert all(arg in allowed_args for arg in arguments.keys())

            replace_existing = arguments.pop("replace_existing", True)
            market = self._get_market_from_command_argument(arguments)

            assert self.can_offer_be_posted(
                arguments["energy"],
                arguments["price"],
                self.state.get_available_energy_kWh(market.time_slot),
                market,
                replace_existing=replace_existing)

            offer_arguments = {k: v
                               for k, v in arguments.items()
                               if k not in ["transaction_id", "type", "time_slot"]}

            offer = self.post_offer(
                market, replace_existing=replace_existing, **offer_arguments)

            response = {
                "command": "offer",
                "status": "ready",
                "offer": offer.to_json_string(replace_existing=replace_existing),
                "transaction_id": arguments.get("transaction_id"),
<<<<<<< HEAD
                "area_uuid": self.device.uuid,
                "message": response_message}
        except Exception:
=======
                "area_uuid": self.device.uuid
            }
        except (AssertionError, D3AException):
>>>>>>> 73ba683d
            logging.exception("Failed to post PV offer.")
            response = {
                "command": "offer", "status": "error",
                "error_message": "Error when handling offer create "
                                 f"on area {self.device.name} with arguments {arguments}.",
                "area_uuid": self.device.uuid,
                "transaction_id": arguments.get("transaction_id")}
        return response


class PVExternalStrategy(PVExternalMixin, PVStrategy):
    """Strategy class for external PV devices."""


class PVUserProfileExternalStrategy(PVExternalMixin, PVUserProfileStrategy):
    """Strategy class for external PV devices that support profile reading."""


class PVPredefinedExternalStrategy(PVExternalMixin, PVPredefinedStrategy):
    """Strategy class for external PV devices with predefined profile."""


class PVForecastExternalStrategy(ForecastExternalMixin, PVPredefinedExternalStrategy):
    """
    Strategy responsible for reading forecast and measurement production data via hardware API
    """
    parameters = ("energy_forecast_Wh", "panel_count", "initial_selling_rate",
                  "final_selling_rate", "fit_to_limit", "update_interval",
                  "energy_rate_decrease_per_update", "use_market_maker_rate")

    # pylint: disable=too-many-arguments
    def __init__(
            self, panel_count=1,
            initial_selling_rate: float = ConstSettings.GeneralSettings.DEFAULT_MARKET_MAKER_RATE,
            final_selling_rate: float = ConstSettings.PVSettings.SELLING_RATE_RANGE.final,
            fit_to_limit: bool = True,
            update_interval=duration(
                minutes=ConstSettings.GeneralSettings.DEFAULT_UPDATE_INTERVAL),
            energy_rate_decrease_per_update=None,
            use_market_maker_rate: bool = False):
        """
        Constructor of PVForecastStrategy
        """
        super().__init__(panel_count=panel_count,
                         initial_selling_rate=initial_selling_rate,
                         final_selling_rate=final_selling_rate,
                         fit_to_limit=fit_to_limit,
                         update_interval=update_interval,
                         energy_rate_decrease_per_update=energy_rate_decrease_per_update,
                         use_market_maker_rate=use_market_maker_rate)

    def update_energy_forecast(self) -> None:
        """Set energy forecast for future markets."""
        for slot_time, energy_kWh in self.energy_forecast_buffer.items():
            if slot_time >= self.area.spot_market.time_slot:
                self.state.set_available_energy(energy_kWh, slot_time, overwrite=True)

    def update_energy_measurement(self) -> None:
        """Set energy measurement for past markets."""
        for slot_time, energy_kWh in self.energy_measurement_buffer.items():
            if slot_time < self.area.spot_market.time_slot:
                self.state.set_energy_measurement_kWh(energy_kWh, slot_time)

    def set_produced_energy_forecast_kWh_future_markets(self, reconfigure=False) -> None:
        """
        Setting produced energy for the next slot is already done by update_energy_forecast
        """

    def _set_energy_measurement_of_last_market(self):
        """
         Setting energy measurement for the previous slot is already done by
         update_energy_measurement
         """<|MERGE_RESOLUTION|>--- conflicted
+++ resolved
@@ -355,15 +355,9 @@
                 "status": "ready",
                 "offer": offer.to_json_string(replace_existing=replace_existing),
                 "transaction_id": arguments.get("transaction_id"),
-<<<<<<< HEAD
                 "area_uuid": self.device.uuid,
                 "message": response_message}
-        except Exception:
-=======
-                "area_uuid": self.device.uuid
-            }
         except (AssertionError, D3AException):
->>>>>>> 73ba683d
             logging.exception("Failed to post PV offer.")
             response = {
                 "command": "offer", "status": "error",
