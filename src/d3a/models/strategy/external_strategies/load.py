--- conflicted
+++ resolved
@@ -13,23 +13,7 @@
     """
     def __init__(self, *args, **kwargs):
         super().__init__(*args, **kwargs)
-<<<<<<< HEAD
-=======
-        self.redis = ResettableCommunicator()
         self.pending_requests = []
-
-    @property
-    def market(self):
-        return self.market_area.next_market
-
-    @property
-    def device(self):
-        return self.owner
-
-    @property
-    def market_area(self):
-        return self.area
->>>>>>> 69622dca
 
     def event_activate(self):
         super().event_activate()
