--- conflicted
+++ resolved
@@ -18,20 +18,11 @@
     def event_activate(self):
         super().event_activate()
         self.redis.sub_to_multiple_channels({
-<<<<<<< HEAD
-            f'{self.device.name}/register_participant': self._register,
-            f'{self.device.name}/unregister_participant': self._unregister,
-            f'{self.device.name}/bid': self._bid,
-            f'{self.device.name}/delete_bid': self._delete_bid,
-            f'{self.device.name}/bids': self._list_bids,
-=======
             f'{self.channel_prefix}/register_participant': self._register,
             f'{self.channel_prefix}/unregister_participant': self._unregister,
             f'{self.channel_prefix}/bid': self._bid,
             f'{self.channel_prefix}/delete_bid': self._delete_bid,
             f'{self.channel_prefix}/bids': self._list_bids,
-            f'{self.channel_prefix}/stats': self._area_stats
->>>>>>> 94caa25d
         })
 
     def _list_bids(self, payload):
