"""
Copyright 2018 Grid Singularity
This file is part of D3A.

This program is free software: you can redistribute it and/or modify
it under the terms of the GNU General Public License as published by
the Free Software Foundation, either version 3 of the License, or
(at your option) any later version.

This program is distributed in the hope that it will be useful,
but WITHOUT ANY WARRANTY; without even the implied warranty of
MERCHANTABILITY or FITNESS FOR A PARTICULAR PURPOSE.  See the
GNU General Public License for more details.

You should have received a copy of the GNU General Public License
along with this program.  If not, see <http://www.gnu.org/licenses/>.
"""
import json
import logging
from collections import deque
from typing import List, Dict, Union

from d3a.d3a_core.util import get_market_maker_rate_from_config
from d3a.models.strategy.external_strategies import ExternalMixin, check_for_connected_and_reply
from d3a.models.strategy.external_strategies import IncomingRequest, default_market_info
from d3a.models.strategy.load_hours import LoadHoursStrategy
from d3a.models.strategy.predefined_load import DefinedLoadStrategy
from d3a_interface.constants_limits import ConstSettings
from pendulum import duration


class LoadExternalMixin(ExternalMixin):
    """
    Mixin for enabling an external api for the load strategies.
    Should always be inherited together with a superclass of LoadHoursStrategy.
    """
    def __init__(self, *args, **kwargs):
        super().__init__(*args, **kwargs)

    @property
    def channel_dict(self):
        return {**super().channel_dict,
                f"{self.channel_prefix}/bid": self.bid,
                f"{self.channel_prefix}/delete_bid": self.delete_bid,
                f"{self.channel_prefix}/list_bids": self.list_bids,
                }

    @property
    def filtered_bids_next_market(self) -> List[Dict]:
        """Get a representation of each of the device's bids from the next market."""

        return [
            {"id": bid.id, "price": bid.price, "energy": bid.energy}
            for _, bid in self.next_market.get_bids().items()
            if bid.buyer == self.device.name]

    def event_activate(self, **kwargs):
        super().event_activate(**kwargs)
        self.redis.sub_to_multiple_channels(self.channel_dict)

    def list_bids(self, payload):
        self._get_transaction_id(payload)
        list_bids_response_channel = f"{self.channel_prefix}/response/list_bids"
        if not check_for_connected_and_reply(self.redis, list_bids_response_channel,
                                             self.connected):
            return
        arguments = json.loads(payload["data"])
        self.pending_requests.append(
            IncomingRequest("list_bids", arguments, list_bids_response_channel))

    def _list_bids_impl(self, arguments, response_channel):
        try:
            self.redis.publish_json(
                response_channel, {
                    "command": "list_bids", "status": "ready",
                    "bid_list": self.filtered_bids_next_market,
<<<<<<< HEAD
                    "transaction_id": arguments.get("transaction_id")})
        except Exception as e:
            logging.error(f"Error when handling list bids on area {self.device.name}: "
                          f"Exception: {str(e)}")
            self.redis.publish_json(
                response_channel,
                {"command": "list_bids", "status": "error",
                 "error_message": f"Error when listing bids on area {self.device.name}.",
                 "transaction_id": arguments.get("transaction_id")})
=======
                    "transaction_id": arguments.get("transaction_id", None)})
        except Exception:
            error_message = f"Error when handling list bids on area {self.device.name}"
            logging.exception(error_message)
            self.redis.publish_json(
                response_channel,
                {"command": "list_bids", "status": "error",
                 "error_message": error_message,
                 "transaction_id": arguments.get("transaction_id", None)})
>>>>>>> 4fd97b43

    def delete_bid(self, payload):
        transaction_id = self._get_transaction_id(payload)
        delete_bid_response_channel = f"{self.channel_prefix}/response/delete_bid"
        if not check_for_connected_and_reply(self.redis,
                                             delete_bid_response_channel, self.connected):
            return
        try:
            arguments = json.loads(payload["data"])
            if ("bid" in arguments and arguments["bid"] is not None) and \
                    not self.is_bid_posted(self.next_market, arguments["bid"]):
                raise Exception("Bid_id is not associated with any posted bid.")
        except Exception as e:
            self.redis.publish_json(
                delete_bid_response_channel,
                {"command": "bid_delete",
                 "error": f"Incorrect delete bid request. Available parameters: (bid)."
                          f"Exception: {str(e)}",
                 "transaction_id": transaction_id}
            )
        else:
            self.pending_requests.append(
                IncomingRequest("delete_bid", arguments, delete_bid_response_channel))

    def _delete_bid_impl(self, arguments, response_channel):
        try:
            to_delete_bid_id = arguments["bid"] if "bid" in arguments else None
            deleted_bids = \
                self.remove_bid_from_pending(self.next_market.id, bid_id=to_delete_bid_id)
            self.redis.publish_json(
                response_channel,
                {"command": "bid_delete", "status": "ready", "deleted_bids": deleted_bids,
<<<<<<< HEAD
                 "transaction_id": arguments.get("transaction_id")})
        except Exception as e:
            logging.error(f"Error when handling bid delete on area {self.device.name}: "
                          f"Exception: {str(e)}, Bid Arguments: {arguments}")
            self.redis.publish_json(
                response_channel,
                {"command": "bid_delete", "status": "error",
                 "error_message": f"Error when handling bid delete "
                                  f"on area {self.device.name} with arguments {arguments}. "
                                  f"Bid does not exist on the current market.",
                 "transaction_id": arguments.get("transaction_id")})
=======
                 "transaction_id": arguments.get("transaction_id", None)})
        except Exception:
            error_message = (f"Error when handling bid delete on area {self.device.name}: "
                             f"Bid Arguments: {arguments}, "
                             "Bid does not exist on the current market.")
            logging.exception(error_message)
            self.redis.publish_json(
                response_channel,
                {"command": "bid_delete", "status": "error",
                 "error_message": error_message,
                 "transaction_id": arguments.get("transaction_id", None)})
>>>>>>> 4fd97b43

    def bid(self, payload):
        transaction_id = self._get_transaction_id(payload)
        required_args = {"price", "energy", "transaction_id"}
        allowed_args = required_args.union({"replace_existing",
                                            "attributes",
                                            "requirements"})

        bid_response_channel = f"{self.channel_prefix}/response/bid"
        if not check_for_connected_and_reply(self.redis, bid_response_channel, self.connected):
            return
        try:
            arguments = json.loads(payload["data"])

            # Check that all required arguments have been provided
            assert all(arg in arguments.keys() for arg in required_args)
            # Check that every provided argument is allowed
            assert all(arg in allowed_args for arg in arguments.keys())

        except Exception:
            self.redis.publish_json(
                bid_response_channel,
                {"command": "bid",
                 "error": (
                     "Incorrect bid request. ",
                     f"Required parameters: {required_args}"
                     f"Available parameters: {allowed_args}."),
                 "transaction_id": transaction_id})
        else:
            self.pending_requests.append(
                IncomingRequest("bid", arguments, bid_response_channel))

    def _bid_impl(self, arguments, bid_response_channel):
        try:
            replace_existing = arguments.get("replace_existing", True)
            assert self.can_bid_be_posted(
                arguments["energy"],
                arguments["price"],
                self.state.get_energy_requirement_Wh(self.next_market.time_slot) / 1000.0,
                self.next_market,
                replace_existing=replace_existing)

            bid = self.post_bid(
                self.next_market,
                arguments["price"],
                arguments["energy"],
                replace_existing=replace_existing,
                attributes=arguments.get("attributes"),
                requirements=arguments.get("requirements"))
            self.redis.publish_json(
                bid_response_channel, {
                    "command": "bid", "status": "ready",
                    "bid": bid.to_json_string(replace_existing=replace_existing),
<<<<<<< HEAD
                    "transaction_id": arguments.get("transaction_id")})
        except Exception as e:
            logging.error(f"Error when handling bid create on area {self.device.name}: "
                          f"Exception: {str(e)}, Bid Arguments: {arguments}")
            self.redis.publish_json(
                bid_response_channel,
                {"command": "bid", "status": "error",
                 "error_message": f"Error when handling bid create "
                                  f"on area {self.device.name} with arguments {arguments}.",
                 "transaction_id": arguments.get("transaction_id")})
=======
                    "transaction_id": arguments.get("transaction_id", None)})
        except Exception:
            error_message = (f"Error when handling bid create on area {self.device.name}: "
                             f"Bid Arguments: {arguments}")
            logging.exception(error_message)
            self.redis.publish_json(
                bid_response_channel,
                {"command": "bid", "status": "error",
                 "error_message": error_message,
                 "transaction_id": arguments.get("transaction_id", None)})
>>>>>>> 4fd97b43

    @property
    def _device_info_dict(self):
        return {
            "energy_requirement_kWh":
                self.state.get_energy_requirement_Wh(self.next_market.time_slot) / 1000.0,
            "energy_active_in_bids": self.posted_bid_energy(self.next_market.id),
            "energy_traded": self.energy_traded(self.next_market.id),
            "total_cost": self.energy_traded_costs(self.next_market.id),
        }

    def event_market_cycle(self):
        self._reject_all_pending_requests()
        self.register_on_market_cycle()
        if not self.should_use_default_strategy:
            self.add_entry_in_hrs_per_day()
            self._calculate_active_markets()
            self._update_energy_requirement_future_markets()
            if not self.is_aggregator_controlled:
                market_event_channel = f"{self.channel_prefix}/events/market"
                market_info = self.next_market.info
                if self.is_aggregator_controlled:
                    market_info.update(default_market_info)
                market_info["device_info"] = self._device_info_dict
                market_info["event"] = "market"
                market_info["area_uuid"] = self.device.uuid
                market_info["device_bill"] = self.device.stats.aggregated_stats["bills"] \
                    if "bills" in self.device.stats.aggregated_stats else None
                market_info["last_market_maker_rate"] = \
                    get_market_maker_rate_from_config(self.area.current_market)
                market_info["last_market_stats"] = \
                    self.market_area.stats.get_price_stats_current_market()
                self.redis.publish_json(market_event_channel, market_info)

            self._delete_past_state()
        else:
            super().event_market_cycle()

    def _area_reconfigure_prices(self, **kwargs):
        if self.should_use_default_strategy:
            super()._area_reconfigure_prices(**kwargs)

    def _incoming_commands_callback_selection(self, req):
        if req.request_type == "bid":
            self._bid_impl(req.arguments, req.response_channel)
        elif req.request_type == "delete_bid":
            self._delete_bid_impl(req.arguments, req.response_channel)
        elif req.request_type == "list_bids":
            self._list_bids_impl(req.arguments, req.response_channel)
        elif req.request_type == "device_info":
            self._device_info_impl(req.arguments, req.response_channel)
        else:
            assert False, f"Incorrect incoming request name: {req}"

    def event_tick(self):
        """Post bids on market tick. This method is triggered by the TICK event."""
        if self.should_use_default_strategy:
            super().event_tick()
        else:
            while self.pending_requests:
                # We want to process requests as First-In-First-Out, so we use popleft
                req = self.pending_requests.popleft()
                self._incoming_commands_callback_selection(req)
            self._dispatch_event_tick_to_external_agent()

    def event_offer(self, *, market_id, offer):
        if self.should_use_default_strategy:
            super().event_offer(market_id=market_id, offer=offer)

    def _bid_aggregator(self, arguments):
        required_args = {"price", "energy", "type", "transaction_id"}
        allowed_args = required_args.union({"replace_existing",
                                            "attributes",
                                            "requirements"})

        try:
            # Check that all required arguments have been provided
            assert all(arg in arguments.keys() for arg in required_args)
            # Check that every provided argument is allowed
            assert all(arg in allowed_args for arg in arguments.keys())

            replace_existing = arguments.pop("replace_existing", True)
            assert self.can_bid_be_posted(
                arguments["energy"],
                arguments["price"],
                self.state.get_energy_requirement_Wh(self.next_market.time_slot) / 1000.0,
                self.next_market,
                replace_existing=replace_existing)

            bid = self.post_bid(
                self.next_market,
                arguments["price"],
                arguments["energy"],
                replace_existing=replace_existing,
                attributes=arguments.get("attributes"),
                requirements=arguments.get("requirements")
            )
            return {
                "command": "bid", "status": "ready",
                "bid": bid.to_json_string(replace_existing=replace_existing),
                "area_uuid": self.device.uuid,
<<<<<<< HEAD
                "transaction_id": arguments.get("transaction_id")}
        except Exception as e:
            logging.error(f"Error when handling bid on area {self.device.name}: "
                          f"Exception: {str(e)}. Traceback {traceback.format_exc()}")
=======
                "transaction_id": arguments.get("transaction_id", None)}
        except Exception:
            logging.exception(f"Error when handling bid on area {self.device.name}")
>>>>>>> 4fd97b43
            return {
                "command": "bid", "status": "error",
                "area_uuid": self.device.uuid,
                "error_message": f"Error when handling bid create "
                                 f"on area {self.device.name} with arguments {arguments}.",
                "transaction_id": arguments.get("transaction_id")}

    def _delete_bid_aggregator(self, arguments):
        try:
            to_delete_bid_id = arguments["bid"] if "bid" in arguments else None
            deleted_bids = \
                self.remove_bid_from_pending(self.next_market.id, bid_id=to_delete_bid_id)
            return {
                "command": "bid_delete", "status": "ready", "deleted_bids": deleted_bids,
                "area_uuid": self.device.uuid,
<<<<<<< HEAD
                "transaction_id": arguments.get("transaction_id")}
        except Exception as e:
            logging.error(f"Error when handling delete bid on area {self.device.name}: "
                          f"Exception: {str(e)}")
=======
                "transaction_id": arguments.get("transaction_id", None)}
        except Exception:
            logging.exception(f"Error when handling delete bid on area {self.device.name}")
>>>>>>> 4fd97b43
            return {
                "command": "bid_delete", "status": "error",
                "area_uuid": self.device.uuid,
                "error_message": f"Error when handling bid delete "
                                 f"on area {self.device.name} with arguments {arguments}. "
                                 f"Bid does not exist on the current market.",
                "transaction_id": arguments.get("transaction_id")}

    def _list_bids_aggregator(self, arguments):
        try:
            return {
                "command": "list_bids", "status": "ready",
                "bid_list": self.filtered_bids_next_market,
                "area_uuid": self.device.uuid,
<<<<<<< HEAD
                "transaction_id": arguments.get("transaction_id")}
        except Exception as e:
            logging.error(f"Error when handling list bids on area {self.device.name}: "
                          f"Exception: {str(e)}")
=======
                "transaction_id": arguments.get("transaction_id", None)}
        except Exception:
            logging.exception(f"Error when handling list bids on area {self.device.name}")
>>>>>>> 4fd97b43
            return {
                "command": "list_bids", "status": "error",
                "area_uuid": self.device.uuid,
                "error_message": f"Error when listing bids on area {self.device.name}.",
                "transaction_id": arguments.get("transaction_id")}


class LoadHoursExternalStrategy(LoadExternalMixin, LoadHoursStrategy):
    pass


class LoadProfileExternalStrategy(LoadExternalMixin, DefinedLoadStrategy):
    pass


class LoadForecastExternalStrategy(LoadProfileExternalStrategy):
    """
        Strategy responsible for reading forecast and measurement consumption data via hardware API
    """
    parameters = ("energy_forecast_Wh", "fit_to_limit", "energy_rate_increase_per_update",
                  "update_interval", "initial_buying_rate", "final_buying_rate",
                  "balancing_energy_ratio", "use_market_maker_rate")

    def __init__(self, fit_to_limit=True, energy_rate_increase_per_update=None,
                 update_interval=None,
                 initial_buying_rate: Union[float, dict, str] =
                 ConstSettings.LoadSettings.BUYING_RATE_RANGE.initial,
                 final_buying_rate: Union[float, dict, str] =
                 ConstSettings.LoadSettings.BUYING_RATE_RANGE.final,
                 balancing_energy_ratio: tuple =
                 (ConstSettings.BalancingSettings.OFFER_DEMAND_RATIO,
                  ConstSettings.BalancingSettings.OFFER_SUPPLY_RATIO),
                 use_market_maker_rate: bool = False):
        """
        Constructor of LoadForecastStrategy
        """
        if update_interval is None:
            update_interval = \
                duration(minutes=ConstSettings.GeneralSettings.DEFAULT_UPDATE_INTERVAL)

        super().__init__(daily_load_profile=None,
                         fit_to_limit=fit_to_limit,
                         energy_rate_increase_per_update=energy_rate_increase_per_update,
                         update_interval=update_interval,
                         final_buying_rate=final_buying_rate,
                         initial_buying_rate=initial_buying_rate,
                         balancing_energy_ratio=balancing_energy_ratio,
                         use_market_maker_rate=use_market_maker_rate)

        # Buffers for energy forecast and measurement values,
        # that have been sent by the d3a-api-client in the duration of one market slot
        self.energy_forecast_buffer = {}  # Dict[DateTime, float]
        self.energy_measurement_buffer = {}  # Dict[DateTime, float]

    @property
    def channel_dict(self):
        """Extend channel_dict property with forecast related channels."""
        return {**super().channel_dict,
                f"{self.channel_prefix}/set_energy_forecast": self.set_energy_forecast,
                f"{self.channel_prefix}/set_energy_measurement": self.set_energy_measurement}

    def event_tick(self):
        """Set the energy forecast using pending requests. Extends super implementation.

        This method is triggered by the TICK event.
        """
        # Need to repeat he pending request parsing in order to handle power forecasts
        # from the MQTT subscriber (non-connected admin)
        for req in self.pending_requests:
            if req.request_type == "set_energy_forecast":
                self.set_energy_forecast_impl(req.arguments, req.response_channel)
            elif req.request_type == "set_energy_measurement":
                self.set_energy_measurement_impl(req.arguments, req.response_channel)

        self.pending_requests = deque(
            req for req in self.pending_requests
            if req.request_type not in ["set_energy_forecast", "set_energy_measurement"])

        super().event_tick()

    def _incoming_commands_callback_selection(self, req):
        """Map commands to callbacks for forecast and measurement reading."""
        if req.request_type == "set_energy_forecast":
            self.set_energy_forecast_impl(req.arguments, req.response_channel)
        elif req.request_type == "set_energy_measurement":
            self.set_energy_measurement_impl(req.arguments, req.response_channel)
        else:
            super()._incoming_commands_callback_selection(req)

    def event_market_cycle(self):
        """Update forecast and measurement in state by reading from buffers."""
        self.update_energy_forecast()
        self.update_energy_measurement()
        self._clear_energy_buffers()
        super().event_market_cycle()

    def event_activate_energy(self):
        """This strategy does not need to initiate energy values as they are sent via the API."""
        self._clear_energy_buffers()

    def _clear_energy_buffers(self):
        """Clear forecast and measurement buffers."""
        self.energy_forecast_buffer = {}
        self.energy_measurement_buffer = {}

    def update_energy_forecast(self) -> None:
        """Set energy forecast for future markets."""
        for slot_time, energy_kWh in self.energy_forecast_buffer.items():
            if slot_time >= self.area.next_market.time_slot:
                self.state.set_desired_energy(energy_kWh * 1000, slot_time, overwrite=True)
                self.state.update_total_demanded_energy(slot_time)

    def update_energy_measurement(self) -> None:
        """Set energy measurement for past markets."""
        for slot_time, energy_kWh in self.energy_measurement_buffer.items():
            if slot_time < self.area.next_market.time_slot:
                self.state.set_energy_measurement_kWh(energy_kWh, slot_time)

    def _update_energy_requirement_future_markets(self):
        """
        Setting demanded energy for the next slot is already done by update_energy_forecast
        """<|MERGE_RESOLUTION|>--- conflicted
+++ resolved
@@ -74,18 +74,7 @@
                 response_channel, {
                     "command": "list_bids", "status": "ready",
                     "bid_list": self.filtered_bids_next_market,
-<<<<<<< HEAD
                     "transaction_id": arguments.get("transaction_id")})
-        except Exception as e:
-            logging.error(f"Error when handling list bids on area {self.device.name}: "
-                          f"Exception: {str(e)}")
-            self.redis.publish_json(
-                response_channel,
-                {"command": "list_bids", "status": "error",
-                 "error_message": f"Error when listing bids on area {self.device.name}.",
-                 "transaction_id": arguments.get("transaction_id")})
-=======
-                    "transaction_id": arguments.get("transaction_id", None)})
         except Exception:
             error_message = f"Error when handling list bids on area {self.device.name}"
             logging.exception(error_message)
@@ -93,8 +82,7 @@
                 response_channel,
                 {"command": "list_bids", "status": "error",
                  "error_message": error_message,
-                 "transaction_id": arguments.get("transaction_id", None)})
->>>>>>> 4fd97b43
+                 "transaction_id": arguments.get("transaction_id")})
 
     def delete_bid(self, payload):
         transaction_id = self._get_transaction_id(payload)
@@ -127,20 +115,7 @@
             self.redis.publish_json(
                 response_channel,
                 {"command": "bid_delete", "status": "ready", "deleted_bids": deleted_bids,
-<<<<<<< HEAD
                  "transaction_id": arguments.get("transaction_id")})
-        except Exception as e:
-            logging.error(f"Error when handling bid delete on area {self.device.name}: "
-                          f"Exception: {str(e)}, Bid Arguments: {arguments}")
-            self.redis.publish_json(
-                response_channel,
-                {"command": "bid_delete", "status": "error",
-                 "error_message": f"Error when handling bid delete "
-                                  f"on area {self.device.name} with arguments {arguments}. "
-                                  f"Bid does not exist on the current market.",
-                 "transaction_id": arguments.get("transaction_id")})
-=======
-                 "transaction_id": arguments.get("transaction_id", None)})
         except Exception:
             error_message = (f"Error when handling bid delete on area {self.device.name}: "
                              f"Bid Arguments: {arguments}, "
@@ -150,8 +125,7 @@
                 response_channel,
                 {"command": "bid_delete", "status": "error",
                  "error_message": error_message,
-                 "transaction_id": arguments.get("transaction_id", None)})
->>>>>>> 4fd97b43
+                 "transaction_id": arguments.get("transaction_id")})
 
     def bid(self, payload):
         transaction_id = self._get_transaction_id(payload)
@@ -205,19 +179,7 @@
                 bid_response_channel, {
                     "command": "bid", "status": "ready",
                     "bid": bid.to_json_string(replace_existing=replace_existing),
-<<<<<<< HEAD
                     "transaction_id": arguments.get("transaction_id")})
-        except Exception as e:
-            logging.error(f"Error when handling bid create on area {self.device.name}: "
-                          f"Exception: {str(e)}, Bid Arguments: {arguments}")
-            self.redis.publish_json(
-                bid_response_channel,
-                {"command": "bid", "status": "error",
-                 "error_message": f"Error when handling bid create "
-                                  f"on area {self.device.name} with arguments {arguments}.",
-                 "transaction_id": arguments.get("transaction_id")})
-=======
-                    "transaction_id": arguments.get("transaction_id", None)})
         except Exception:
             error_message = (f"Error when handling bid create on area {self.device.name}: "
                              f"Bid Arguments: {arguments}")
@@ -226,8 +188,7 @@
                 bid_response_channel,
                 {"command": "bid", "status": "error",
                  "error_message": error_message,
-                 "transaction_id": arguments.get("transaction_id", None)})
->>>>>>> 4fd97b43
+                 "transaction_id": arguments.get("transaction_id")})
 
     @property
     def _device_info_dict(self):
@@ -329,16 +290,9 @@
                 "command": "bid", "status": "ready",
                 "bid": bid.to_json_string(replace_existing=replace_existing),
                 "area_uuid": self.device.uuid,
-<<<<<<< HEAD
-                "transaction_id": arguments.get("transaction_id")}
-        except Exception as e:
-            logging.error(f"Error when handling bid on area {self.device.name}: "
-                          f"Exception: {str(e)}. Traceback {traceback.format_exc()}")
-=======
-                "transaction_id": arguments.get("transaction_id", None)}
+                "transaction_id": arguments.get("transaction_id")}
         except Exception:
             logging.exception(f"Error when handling bid on area {self.device.name}")
->>>>>>> 4fd97b43
             return {
                 "command": "bid", "status": "error",
                 "area_uuid": self.device.uuid,
@@ -354,16 +308,9 @@
             return {
                 "command": "bid_delete", "status": "ready", "deleted_bids": deleted_bids,
                 "area_uuid": self.device.uuid,
-<<<<<<< HEAD
-                "transaction_id": arguments.get("transaction_id")}
-        except Exception as e:
-            logging.error(f"Error when handling delete bid on area {self.device.name}: "
-                          f"Exception: {str(e)}")
-=======
-                "transaction_id": arguments.get("transaction_id", None)}
+                "transaction_id": arguments.get("transaction_id")}
         except Exception:
             logging.exception(f"Error when handling delete bid on area {self.device.name}")
->>>>>>> 4fd97b43
             return {
                 "command": "bid_delete", "status": "error",
                 "area_uuid": self.device.uuid,
@@ -378,16 +325,9 @@
                 "command": "list_bids", "status": "ready",
                 "bid_list": self.filtered_bids_next_market,
                 "area_uuid": self.device.uuid,
-<<<<<<< HEAD
-                "transaction_id": arguments.get("transaction_id")}
-        except Exception as e:
-            logging.error(f"Error when handling list bids on area {self.device.name}: "
-                          f"Exception: {str(e)}")
-=======
-                "transaction_id": arguments.get("transaction_id", None)}
+                "transaction_id": arguments.get("transaction_id")}
         except Exception:
             logging.exception(f"Error when handling list bids on area {self.device.name}")
->>>>>>> 4fd97b43
             return {
                 "command": "list_bids", "status": "error",
                 "area_uuid": self.device.uuid,
