--- conflicted
+++ resolved
@@ -173,15 +173,10 @@
                 self.next_market,
                 arguments["price"],
                 arguments["energy"],
-<<<<<<< HEAD
+                replace_existing=replace_existing,
                 buyer_origin=arguments["buyer_origin"],
                 buyer_origin_id=arguments["buyer_origin_id"]
             )
-=======
-                replace_existing=replace_existing,
-                buyer_origin=arguments["buyer_origin"])
-
->>>>>>> f73ffec6
             self.redis.publish_json(
                 bid_response_channel, {
                     "command": "bid", "status": "ready",
@@ -329,13 +324,9 @@
                 self.next_market,
                 arguments["price"],
                 arguments["energy"],
-<<<<<<< HEAD
+                replace_existing=replace_existing,
                 buyer_origin=arguments["buyer_origin"],
                 buyer_origin_id=arguments["buyer_origin_id"]
-=======
-                replace_existing=replace_existing,
-                buyer_origin=arguments["buyer_origin"]
->>>>>>> f73ffec6
             )
             return {
                 "command": "bid", "status": "ready",
