"""
Copyright 2018 Grid Singularity
This file is part of D3A.

This program is free software: you can redistribute it and/or modify
it under the terms of the GNU General Public License as published by
the Free Software Foundation, either version 3 of the License, or
(at your option) any later version.

This program is distributed in the hope that it will be useful,
but WITHOUT ANY WARRANTY; without even the implied warranty of
MERCHANTABILITY or FITNESS FOR A PARTICULAR PURPOSE.  See the
GNU General Public License for more details.

You should have received a copy of the GNU General Public License
along with this program.  If not, see <http://www.gnu.org/licenses/>.
"""
import json
import logging
import traceback
<<<<<<< HEAD

import d3a
from d3a.models.strategy.external_strategies.dataclasses import MarketInfo
=======
from collections import deque
from typing import List, Dict, Union

>>>>>>> f73ffec6
from pendulum import duration

from d3a.models.strategy.external_strategies import IncomingRequest
from d3a.models.strategy.load_hours import LoadHoursStrategy
from d3a.models.strategy.predefined_load import DefinedLoadStrategy
from d3a.models.strategy.external_strategies import ExternalMixin, check_for_connected_and_reply
from d3a.d3a_core.util import get_current_market_maker_rate
from d3a_interface.constants_limits import ConstSettings


class LoadExternalMixin(ExternalMixin):
    """
    Mixin for enabling an external api for the load strategies.
    Should always be inherited together with a superclass of LoadHoursStrategy.
    """
    def __init__(self, *args, **kwargs):
        super().__init__(*args, **kwargs)

    @property
    def channel_dict(self):
        return {**super().channel_dict,
                f'{self.channel_prefix}/bid': self._bid,
                f'{self.channel_prefix}/delete_bid': self._delete_bid,
                f'{self.channel_prefix}/list_bids': self._list_bids,
                }

    @property
    def filtered_bids_next_market(self) -> List[Dict]:
        """Get a representation of each of the device's bids from the next market."""

        return [
            {'id': bid.id, 'price': bid.price, 'energy': bid.energy}
            for _, bid in self.next_market.get_bids().items()
            if bid.buyer == self.device.name]

    def event_activate(self, **kwargs):
        super().event_activate(**kwargs)
        self.redis.sub_to_multiple_channels(self.channel_dict)

    def _list_bids(self, payload):
        self._get_transaction_id(payload)
        list_bids_response_channel = f'{self.channel_prefix}/response/list_bids'
        if not check_for_connected_and_reply(self.redis, list_bids_response_channel,
                                             self.connected):
            return
        arguments = json.loads(payload["data"])
        self.pending_requests.append(
            IncomingRequest("list_bids", arguments, list_bids_response_channel))

    def _list_bids_impl(self, arguments, response_channel):
        try:
            self.redis.publish_json(
                response_channel, {
                    "command": "list_bids", "status": "ready",
                    "bid_list": self.filtered_bids_next_market,
                    "transaction_id": arguments.get("transaction_id", None)})
        except Exception as e:
            logging.error(f"Error when handling list bids on area {self.device.name}: "
                          f"Exception: {str(e)}")
            self.redis.publish_json(
                response_channel,
                {"command": "list_bids", "status": "error",
                 "error_message": f"Error when listing bids on area {self.device.name}.",
                 "transaction_id": arguments.get("transaction_id", None)})

    def _delete_bid(self, payload):
        transaction_id = self._get_transaction_id(payload)
        delete_bid_response_channel = f'{self.channel_prefix}/response/delete_bid'
        if not check_for_connected_and_reply(self.redis,
                                             delete_bid_response_channel, self.connected):
            return
        try:
            arguments = json.loads(payload["data"])
            if ("bid" in arguments and arguments["bid"] is not None) and \
                    not self.is_bid_posted(self.next_market, arguments["bid"]):
                raise Exception("Bid_id is not associated with any posted bid.")
        except Exception as e:
            self.redis.publish_json(
                delete_bid_response_channel,
                {"command": "bid_delete",
                 "error": f"Incorrect delete bid request. Available parameters: (bid)."
                          f"Exception: {str(e)}",
                 "transaction_id": transaction_id}
            )
        else:
            self.pending_requests.append(
                IncomingRequest("delete_bid", arguments, delete_bid_response_channel))

    def _delete_bid_impl(self, arguments, response_channel):
        try:
            to_delete_bid_id = arguments["bid"] if "bid" in arguments else None
            deleted_bids = \
                self.remove_bid_from_pending(self.next_market.id, bid_id=to_delete_bid_id)
            self.redis.publish_json(
                response_channel,
                {"command": "bid_delete", "status": "ready", "deleted_bids": deleted_bids,
                 "transaction_id": arguments.get("transaction_id", None)})
        except Exception as e:
            logging.error(f"Error when handling bid delete on area {self.device.name}: "
                          f"Exception: {str(e)}, Bid Arguments: {arguments}")
            self.redis.publish_json(
                response_channel,
                {"command": "bid_delete", "status": "error",
                 "error_message": f"Error when handling bid delete "
                                  f"on area {self.device.name} with arguments {arguments}. "
                                  f"Bid does not exist on the current market.",
                 "transaction_id": arguments.get("transaction_id", None)})

    def _bid(self, payload):
        transaction_id = self._get_transaction_id(payload)
        required_args = {'price', 'energy', 'transaction_id'}
        allowed_args = required_args.union({'replace_existing'})

        bid_response_channel = f'{self.channel_prefix}/response/bid'
        if not check_for_connected_and_reply(self.redis, bid_response_channel, self.connected):
            return
        try:
            arguments = json.loads(payload["data"])

            # Check that all required arguments have been provided
            assert all(arg in arguments.keys() for arg in required_args)
            # Check that every provided argument is allowed
            assert all(arg in allowed_args for arg in arguments.keys())

            arguments['buyer_origin'] = self.device.name
        except Exception:
            self.redis.publish_json(
                bid_response_channel,
                {"command": "bid",
                 "error": (
                     "Incorrect bid request. "
                     "Available parameters: ('price', 'energy', 'replace_existing')."),
                 "transaction_id": transaction_id})
        else:
            self.pending_requests.append(
                IncomingRequest("bid", arguments, bid_response_channel))

    def _bid_impl(self, arguments, bid_response_channel):
        try:
            replace_existing = arguments.get('replace_existing', True)
            assert self.can_bid_be_posted(
                arguments["energy"],
                arguments["price"],
                self.state.get_energy_requirement_Wh(self.next_market.time_slot) / 1000.0,
                self.next_market,
                replace_existing=replace_existing)

            bid = self.post_bid(
                self.next_market,
                arguments["price"],
                arguments["energy"],
                replace_existing=replace_existing,
                buyer_origin=arguments["buyer_origin"])

            self.redis.publish_json(
                bid_response_channel, {
                    "command": "bid", "status": "ready",
                    "bid": bid.to_JSON_string(replace_existing=replace_existing),
                    "transaction_id": arguments.get("transaction_id", None)})
        except Exception as e:
            logging.error(f"Error when handling bid create on area {self.device.name}: "
                          f"Exception: {str(e)}, Bid Arguments: {arguments}")
            self.redis.publish_json(
                bid_response_channel,
                {"command": "bid", "status": "error",
                 "error_message": f"Error when handling bid create "
                                  f"on area {self.device.name} with arguments {arguments}.",
                 "transaction_id": arguments.get("transaction_id", None)})

    @property
    def _device_info_dict(self):
        return {
            'energy_requirement_kWh':
                self.state.get_energy_requirement_Wh(self.next_market.time_slot) / 1000.0
        }

    def event_market_cycle(self):
        self._reject_all_pending_requests()
        self.register_on_market_cycle()
        if not self.should_use_default_strategy:
            self._calculate_active_markets()
            self._update_energy_requirement_future_markets()
            self._reset_event_tick_counter()
            market_event_channel = f"{self.channel_prefix}/events/market"
            current_tick = self.device.current_tick % self.device.config.ticks_per_slot
            market_info = MarketInfo(
                event="market",
                simulation_id=d3a.constants.COLLABORATION_ID if
                d3a.constants.EXTERNAL_CONNECTION_WEB else None,
                num_ticks=self.device.config.total_ticks,
                market_slot=self.area.current_slot.time_slot_str,
                slot_completion=f"{int((current_tick / self.device.config.ticks_per_slot) * 100)}%"
            ).__dict__
            market_info['device_info'] = self._device_info_dict
            market_info["area_uuid"] = self.device.uuid
            market_info['device_bill'] = self.device.stats.aggregated_stats["bills"] \
                if "bills" in self.device.stats.aggregated_stats else None
            market_info["last_market_maker_rate"] = \
                get_current_market_maker_rate(self.area.current_market.time_slot) \
                if self.area.current_market else None
            market_info['last_market_stats'] = \
                self.market_area.stats.get_price_stats_current_market()
            self.redis.publish_json(market_event_channel, market_info)
            if self.is_aggregator_controlled:
                self.redis.aggregator.add_batch_market_event(self.device.uuid,
                                                             market_info,
                                                             self.area.global_objects)
            self._delete_past_state()
        else:
            super().event_market_cycle()

    def _area_reconfigure_prices(self, **kwargs):
        if self.should_use_default_strategy:
            super()._area_reconfigure_prices(**kwargs)

    def _incoming_commands_callback_selection(self, req):
        if req.request_type == "bid":
            self._bid_impl(req.arguments, req.response_channel)
        elif req.request_type == "delete_bid":
            self._delete_bid_impl(req.arguments, req.response_channel)
        elif req.request_type == "list_bids":
            self._list_bids_impl(req.arguments, req.response_channel)
        elif req.request_type == "device_info":
            self._device_info_impl(req.arguments, req.response_channel)
        else:
            assert False, f"Incorrect incoming request name: {req}"

    def event_tick(self):
        if self.should_use_default_strategy:
            super().event_tick()
        else:
            while self.pending_requests:
                # We want to process requests as First-In-First-Out, so we use popleft
                req = self.pending_requests.popleft()
                self._incoming_commands_callback_selection(req)

        self._dispatch_event_tick_to_external_agent()

    def event_offer(self, *, market_id, offer):
        if self.should_use_default_strategy:
            super().event_offer(market_id=market_id, offer=offer)

    def event_market_cycle_prices(self):
        if self.should_use_default_strategy:
            super().event_market_cycle_prices()

    def _update_bid_aggregator(self, arguments):
        assert set(arguments.keys()) == {'price', 'energy', 'type', 'transaction_id'}
        bid_rate = arguments["price"] / arguments["energy"]
        if bid_rate < 0.0:
            return {
                "command": "update_bid", "status": "error",
                "area_uuid": self.device.uuid,
                "error_message": "Updated bid needs to have a positive price.",
                "transaction_id": arguments.get("transaction_id", None)}
        with self.lock:
            existing_bids = list(self.get_posted_bids(self.next_market))
            existing_bid_energy = sum([bid.energy for bid in existing_bids])
            for bid in existing_bids:
                assert bid.buyer == self.owner.name
                if bid.id in self.next_market.bids.keys():
                    bid = self.next_market.bids[bid.id]
                self.next_market.delete_bid(bid.id)

                self.remove_bid_from_pending(self.next_market.id, bid.id)
            if len(existing_bids) > 0:
                updated_bid = self.post_bid(self.next_market, bid_rate * existing_bid_energy,
                                            existing_bid_energy, buyer_origin=self.device.name)
                return {
                    "command": "update_bid", "status": "ready",
                    "bid": updated_bid.to_JSON_string(),
                    "area_uuid": self.device.uuid,
                    "transaction_id": arguments.get("transaction_id", None)}
            else:
                return {
                    "command": "update_bid", "status": "error",
                    "area_uuid": self.device.uuid,
                    "error_message": "Updated bid would only work if the old exist in market.",
                    "transaction_id": arguments.get("transaction_id", None)}

    def _bid_aggregator(self, arguments):
        required_args = {'price', 'energy', 'type', 'transaction_id'}
        allowed_args = required_args.union({'replace_existing'})

        try:
            # Check that all required arguments have been provided
            assert all(arg in arguments.keys() for arg in required_args)
            # Check that every provided argument is allowed
            assert all(arg in allowed_args for arg in arguments.keys())

            arguments['buyer_origin'] = self.device.name

            replace_existing = arguments.get('replace_existing', True)
            assert self.can_bid_be_posted(
                arguments["energy"],
                arguments["price"],
                self.state.get_energy_requirement_Wh(self.next_market.time_slot) / 1000.0,
                self.next_market,
                replace_existing=replace_existing)

            bid = self.post_bid(
                self.next_market,
                arguments["price"],
                arguments["energy"],
                replace_existing=replace_existing,
                buyer_origin=arguments["buyer_origin"]
            )
            return {
                "command": "bid", "status": "ready",
                "bid": bid.to_JSON_string(replace_existing=replace_existing),
                "area_uuid": self.device.uuid,
                "transaction_id": arguments.get("transaction_id", None)}
        except Exception as e:
            logging.error(f"Error when handling bid on area {self.device.name}: "
                          f"Exception: {str(e)}. Traceback {traceback.format_exc()}")
            return {
                "command": "bid", "status": "error",
                "area_uuid": self.device.uuid,
                "error_message": f"Error when handling bid create "
                                 f"on area {self.device.name} with arguments {arguments}.",
                "transaction_id": arguments.get("transaction_id", None)}

    def _delete_bid_aggregator(self, arguments):
        try:
            to_delete_bid_id = arguments["bid"] if "bid" in arguments else None
            deleted_bids = \
                self.remove_bid_from_pending(self.next_market.id, bid_id=to_delete_bid_id)
            return {
                "command": "bid_delete", "status": "ready", "deleted_bids": deleted_bids,
                "area_uuid": self.device.uuid,
                "transaction_id": arguments.get("transaction_id", None)}
        except Exception as e:
            logging.error(f"Error when handling delete bid on area {self.device.name}: "
                          f"Exception: {str(e)}")
            return {
                "command": "bid_delete", "status": "error",
                "area_uuid": self.device.uuid,
                "error_message": f"Error when handling bid delete "
                                 f"on area {self.device.name} with arguments {arguments}. "
                                 f"Bid does not exist on the current market.",
                "transaction_id": arguments.get("transaction_id", None)}

    def _list_bids_aggregator(self, arguments):
        try:
            return {
                "command": "list_bids", "status": "ready",
                "bid_list": self.filtered_bids_next_market,
                "area_uuid": self.device.uuid,
                "transaction_id": arguments.get("transaction_id", None)}
        except Exception as e:
            logging.error(f"Error when handling list bids on area {self.device.name}: "
                          f"Exception: {str(e)}")
            return {
                "command": "list_bids", "status": "error",
                "area_uuid": self.device.uuid,
                "error_message": f"Error when listing bids on area {self.device.name}.",
                "transaction_id": arguments.get("transaction_id", None)}


class LoadHoursExternalStrategy(LoadExternalMixin, LoadHoursStrategy):
    pass


class LoadProfileExternalStrategy(LoadExternalMixin, DefinedLoadStrategy):
    pass


class LoadForecastExternalStrategy(LoadProfileExternalStrategy):
    """
        Strategy responsible for reading single forecast consumption data via hardware API
    """
    parameters = ('energy_forecast_Wh', 'fit_to_limit', 'energy_rate_increase_per_update',
                  'update_interval', 'initial_buying_rate', 'final_buying_rate',
                  'balancing_energy_ratio', 'use_market_maker_rate')

    def __init__(self, energy_forecast_Wh: float = 0,
                 fit_to_limit=True, energy_rate_increase_per_update=None,
                 update_interval=None,
                 initial_buying_rate: Union[float, dict, str] =
                 ConstSettings.LoadSettings.BUYING_RATE_RANGE.initial,
                 final_buying_rate: Union[float, dict, str] =
                 ConstSettings.LoadSettings.BUYING_RATE_RANGE.final,
                 balancing_energy_ratio: tuple =
                 (ConstSettings.BalancingSettings.OFFER_DEMAND_RATIO,
                  ConstSettings.BalancingSettings.OFFER_SUPPLY_RATIO),
                 use_market_maker_rate: bool = False):
        """
        Constructor of LoadForecastStrategy
        :param energy_forecast_Wh: forecast for the next market slot
        """
        if update_interval is None:
            update_interval = \
                duration(minutes=ConstSettings.GeneralSettings.DEFAULT_UPDATE_INTERVAL)

        super().__init__(daily_load_profile=None,
                         fit_to_limit=fit_to_limit,
                         energy_rate_increase_per_update=energy_rate_increase_per_update,
                         update_interval=update_interval,
                         final_buying_rate=final_buying_rate,
                         initial_buying_rate=initial_buying_rate,
                         balancing_energy_ratio=balancing_energy_ratio,
                         use_market_maker_rate=use_market_maker_rate)

        self.energy_forecast_buffer_Wh = energy_forecast_Wh

    @property
    def channel_dict(self):
        return {**super().channel_dict,
                f'{self.channel_prefix}/set_energy_forecast': self._set_energy_forecast}

    def event_tick(self):
        # Need to repeat he pending request parsing in order to handle power forecasts
        # from the MQTT subscriber (non-connected admin)
        for req in self.pending_requests:
            if req.request_type == "set_energy_forecast":
                self._set_energy_forecast_impl(req.arguments, req.response_channel)

        self.pending_requests = deque(
            req for req in self.pending_requests
            if req.request_type not in "set_energy_forecast")

        super().event_tick()

    def _incoming_commands_callback_selection(self, req):
        if req.request_type == "set_energy_forecast":
            self._set_energy_forecast_impl(req.arguments, req.response_channel)
        else:
            super()._incoming_commands_callback_selection(req)

    def event_market_cycle(self):
        self.update_energy_forecast()
        super().event_market_cycle()

    def event_activate_energy(self):
        self.update_energy_forecast()

    def update_energy_forecast(self):
        # sets energy forecast for next_market
        energy_forecast_Wh = self.energy_forecast_buffer_Wh
        slot_time = self.area.next_market.time_slot
        self.state.set_desired_energy(energy_forecast_Wh, slot_time, overwrite=True)
        # TODO: Check self-sufficiency / self-consumption of LoadForecastExternalStrategy and
        #  and consider re-adding:
        # self.state.update_total_demanded_energy(slot_time)

    def _update_energy_requirement_future_markets(self):
        """
        Setting demanded energy for the next slot is already done by update_energy_forecast
        """
        pass<|MERGE_RESOLUTION|>--- conflicted
+++ resolved
@@ -18,15 +18,10 @@
 import json
 import logging
 import traceback
-<<<<<<< HEAD
-
 import d3a
 from d3a.models.strategy.external_strategies.dataclasses import MarketInfo
-=======
 from collections import deque
 from typing import List, Dict, Union
-
->>>>>>> f73ffec6
 from pendulum import duration
 
 from d3a.models.strategy.external_strategies import IncomingRequest
