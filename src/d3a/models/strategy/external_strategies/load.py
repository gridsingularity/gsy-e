"""
Copyright 2018 Grid Singularity
This file is part of D3A.

This program is free software: you can redistribute it and/or modify
it under the terms of the GNU General Public License as published by
the Free Software Foundation, either version 3 of the License, or
(at your option) any later version.

This program is distributed in the hope that it will be useful,
but WITHOUT ANY WARRANTY; without even the implied warranty of
MERCHANTABILITY or FITNESS FOR A PARTICULAR PURPOSE.  See the
GNU General Public License for more details.

You should have received a copy of the GNU General Public License
along with this program.  If not, see <http://www.gnu.org/licenses/>.
"""
import json
import logging
from typing import Dict, List, Union, TYPE_CHECKING, Callable

from d3a_interface.constants_limits import ConstSettings
from pendulum import duration

from d3a.d3a_core.exceptions import D3AException
from d3a.d3a_core.util import get_market_maker_rate_from_config
from d3a.models.strategy.external_strategies import (
    ExternalMixin, IncomingRequest, default_market_info, ExternalStrategyConnectionManager)
from d3a.models.strategy.external_strategies.forecast_mixin import ForecastExternalMixin
from d3a.models.strategy.load_hours import LoadHoursStrategy
from d3a.models.strategy.predefined_load import DefinedLoadStrategy

if TYPE_CHECKING:
    from d3a.models.state import LoadState
    from d3a.models.market.two_sided import TwoSidedMarket


class LoadExternalMixin(ExternalMixin):
    """
    Mixin for enabling an external api for the load strategies.
    Should always be inherited together with a superclass of LoadHoursStrategy.
    """

    state: "LoadState"
    is_bid_posted: Callable
    can_bid_be_posted: Callable
    remove_bid_from_pending: Callable
    post_bid: Callable
    add_entry_in_hrs_per_day: Callable
    posted_bid_energy: Callable
    _delete_past_state: Callable
    _calculate_active_markets: Callable
    _update_energy_requirement_future_markets: Callable

    @property
    def channel_dict(self) -> Dict:
        """Bid-related Redis API channels."""
        return {**super().channel_dict,
                f"{self.channel_prefix}/bid": self.bid,
                f"{self.channel_prefix}/delete_bid": self.delete_bid,
                f"{self.channel_prefix}/list_bids": self.list_bids,
                }

    def filtered_market_bids(self, market: "TwoSidedMarket") -> List[Dict]:
        """
        Get a representation of each of the asset's bids from the market.
        Args:
            market: Market object that will read the bids from

        Returns: List of bids for the strategy asset

        """

        return [
            {"id": bid.id, "price": bid.price, "energy": bid.energy}
            for _, bid in market.get_bids().items()
            if bid.buyer == self.device.name]

    def event_activate(self, **kwargs):
        """Activate the device."""
        super().event_activate(**kwargs)
        self.redis.sub_to_multiple_channels(self.channel_dict)

    def list_bids(self, payload: Dict) -> None:
        """Callback for list bids Redis endpoint."""
        self._get_transaction_id(payload)
        list_bids_response_channel = f"{self.channel_prefix}/response/list_bids"
        if not ExternalStrategyConnectionManager.check_for_connected_and_reply(
                self.redis, list_bids_response_channel, self.connected):
            return
        arguments = json.loads(payload["data"])
        self.pending_requests.append(
            IncomingRequest("list_bids", arguments, list_bids_response_channel))

    def _list_bids_impl(self, arguments: Dict, response_channel: str) -> None:
        """Implementation for the list_bids callback, publish this device bids."""
        try:
            market = self._get_market_from_command_argument(arguments)
            response = {
                    "command": "list_bids", "status": "ready",
                    "bid_list": self.filtered_market_bids(market),
                    "transaction_id": arguments.get("transaction_id")}
        except D3AException:
            error_message = f"Error when handling list bids on area {self.device.name}"
            logging.exception(error_message)
            response = {"command": "list_bids", "status": "error",
                        "error_message": error_message,
                        "transaction_id": arguments.get("transaction_id")}
        self.redis.publish_json(response_channel, response)

    def delete_bid(self, payload: Dict) -> None:
        """Callback for delete bid Redis endpoint."""
        transaction_id = self._get_transaction_id(payload)
        delete_bid_response_channel = f"{self.channel_prefix}/response/delete_bid"
        if not ExternalStrategyConnectionManager.check_for_connected_and_reply(
                self.redis, delete_bid_response_channel, self.connected):
            return
        try:
            arguments = json.loads(payload["data"])
            market = self._get_market_from_command_argument(arguments)
            if arguments.get("bid") and not self.is_bid_posted(market, arguments["bid"]):
                raise D3AException("Bid_id is not associated with any posted bid.")
        except (D3AException, json.JSONDecodeError) as exception:
            self.redis.publish_json(
                delete_bid_response_channel,
                {"command": "bid_delete",
                 "error": f"Incorrect delete bid request. Available parameters: (bid)."
                          f"Exception: {str(exception)}",
                 "transaction_id": transaction_id})
        else:
            self.pending_requests.append(
                IncomingRequest("delete_bid", arguments, delete_bid_response_channel))

    def _delete_bid_impl(self, arguments: Dict, response_channel: str) -> None:
        """Implementation for the delete_bid callback, delete the received bid from market."""
        try:
            market = self._get_market_from_command_argument(arguments)
            to_delete_bid_id = arguments.get("bid")
            deleted_bids = self.remove_bid_from_pending(market.id, bid_id=to_delete_bid_id)
            response = {"command": "bid_delete", "status": "ready", "deleted_bids": deleted_bids,
                        "transaction_id": arguments.get("transaction_id")}
        except D3AException:
            error_message = (f"Error when handling bid delete on area {self.device.name}: "
                             f"Bid Arguments: {arguments}, "
                             "Bid does not exist on the current market.")
            logging.exception(error_message)
            response = {"command": "bid_delete", "status": "error",
                        "error_message": error_message,
                        "transaction_id": arguments.get("transaction_id")}
        self.redis.publish_json(response_channel, response)

    def bid(self, payload: Dict) -> None:
        """Callback for bid Redis endpoint."""
        transaction_id = self._get_transaction_id(payload)
        required_args = {"price", "energy", "transaction_id"}
        allowed_args = required_args.union({"replace_existing",
                                            "time_slot",
                                            "attributes",
                                            "requirements"})

        bid_response_channel = f"{self.channel_prefix}/response/bid"
        if not ExternalStrategyConnectionManager.check_for_connected_and_reply(
                self.redis, bid_response_channel, self.connected):
            return
        arguments = json.loads(payload["data"])
        if (  # Check that all required arguments have been provided
              all(arg in arguments.keys() for arg in required_args)
              # Check that every provided argument is allowed
              and all(arg in allowed_args for arg in arguments.keys())):
            self.pending_requests.append(
                IncomingRequest("bid", arguments, bid_response_channel))
        else:
            self.redis.publish_json(
                bid_response_channel,
                {"command": "bid",
                 "error": (
                     "Incorrect bid request. ",
                     f"Required parameters: {required_args}"
                     f"Available parameters: {allowed_args}."),
                 "transaction_id": transaction_id})

    def _bid_impl(self, arguments: Dict, bid_response_channel: str) -> None:
        """Implementation for the bid callback, post the bid in the market."""
        try:
            response_message = ""
            arguments, filtered_fields = self.filter_degrees_of_freedom_arguments(arguments)
            if filtered_fields:
                response_message = (
                    "The following arguments are not supported for this market and have been "
                    f"removed from your order: {filtered_fields}.")

            market = self._get_market_from_command_argument(arguments)
            replace_existing = arguments.get("replace_existing", True)
            assert self.can_bid_be_posted(
                arguments["energy"],
                arguments["price"],
                self.state.get_energy_requirement_Wh(market.time_slot) / 1000.0,
                market,
                replace_existing=replace_existing)

            bid = self.post_bid(
                market,
                arguments["price"],
                arguments["energy"],
                replace_existing=replace_existing,
                attributes=arguments.get("attributes"),
                requirements=arguments.get("requirements"))
            response = {
                    "command": "bid", "status": "ready",
                    "bid": bid.to_json_string(replace_existing=replace_existing),
<<<<<<< HEAD
                    "transaction_id": arguments.get("transaction_id"),
                    "message": response_message}
        except Exception:
=======
                    "transaction_id": arguments.get("transaction_id")}
        except (AssertionError, D3AException):
>>>>>>> 73ba683d
            error_message = (f"Error when handling bid create on area {self.device.name}: "
                             f"Bid Arguments: {arguments}")
            logging.exception(error_message)
            response = {"command": "bid", "status": "error",
                        "error_message": error_message,
                        "transaction_id": arguments.get("transaction_id")}
        self.redis.publish_json(bid_response_channel, response)

    @property
    def _device_info_dict(self) -> Dict:
        """Return the asset info."""
        return {
            **super()._device_info_dict,
            "energy_requirement_kWh":
                self.state.get_energy_requirement_Wh(self.spot_market.time_slot) / 1000.0,
            "energy_active_in_bids": self.posted_bid_energy(self.spot_market.id),
            "energy_traded": self.energy_traded(self.spot_market.id),
            "total_cost": self.energy_traded_costs(self.spot_market.id),
        }

    def event_market_cycle(self) -> None:
        """Handler for the market cycle event."""
        self._reject_all_pending_requests()
        self._update_connection_status()
        if not self.should_use_default_strategy:
            self.add_entry_in_hrs_per_day()
            self._calculate_active_markets()
            self._update_energy_requirement_future_markets()
            self._set_energy_measurement_of_last_market()
            if not self.is_aggregator_controlled:
                market_event_channel = f"{self.channel_prefix}/events/market"
                market_info = self.spot_market.info
                if self.is_aggregator_controlled:
                    market_info.update(default_market_info)
                market_info["device_info"] = self._device_info_dict
                market_info["event"] = "market"
                market_info["area_uuid"] = self.device.uuid
                market_info["device_bill"] = self.device.stats.aggregated_stats.get("bills")
                market_info["last_market_maker_rate"] = (
                    get_market_maker_rate_from_config(self.area.current_market))
                market_info["last_market_stats"] = (
                    self.area.stats.get_price_stats_current_market())
                self.redis.publish_json(market_event_channel, market_info)

            self._delete_past_state()
        else:
            super().event_market_cycle()

    def _area_reconfigure_prices(self, **kwargs):
        if self.should_use_default_strategy:
            super()._area_reconfigure_prices(**kwargs)

    def _incoming_commands_callback_selection(self, req: IncomingRequest) -> None:
        if req.request_type == "bid":
            self._bid_impl(req.arguments, req.response_channel)
        elif req.request_type == "delete_bid":
            self._delete_bid_impl(req.arguments, req.response_channel)
        elif req.request_type == "list_bids":
            self._list_bids_impl(req.arguments, req.response_channel)
        elif req.request_type == "device_info":
            self._device_info_impl(req.arguments, req.response_channel)
        else:
            assert False, f"Incorrect incoming request name: {req}"

    def event_tick(self) -> None:
        """Post bids on market tick. This method is triggered by the TICK event."""
        if self.should_use_default_strategy:
            super().event_tick()
        else:
            while self.pending_requests:
                # We want to process requests as First-In-First-Out, so we use popleft
                req = self.pending_requests.popleft()
                self._incoming_commands_callback_selection(req)
            self._dispatch_event_tick_to_external_agent()

    def event_offer(self, *, market_id, offer) -> None:
        """This method is triggered by the OFFER event."""
        if self.should_use_default_strategy:
            super().event_offer(market_id=market_id, offer=offer)

    def _bid_aggregator(self, arguments: Dict) -> Dict:
        """Callback for the bid endpoint when sent by aggregator."""
        response_message = ""
        arguments, filtered_fields = self.filter_degrees_of_freedom_arguments(arguments)
        if filtered_fields:
            response_message = (
                "The following arguments are not supported for this market and have been "
                f"removed from your order: {filtered_fields}.")

        required_args = {"price", "energy", "type", "transaction_id"}
        allowed_args = required_args.union({"replace_existing",
                                            "time_slot",
                                            "attributes",
                                            "requirements"})

        try:
            market = self._get_market_from_command_argument(arguments)
            # Check that all required arguments have been provided
            assert all(arg in arguments.keys() for arg in required_args)
            # Check that every provided argument is allowed
            assert all(arg in allowed_args for arg in arguments.keys())

            replace_existing = arguments.pop("replace_existing", True)
            assert self.can_bid_be_posted(
                arguments["energy"],
                arguments["price"],
                self.state.get_energy_requirement_Wh(market.time_slot) / 1000.0,
                market,
                replace_existing=replace_existing)

            bid = self.post_bid(
                market,
                arguments["price"],
                arguments["energy"],
                replace_existing=replace_existing,
                attributes=arguments.get("attributes"),
                requirements=arguments.get("requirements")
            )
            response = {
                "command": "bid", "status": "ready",
                "bid": bid.to_json_string(replace_existing=replace_existing),
                "area_uuid": self.device.uuid,
<<<<<<< HEAD
                "transaction_id": arguments.get("transaction_id"),
                "message": response_message}
        except Exception:
=======
                "transaction_id": arguments.get("transaction_id")}
        except (AssertionError, D3AException):
>>>>>>> 73ba683d
            logging.exception("Error when handling bid on area %s", self.device.name)
            response = {
                "command": "bid", "status": "error",
                "area_uuid": self.device.uuid,
                "error_message": "Error when handling bid create "
                                 f"on area {self.device.name} with arguments {arguments}.",
                "transaction_id": arguments.get("transaction_id")}
        return response

    def _delete_bid_aggregator(self, arguments: Dict) -> Dict:
        """Callback for the delete bid endpoint when sent by aggregator."""
        try:
            market = self._get_market_from_command_argument(arguments)
            to_delete_bid_id = arguments.get("bid")
            deleted_bids = (
                self.remove_bid_from_pending(market.id, bid_id=to_delete_bid_id))
            response = {
                "command": "bid_delete", "status": "ready", "deleted_bids": deleted_bids,
                "area_uuid": self.device.uuid,
                "transaction_id": arguments.get("transaction_id")}
        except D3AException:
            logging.exception("Error when handling delete bid on area %s", self.device.name)
            response = {
                "command": "bid_delete", "status": "error",
                "area_uuid": self.device.uuid,
                "error_message": "Error when handling bid delete "
                                 f"on area {self.device.name} with arguments {arguments}. "
                                 "Bid does not exist on the current market.",
                "transaction_id": arguments.get("transaction_id")}
        return response

    def _list_bids_aggregator(self, arguments: Dict) -> Dict:
        """Callback for the list bids endpoint when sent by aggregator."""
        try:
            market = self._get_market_from_command_argument(arguments)
            response = {
                "command": "list_bids", "status": "ready",
                "bid_list": self.filtered_market_bids(market),
                "area_uuid": self.device.uuid,
                "transaction_id": arguments.get("transaction_id")}
        except D3AException:
            logging.exception("Error when handling list bids on area %s", self.device.name)
            response = {
                "command": "list_bids", "status": "error",
                "area_uuid": self.device.uuid,
                "error_message": f"Error when listing bids on area {self.device.name}.",
                "transaction_id": arguments.get("transaction_id")}
        return response


class LoadHoursExternalStrategy(LoadExternalMixin, LoadHoursStrategy):
    """Concrete LoadHoursStrategy class with external connection capabilities"""


class LoadProfileExternalStrategy(LoadExternalMixin, DefinedLoadStrategy):
    """Concrete DefinedLoadStrategy class with external connection capabilities"""


class LoadForecastExternalStrategy(ForecastExternalMixin, LoadProfileExternalStrategy):
    """
        Strategy responsible for reading forecast and measurement consumption data via hardware API
    """
    parameters = ("energy_forecast_Wh", "fit_to_limit", "energy_rate_increase_per_update",
                  "update_interval", "initial_buying_rate", "final_buying_rate",
                  "balancing_energy_ratio", "use_market_maker_rate")

    # pylint: disable=too-many-arguments
    def __init__(self, fit_to_limit=True, energy_rate_increase_per_update=None,
                 update_interval=None,
                 initial_buying_rate: Union[float, dict, str] =
                 ConstSettings.LoadSettings.BUYING_RATE_RANGE.initial,
                 final_buying_rate: Union[float, dict, str] =
                 ConstSettings.LoadSettings.BUYING_RATE_RANGE.final,
                 balancing_energy_ratio: tuple =
                 (ConstSettings.BalancingSettings.OFFER_DEMAND_RATIO,
                  ConstSettings.BalancingSettings.OFFER_SUPPLY_RATIO),
                 use_market_maker_rate: bool = False):
        """
        Constructor of LoadForecastStrategy
        """
        if update_interval is None:
            update_interval = duration(
                minutes=ConstSettings.GeneralSettings.DEFAULT_UPDATE_INTERVAL)

        super().__init__(daily_load_profile=None,
                         fit_to_limit=fit_to_limit,
                         energy_rate_increase_per_update=energy_rate_increase_per_update,
                         update_interval=update_interval,
                         final_buying_rate=final_buying_rate,
                         initial_buying_rate=initial_buying_rate,
                         balancing_energy_ratio=balancing_energy_ratio,
                         use_market_maker_rate=use_market_maker_rate)

    def update_energy_forecast(self) -> None:
        """Set energy forecast for future markets."""
        for slot_time, energy_kWh in self.energy_forecast_buffer.items():
            if slot_time >= self.area.spot_market.time_slot:
                self.state.set_desired_energy(energy_kWh * 1000, slot_time, overwrite=True)
                self.state.update_total_demanded_energy(slot_time)

    def update_energy_measurement(self) -> None:
        """Set energy measurement for past markets."""
        for slot_time, energy_kWh in self.energy_measurement_buffer.items():
            if slot_time < self.area.spot_market.time_slot:
                self.state.set_energy_measurement_kWh(energy_kWh, slot_time)

    def _update_energy_requirement_future_markets(self):
        """
        Setting demanded energy for the next slot is already done by update_energy_forecast
        """

    def _set_energy_measurement_of_last_market(self):
        """
        Setting measured energy for the previous slot is already done by update_energy_measurement
        """<|MERGE_RESOLUTION|>--- conflicted
+++ resolved
@@ -208,14 +208,9 @@
             response = {
                     "command": "bid", "status": "ready",
                     "bid": bid.to_json_string(replace_existing=replace_existing),
-<<<<<<< HEAD
                     "transaction_id": arguments.get("transaction_id"),
                     "message": response_message}
-        except Exception:
-=======
-                    "transaction_id": arguments.get("transaction_id")}
         except (AssertionError, D3AException):
->>>>>>> 73ba683d
             error_message = (f"Error when handling bid create on area {self.device.name}: "
                              f"Bid Arguments: {arguments}")
             logging.exception(error_message)
@@ -338,14 +333,9 @@
                 "command": "bid", "status": "ready",
                 "bid": bid.to_json_string(replace_existing=replace_existing),
                 "area_uuid": self.device.uuid,
-<<<<<<< HEAD
                 "transaction_id": arguments.get("transaction_id"),
                 "message": response_message}
-        except Exception:
-=======
-                "transaction_id": arguments.get("transaction_id")}
         except (AssertionError, D3AException):
->>>>>>> 73ba683d
             logging.exception("Error when handling bid on area %s", self.device.name)
             response = {
                 "command": "bid", "status": "error",
