import logging
import json
import d3a.constants
from d3a.d3a_core.redis_connections.redis_area_market_communicator import ResettableCommunicator
from d3a.constants import DISPATCH_EVENT_TICK_FREQUENCY_PERCENT
from collections import namedtuple


IncomingRequest = namedtuple('IncomingRequest', ('request_type', 'arguments', 'response_channel'))


def check_for_connected_and_reply(redis, channel_name, is_connected):
    if not is_connected:
        redis.publish_json(
            channel_name, {
                "status": "error",
                "error_message": f"Client should be registered in order to access this area."})
        return False
    return True


def register_area(redis, channel_prefix, is_connected):
    register_response_channel = f'{channel_prefix}/response/register_participant'
    try:
        redis.publish_json(
            register_response_channel,
            {"status": "ready", "registered": True})
        return True
    except Exception as e:
        logging.error(f"Error when registering to area {channel_prefix}: "
                      f"Exception: {str(e)}")
        redis.publish_json(
            register_response_channel,
            {"status": "error",
             "error_message": f"Error when registering to area {channel_prefix}."})
        return is_connected


def unregister_area(redis, channel_prefix, is_connected):
    unregister_response_channel = f'{channel_prefix}/response/unregister_participant'
    if not check_for_connected_and_reply(redis, unregister_response_channel,
                                         is_connected):
        return
    try:
        redis.publish_json(
            unregister_response_channel,
            {"status": "ready", "unregistered": True})
        return False
    except Exception as e:
        logging.error(f"Error when unregistering from area {channel_prefix}: "
                      f"Exception: {str(e)}")
        redis.publish_json(
            unregister_response_channel,
            {"status": "error",
             "error_message": f"Error when unregistering from area {channel_prefix}."})
        return is_connected


class ExternalMixin:
    def __init__(self, *args, **kwargs):
        self.connected = False
        self._connected = False
        self.redis = ResettableCommunicator()
        super().__init__(*args, **kwargs)
        self._last_dispatched_tick = 0

    @property
    def channel_prefix(self):
        if d3a.constants.EXTERNAL_CONNECTION_WEB:
            return f"external/{d3a.constants.COLLABORATION_ID}/{self.device.uuid}"
        else:
            return f"{self.device.name}"

    @property
    def _dispatch_tick_frequency(self):
        return int(
            self.device.config.ticks_per_slot *
            (DISPATCH_EVENT_TICK_FREQUENCY_PERCENT / 100)
        )

    def _register(self, payload):
        self._connected = register_area(self.redis, self.channel_prefix, self.connected)

    def _unregister(self, payload):
        self._connected = unregister_area(self.redis, self.channel_prefix, self.connected)

    def register_on_market_cycle(self):
        self.connected = self._connected

    def _area_stats(self, payload):
        area_stats_response_channel = f'{self.channel_prefix}/response/stats'
        if not check_for_connected_and_reply(self.redis, area_stats_response_channel,
                                             self.connected):
            return
        try:
            device_stats = {k: v for k, v in self.device.stats.aggregated_stats.items()
                            if v is not None}
            market_stats = {k: v for k, v in self.market_area.stats.aggregated_stats.items()
                            if v is not None}
            self.redis.publish_json(
                area_stats_response_channel,
                {"status": "ready",
                 "device_stats": device_stats,
                 "market_stats": market_stats})
        except Exception as e:
            logging.error(f"Error reporting stats for area {self.device.name}: "
                          f"Exception: {str(e)}")
            self.redis.publish_json(
                area_stats_response_channel,
                {"status": "error",
                 "error_message": f"Error reporting stats for area {self.device.name}."})

    @property
    def market(self):
        return self.market_area.next_market

    @property
    def market_area(self):
        return self.area

    @property
    def device(self):
        return self.owner

    @property
    def _device_info_dict(self):
        return {}

    def _reset_event_tick_counter(self):
        self._last_dispatched_tick = 0

    def _dispatch_event_tick_to_external_agent(self):
        current_tick = self.device.current_tick % self.device.config.ticks_per_slot
        if current_tick - self._last_dispatched_tick >= self._dispatch_tick_frequency:
            tick_event_channel = f"{self.channel_prefix}/events/tick"
            current_tick_info = {
                "event": "tick",
                "slot_completion":
                    f"{int((current_tick / self.device.config.ticks_per_slot) * 100)}%",
                "device_info": self._device_info_dict
            }
            self._last_dispatched_tick = current_tick
            self.redis.publish_json(tick_event_channel, current_tick_info)

    def event_trade(self, market_id, trade):
        super().event_trade(market_id=market_id, trade=trade)
        if self.connected:
            trade_dict = json.loads(trade.to_JSON_string())
            trade_dict.pop('already_tracked', None)
            trade_dict.pop('offer_bid_trade_info', None)
            trade_dict.pop('seller_origin', None)
            trade_dict.pop('buyer_origin', None)
<<<<<<< HEAD
            trade_dict["device_info"] = self._device_info_dict
            trade_event_channel = f"{self.device.name}/trade"
=======
            trade_dict["event"] = "trade"
            trade_event_channel = f"{self.channel_prefix}/events/trade"
>>>>>>> 94caa25d
            self.redis.publish_json(trade_event_channel, trade_dict)<|MERGE_RESOLUTION|>--- conflicted
+++ resolved
@@ -150,11 +150,7 @@
             trade_dict.pop('offer_bid_trade_info', None)
             trade_dict.pop('seller_origin', None)
             trade_dict.pop('buyer_origin', None)
-<<<<<<< HEAD
             trade_dict["device_info"] = self._device_info_dict
-            trade_event_channel = f"{self.device.name}/trade"
-=======
             trade_dict["event"] = "trade"
             trade_event_channel = f"{self.channel_prefix}/events/trade"
->>>>>>> 94caa25d
             self.redis.publish_json(trade_event_channel, trade_dict)