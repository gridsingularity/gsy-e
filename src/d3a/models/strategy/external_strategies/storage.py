"""
Copyright 2018 Grid Singularity
This file is part of D3A.

This program is free software: you can redistribute it and/or modify
it under the terms of the GNU General Public License as published by
the Free Software Foundation, either version 3 of the License, or
(at your option) any later version.

This program is distributed in the hope that it will be useful,
but WITHOUT ANY WARRANTY; without even the implied warranty of
MERCHANTABILITY or FITNESS FOR A PARTICULAR PURPOSE.  See the
GNU General Public License for more details.

You should have received a copy of the GNU General Public License
along with this program.  If not, see <http://www.gnu.org/licenses/>.
"""
import json
import logging
from typing import Dict, List

from pendulum import DateTime

from d3a.d3a_core.util import get_market_maker_rate_from_config
from d3a.models.market import Market
from d3a.models.strategy.external_strategies import (
    ExternalMixin, IncomingRequest, ExternalStrategyConnectionManager, default_market_info)
from d3a.models.strategy.storage import StorageStrategy


class StorageExternalMixin(ExternalMixin):
    """
    Mixin for enabling an external api for the storage strategies.
    Should always be inherited together with a superclass of StorageStrategy.
    """

    def filtered_market_bids(self, market: Market) -> List[Dict]:
        """
        Get a representation of each of the asset's bids from the market.
        Args:
            market: Market object that will read the bids from

        Returns: List of bids for the strategy asset

        """

        return [
            {"id": bid.id, "price": bid.price, "energy": bid.energy}
            for _, bid in market.get_bids().items()
            if bid.buyer == self.device.name]

    def event_activate(self, **kwargs) -> None:
        """Activate the device."""
        super().event_activate(**kwargs)
        self.redis.sub_to_multiple_channels({
            **super().channel_dict,
            f"{self.channel_prefix}/offer": self.offer,
            f"{self.channel_prefix}/delete_offer": self.delete_offer,
            f"{self.channel_prefix}/list_offers": self.list_offers,
            f"{self.channel_prefix}/bid": self.bid,
            f"{self.channel_prefix}/delete_bid": self.delete_bid,
            f"{self.channel_prefix}/list_bids": self.list_bids,
        })

    def list_offers(self, payload: Dict) -> None:
        """Callback for list offers Redis endpoint."""
        self._get_transaction_id(payload)
        list_offers_response_channel = f"{self.channel_prefix}/response/list_offers"
        if not ExternalStrategyConnectionManager.check_for_connected_and_reply(
                self.redis, list_offers_response_channel, self.connected):
            return
        arguments = json.loads(payload["data"])
        self.pending_requests.append(
            IncomingRequest("list_offers", arguments, list_offers_response_channel))

    def _list_offers_impl(self, arguments: Dict, response_channel: str) -> None:
        """Implementation for the list_offers callback, publish this device offers."""
        try:
            market = self._get_market_from_command_argument(arguments)
            filtered_offers = [{"id": v.id, "price": v.price, "energy": v.energy}
                               for _, v in market.get_offers().items()
                               if v.seller == self.device.name]
            response = {"command": "list_offers", "status": "ready",
                        "offer_list": filtered_offers,
                        "transaction_id": arguments.get("transaction_id")}
        except Exception:
            logging.exception("Error when handling list offers on area %s", self.device.name)
            response = {"command": "list_offers", "status": "error",
                        "error_message": f"Error when listing offers on area {self.device.name}.",
                        "transaction_id": arguments.get("transaction_id")}
        self.redis.publish_json(response_channel, response)

    def delete_offer(self, payload: Dict) -> None:
        """Callback for delete offer Redis endpoint."""
        transaction_id = self._get_transaction_id(payload)
        delete_offer_response_channel = f"{self.channel_prefix}/response/delete_offer"
        if not ExternalStrategyConnectionManager.check_for_connected_and_reply(
                self.redis, delete_offer_response_channel, self.connected):
            return
        try:
            arguments = json.loads(payload["data"])
            market = self._get_market_from_command_argument(arguments)
            if arguments.get("offer") and not self.offers.is_offer_posted(
                    market.id, arguments["offer"]):
                raise Exception("Offer_id is not associated with any posted offer.")
        except Exception:
            logging.exception("Error when handling delete offer request. Payload %s", payload)
            self.redis.publish_json(
                delete_offer_response_channel,
                {"command": "offer_delete",
                 "error": "Incorrect delete offer request. Available parameters: (offer).",
                 "transaction_id": transaction_id})
        else:
            self.pending_requests.append(
                IncomingRequest("delete_offer", arguments, delete_offer_response_channel))

    def _delete_offer_impl(self, arguments: Dict, response_channel: str) -> None:
        """Implementation for the delete_offer callback, delete the received offer from market."""
        try:
            market = self._get_market_from_command_argument(arguments)
            to_delete_offer_id = arguments.get("offer")
            deleted_offers = self.offers.remove_offer_from_cache_and_market(
                market, to_delete_offer_id)
            self.state.offered_sell_kWh[market.time_slot] = (
                self.offers.open_offer_energy(market.id))
            self.state.clamp_energy_to_sell_kWh([market.time_slot])
            response = {"command": "offer_delete", "status": "ready",
                        "deleted_offers": deleted_offers,
                        "transaction_id": arguments.get("transaction_id")}
        except Exception:
            logging.exception("Error when handling offer delete on area %s: Offer Arguments: %s",
                              self.device.name, arguments)
            response = {"command": "offer_delete", "status": "error",
                        "error_message": "Error when handling offer delete "
                                         f"on area {self.device.name} with arguments {arguments}.",
                        "transaction_id": arguments.get("transaction_id")}
        self.redis.publish_json(response_channel, response)

    def offer(self, payload: Dict) -> None:
        """Callback for offer Redis endpoint."""
        transaction_id = self._get_transaction_id(payload)
        required_args = {"price", "energy", "transaction_id"}
        allowed_args = required_args.union({"replace_existing",
                                            "time_slot",
                                            "attributes",
                                            "requirements"})

        offer_response_channel = f"{self.channel_prefix}/response/offer"
        if not ExternalStrategyConnectionManager.check_for_connected_and_reply(
                self.redis, offer_response_channel, self.connected):
            return
        try:
            arguments = json.loads(payload["data"])

            # Check that all required arguments have been provided
            assert all(arg in arguments.keys() for arg in required_args)
            # Check that every provided argument is allowed
            assert all(arg in allowed_args for arg in arguments.keys())

        except Exception:
            logging.exception("Incorrect offer request. Payload %s.", payload)
            self.redis.publish_json(
                offer_response_channel,
                {"command": "offer",
                 "error": (
                     "Incorrect offer request. "
                     "Available parameters: ('price', 'energy', 'replace_existing')."),
                 "transaction_id": transaction_id})
        else:
            self.pending_requests.append(
                IncomingRequest("offer", arguments, offer_response_channel))

    def can_offer_be_posted(self, time_slot: DateTime, offer_arguments: Dict):
        """Check that the energy being offered is <= than the energy available to be sold."""
        # TODO: Should be removed within D3ASIM-3671
        replace_existing = offer_arguments.get("replace_existing", True)
        if replace_existing:
            # Do not consider previously offered energy, since those offers would be deleted
            return (
                offer_arguments["energy"] <=
                self.state.energy_to_sell_dict[time_slot] +
                self.state.offered_sell_kWh[time_slot])
        return (
            offer_arguments["energy"] <=
            self.state.energy_to_sell_dict[time_slot])

    def _offer_impl(self, arguments, response_channel):
        try:
            offer_arguments = {
                k: v for k, v in arguments.items() if k not in ["transaction_id", "time_slot"]}

            replace_existing = offer_arguments.pop("replace_existing", True)
            market = self._get_market_from_command_argument(arguments)
            assert self.can_offer_be_posted(market.time_slot, arguments)
            offer = self.post_offer(
                market, replace_existing=replace_existing, **offer_arguments)

            self.state.offered_sell_kWh[market.time_slot] = (
                self.offers.open_offer_energy(market.id))
            self.state.clamp_energy_to_sell_kWh([market.time_slot])

            self.redis.publish_json(
                response_channel,
                {"command": "offer", "status": "ready",
                 "offer": offer.to_json_string(replace_existing=replace_existing),
                 "transaction_id": arguments.get("transaction_id")})
        except Exception:
            logging.exception("Error when handling offer create on area %s: Offer Arguments: %s",
                              self.device.name, arguments)
            self.redis.publish_json(
                response_channel,
                {"command": "offer", "status": "error",
                 "error_message": f"Error when handling offer create "
                                  f"on area {self.device.name} with arguments {arguments}.",
                 "transaction_id": arguments.get("transaction_id")})

    def list_bids(self, payload: Dict) -> None:
        """Callback for list bids Redis endpoint."""
        self._get_transaction_id(payload)
        list_bids_response_channel = f"{self.channel_prefix}/response/list_bids"
        if not ExternalStrategyConnectionManager.check_for_connected_and_reply(
                self.redis, list_bids_response_channel, self.connected):
            return
        arguments = json.loads(payload["data"])
        self.pending_requests.append(
            IncomingRequest("list_bids", arguments, list_bids_response_channel))

    def _list_bids_impl(self, arguments, response_channel):
        try:
            market = self._get_market_from_command_argument(arguments)
            response = {"command": "list_bids", "status": "ready",
                        "bid_list": self.filtered_market_bids(market),
                        "transaction_id": arguments.get("transaction_id")}
        except Exception:
            logging.exception("Error when handling list bids on area %s", self.device.name)
            response = {"command": "list_bids", "status": "error",
                        "error_message": f"Error when listing bids on area {self.device.name}.",
                        "transaction_id": arguments.get("transaction_id")}
        self.redis.publish_json(response_channel, response)

    def delete_bid(self, payload: Dict) -> None:
        """Callback for delete bid Redis endpoint."""
        transaction_id = self._get_transaction_id(payload)
        delete_bid_response_channel = f"{self.channel_prefix}/response/delete_bid"
        if not ExternalStrategyConnectionManager.check_for_connected_and_reply(
                self.redis, delete_bid_response_channel, self.connected):
            return
        try:
            arguments = json.loads(payload["data"])
            market = self._get_market_from_command_argument(arguments)
            if arguments.get("bid") and not self.is_bid_posted(market, arguments["bid"]):
                raise Exception("Bid_id is not associated with any posted bid.")
        except Exception as e:
            self.redis.publish_json(
                delete_bid_response_channel,
                {"command": "bid_delete",
                 "error": "Incorrect delete bid request. Available parameters: (bid)."
                          f"Exception: {str(e)}",
                 "transaction_id": transaction_id}
            )
        else:
            self.pending_requests.append(
                IncomingRequest("delete_bid", arguments, delete_bid_response_channel))

    def _delete_bid_impl(self, arguments, response_channel):
        try:
            market = self._get_market_from_command_argument(arguments)
            to_delete_bid_id = arguments.get("bid")
            deleted_bids = self.remove_bid_from_pending(market.id, bid_id=to_delete_bid_id)
            self.state.offered_buy_kWh[market.time_slot] = self.posted_bid_energy(market.id)
            self.state.clamp_energy_to_buy_kWh([market.time_slot])
            self.redis.publish_json(
                response_channel,
                {"command": "bid_delete", "status": "ready", "deleted_bids": deleted_bids,
                 "transaction_id": arguments.get("transaction_id")})
        except Exception:
            logging.exception("Error when handling bid delete on area %s: Bid Arguments: %s",
                              self.device.name, arguments)
            self.redis.publish_json(
                response_channel,
                {"command": "bid_delete", "status": "error",
                 "error_message": "Error when handling bid delete "
                                  f"on area {self.device.name} with arguments {arguments}.",
                 "transaction_id": arguments.get("transaction_id")})

    def bid(self, payload: Dict) -> None:
        """Callback for bid Redis endpoint."""
        transaction_id = self._get_transaction_id(payload)
        required_args = {"price", "energy", "transaction_id"}
        allowed_args = required_args.union({"replace_existing",
                                            "time_slot",
                                            "attributes",
                                            "requirements"})

        bid_response_channel = f"{self.channel_prefix}/response/bid"
        if not ExternalStrategyConnectionManager.check_for_connected_and_reply(
                self.redis, bid_response_channel, self.connected):
            return
        try:
            arguments = json.loads(payload["data"])

            # Check that all required arguments have been provided
            assert all(arg in arguments.keys() for arg in required_args)
            # Check that every provided argument is allowed
            assert all(arg in allowed_args for arg in arguments.keys())

        except Exception:
            self.redis.publish_json(
                bid_response_channel,
                {"command": "bid",
                 "error": (
                     "Incorrect bid request. "
                     "Available parameters: ('price', 'energy', 'replace_existing')."),
                 "transaction_id": transaction_id})
        else:
            self.pending_requests.append(
                IncomingRequest("bid", arguments, bid_response_channel))

    def _can_bid_be_posted(self, time_slot: DateTime, bid_arguments: Dict) -> bool:
        """Check that the energy being bid is <= than the energy available to be bought."""
        # TODO: Should be removed within D3ASIM-3671
        replace_existing = bid_arguments.get("replace_existing", True)
        if replace_existing:
            # Do not consider previously bid energy, since those bids would be deleted
            return (
                bid_arguments["energy"] <=
                self.state.energy_to_buy_dict[time_slot] +
                self.state.offered_buy_kWh[time_slot])
        return bid_arguments["energy"] <= self.state.energy_to_buy_dict[time_slot]

    def _bid_impl(self, arguments: Dict, bid_response_channel: str) -> None:
        """Implementation for the bid callback, post the bid in the market."""
        try:
            response_message = ""
            arguments, filtered_fields = self.filter_degrees_of_freedom_arguments(arguments)
            if filtered_fields:
                response_message = (
                    "The following arguments are not supported for this market and have been "
                    f"removed from your order: {filtered_fields}.")

            replace_existing = arguments.get("replace_existing", True)
            market = self._get_market_from_command_argument(arguments)
            assert self._can_bid_be_posted(market.time_slot, **arguments)
            bid = self.post_bid(
                market,
                arguments["price"],
                arguments["energy"],
                replace_existing=replace_existing,
                attributes=arguments.get("attributes"),
                requirements=arguments.get("requirements")
            )
            self.state.offered_buy_kWh[market.time_slot] = self.posted_bid_energy(market.id)
            self.state.clamp_energy_to_buy_kWh([market.time_slot])
<<<<<<< HEAD
            self.redis.publish_json(
                bid_response_channel, {
                    "command": "bid", "status": "ready",
                    "bid": bid.to_json_string(replace_existing=replace_existing),
                    "transaction_id": arguments.get("transaction_id"),
                    "message": response_message})
=======
            response = {
                "command": "bid", "status": "ready",
                "bid": bid.to_json_string(replace_existing=replace_existing),
                "transaction_id": arguments.get("transaction_id")}
>>>>>>> 07a44e1c
        except Exception:
            logging.exception("Error when handling bid create on area %s: Bid Arguments: %s",
                              self.device.name, arguments)
            response = {"command": "bid", "status": "error",
                        "error_message": "Error when handling bid create "
                                         f"on area {self.device.name} with arguments {arguments}.",
                        "transaction_id": arguments.get("transaction_id")}

        self.redis.publish_json(bid_response_channel, response)

    @property
    def _device_info_dict(self) -> Dict:
        """Return the asset info."""
        return {
            "energy_to_sell": self.state.energy_to_sell_dict[self.spot_market.time_slot],
            "energy_active_in_bids": self.state.offered_sell_kWh[self.spot_market.time_slot],
            "energy_to_buy": self.state.energy_to_buy_dict[self.spot_market.time_slot],
            "energy_active_in_offers": self.state.offered_buy_kWh[self.spot_market.time_slot],
            "free_storage": self.state.free_storage(self.spot_market.time_slot),
            "used_storage": self.state.used_storage,
            "energy_traded": self.energy_traded(self.spot_market.id),
            "total_cost": self.energy_traded_costs(self.spot_market.id),
        }

    def event_market_cycle(self) -> None:
        """Handler for the market cycle event."""
        self._reject_all_pending_requests()
        self._update_connection_status()
        if not self.should_use_default_strategy:
            self.state.market_cycle(
                self.area.current_market.time_slot
                if self.area.current_market else None,
                self.spot_market.time_slot,
                [self.spot_market_time_slot]
            )
            self.state.clamp_energy_to_sell_kWh([self.spot_market.time_slot])
            self.state.clamp_energy_to_buy_kWh([self.spot_market.time_slot])
            if not self.is_aggregator_controlled:
                market_event_channel = f"{self.channel_prefix}/events/market"
                market_info = self.spot_market.info
                if self.is_aggregator_controlled:
                    market_info.update(default_market_info)
                market_info["device_info"] = self._device_info_dict
                market_info["event"] = "market"
                market_info["device_bill"] = self.device.stats.aggregated_stats.get("bills")
                market_info["area_uuid"] = self.device.uuid
                market_info["last_market_maker_rate"] = (
                    get_market_maker_rate_from_config(self.area.current_market))
                market_info["last_market_stats"] = (
                    self.market_area.stats.get_price_stats_current_market())
                self.redis.publish_json(market_event_channel, market_info)
            self._delete_past_state()
        else:
            super().event_market_cycle()

    def event_tick(self) -> None:
        """Process aggregator requests on market tick. Extends super implementation.

        This method is triggered by the TICK event.
        """
        if not self.connected and not self.is_aggregator_controlled:
            super().event_tick()
        else:
            self.state.tick(self.market_area, self.spot_market.time_slot)
            self.state.clamp_energy_to_sell_kWh([self.spot_market.time_slot])
            self.state.clamp_energy_to_buy_kWh([self.spot_market.time_slot])

            while self.pending_requests:
                # We want to process requests as First-In-First-Out, so we use popleft
                req = self.pending_requests.popleft()
                self._incoming_commands_callback_selection(req)
            self._dispatch_event_tick_to_external_agent()

    def _incoming_commands_callback_selection(self, req: IncomingRequest) -> None:
        if req.request_type == "bid":
            self._bid_impl(req.arguments, req.response_channel)
        elif req.request_type == "delete_bid":
            self._delete_bid_impl(req.arguments, req.response_channel)
        elif req.request_type == "list_bids":
            self._list_bids_impl(req.arguments, req.response_channel)
        elif req.request_type == "offer":
            self._offer_impl(req.arguments, req.response_channel)
        elif req.request_type == "delete_offer":
            self._delete_offer_impl(req.arguments, req.response_channel)
        elif req.request_type == "list_offers":
            self._list_offers_impl(req.arguments, req.response_channel)
        elif req.request_type == "device_info":
            self._device_info_impl(req.arguments, req.response_channel)
        else:
            assert False, f"Incorrect incoming request name: {req}"

    def _delete_offer_aggregator(self, arguments: Dict) -> Dict:
        market = self._get_market_from_command_argument(arguments)
        if arguments.get("offer") and not self.offers.is_offer_posted(
                market.id, arguments["offer"]):
            raise Exception("Offer_id is not associated with any posted offer.")

        try:
            market = self._get_market_from_command_argument(arguments)
            to_delete_offer_id = arguments.get("offer")
            deleted_offers = self.offers.remove_offer_from_cache_and_market(
                market, to_delete_offer_id)
            self.state.offered_sell_kWh[market.time_slot] = (
                self.offers.open_offer_energy(market.id))
            self.state.clamp_energy_to_sell_kWh([market.time_slot])
            response = {
                "command": "offer_delete", "status": "ready",
                "deleted_offers": deleted_offers,
                "area_uuid": self.device.uuid,
                "transaction_id": arguments.get("transaction_id")
            }
        except Exception:
            response = {
                "command": "offer_delete", "status": "error",
                "area_uuid": self.device.uuid,
                "error_message": f"Error when handling offer delete "
                                 f"on area {self.device.name} with arguments {arguments}.",
                "transaction_id": arguments.get("transaction_id")}
        return response

    def _list_offers_aggregator(self, arguments: Dict) -> Dict:
        try:
            market = self._get_market_from_command_argument(arguments)
            filtered_offers = [{"id": v.id, "price": v.price, "energy": v.energy}
                               for _, v in market.get_offers().items()
                               if v.seller == self.device.name]
            response = {
                "command": "list_offers", "status": "ready", "offer_list": filtered_offers,
                "area_uuid": self.device.uuid,
                "transaction_id": arguments.get("transaction_id")}
        except Exception:
            response = {
                "command": "list_offers", "status": "error",
                "area_uuid": self.device.uuid,
                "error_message": f"Error when listing offers on area {self.device.name}.",
                "transaction_id": arguments.get("transaction_id")}
        return response

<<<<<<< HEAD
    def _offer_aggregator(self, arguments):
        response_message = ""
        arguments, filtered_fields = self.filter_degrees_of_freedom_arguments(arguments)
        if filtered_fields:
            response_message = (
                "The following arguments are not supported for this market and have been "
                f"removed from your order: {filtered_fields}.")

=======
    def _offer_aggregator(self, arguments: Dict) -> Dict:
>>>>>>> 07a44e1c
        required_args = {"price", "energy", "type", "transaction_id"}
        allowed_args = required_args.union({"replace_existing",
                                            "time_slot",
                                            "attributes",
                                            "requirements"})

        with self._lock:
            try:
                # Check that all required arguments have been provided
                assert all(arg in arguments.keys() for arg in required_args)
                # Check that every provided argument is allowed
                assert all(arg in allowed_args for arg in arguments.keys())
                market = self._get_market_from_command_argument(arguments)

                offer_arguments = {
                    k: v for k, v in arguments.items()
                    if k not in ["transaction_id", "type", "time_slot"]}

                assert self.can_offer_be_posted(market.time_slot, offer_arguments)

                replace_existing = offer_arguments.pop("replace_existing", True)

                offer = self.post_offer(
                    market, replace_existing=replace_existing, **offer_arguments)

                self.state.offered_sell_kWh[market.time_slot] = (
                    self.offers.open_offer_energy(market.id))
                self.state.clamp_energy_to_sell_kWh([market.time_slot])

                response = {
                    "command": "offer",
                    "area_uuid": self.device.uuid,
                    "status": "ready",
                    "offer": offer.to_json_string(replace_existing=replace_existing),
                    "transaction_id": arguments.get("transaction_id"),
                    "message": response_message}
            except Exception:
                response = {
                    "command": "offer", "status": "error",
                    "area_uuid": self.device.uuid,
                    "error_message": "Error when handling offer create "
                                     f"on area {self.device.name} with arguments {arguments}.",
                    "transaction_id": arguments.get("transaction_id")}
            return response

<<<<<<< HEAD
    def _bid_aggregator(self, arguments: Dict):
        response_message = ""
        arguments, filtered_fields = self.filter_degrees_of_freedom_arguments(arguments)
        if filtered_fields:
            response_message = (
                "The following arguments are not supported for this market and have been "
                f"removed from your order: {filtered_fields}.")

=======
    def _bid_aggregator(self, arguments: Dict) -> Dict:
>>>>>>> 07a44e1c
        required_args = {"price", "energy", "type", "transaction_id"}
        allowed_args = required_args.union({"replace_existing",
                                            "time_slot",
                                            "attributes",
                                            "requirements"})

        try:
            # Check that all required arguments have been provided
            assert all(arg in arguments.keys() for arg in required_args)
            # Check that every provided argument is allowed
            assert all(arg in allowed_args for arg in arguments.keys())

            market = self._get_market_from_command_argument(arguments)
            assert self._can_bid_be_posted(market.time_slot, arguments)

            replace_existing = arguments.pop("replace_existing", True)
            bid = self.post_bid(
                market,
                arguments["price"],
                arguments["energy"],
                replace_existing=replace_existing,
                attributes=arguments.get("attributes"),
                requirements=arguments.get("requirements")
            )

            self.state.offered_buy_kWh[market.time_slot] = self.posted_bid_energy(market.id)
            self.state.clamp_energy_to_buy_kWh([market.time_slot])
            response = {
                "command": "bid", "status": "ready",
                "bid": bid.to_json_string(replace_existing=replace_existing),
                "area_uuid": self.device.uuid,
                "transaction_id": arguments.get("transaction_id"),
                "message": response_message}
        except Exception:
            response = {
                "command": "bid", "status": "error",
                "area_uuid": self.device.uuid,
                "error_message": "Error when handling bid create "
                                 f"on area {self.device.name} with arguments {arguments}.",
                "transaction_id": arguments.get("transaction_id")}
        return response

    def _delete_bid_aggregator(self, arguments: Dict) -> Dict:
        """Callback for the delete bid endpoint when sent by aggregator."""
        market = self._get_market_from_command_argument(arguments)
        if arguments.get("bid") and not self.is_bid_posted(market, arguments["bid"]):
            return {
                "command": "bid_delete", "status": "error",
                "error_message": "Bid_id is not associated with any posted bid.",
                "area_uuid": self.device.uuid,
                "transaction_id": arguments.get("transaction_id")}
        try:
            to_delete_bid_id = arguments.get("bid")
            deleted_bids = self.remove_bid_from_pending(market.id, bid_id=to_delete_bid_id)
            self.state.offered_buy_kWh[market.time_slot] = self.posted_bid_energy(market.id)
            self.state.clamp_energy_to_buy_kWh([market.time_slot])
            response = {
                "command": "bid_delete", "status": "ready", "deleted_bids": deleted_bids,
                "area_uuid": self.device.uuid,
                "transaction_id": arguments.get("transaction_id")}
        except Exception:
            response = {
                "command": "bid_delete", "status": "error",
                "area_uuid": self.device.uuid,
                "error_message": "Error when handling bid delete "
                                 f"on area {self.device.name} with arguments {arguments}.",
                "transaction_id": arguments.get("transaction_id")}
        return response

    def _list_bids_aggregator(self, arguments: Dict) -> Dict:
        """Callback for the list bids endpoint when sent by aggregator."""
        try:
            market = self._get_market_from_command_argument(arguments)
            response = {
                "command": "list_bids", "status": "ready",
                "bid_list": self.filtered_market_bids(market),
                "area_uuid": self.device.uuid,
                "transaction_id": arguments.get("transaction_id")}
        except Exception:
            logging.exception("Error when handling list bids on area %s", self.device.name)
            response = {
                "command": "list_bids", "status": "error",
                "area_uuid": self.device.uuid,
                "error_message": f"Error when listing bids on area {self.device.name}.",
                "transaction_id": arguments.get("transaction_id")}
        return response


class StorageExternalStrategy(StorageExternalMixin, StorageStrategy):
    """Strategy class for external Storage devices."""<|MERGE_RESOLUTION|>--- conflicted
+++ resolved
@@ -351,19 +351,12 @@
             )
             self.state.offered_buy_kWh[market.time_slot] = self.posted_bid_energy(market.id)
             self.state.clamp_energy_to_buy_kWh([market.time_slot])
-<<<<<<< HEAD
-            self.redis.publish_json(
-                bid_response_channel, {
-                    "command": "bid", "status": "ready",
-                    "bid": bid.to_json_string(replace_existing=replace_existing),
-                    "transaction_id": arguments.get("transaction_id"),
-                    "message": response_message})
-=======
-            response = {
-                "command": "bid", "status": "ready",
+            response = {
+                "command": "bid",
+                "status": "ready",
                 "bid": bid.to_json_string(replace_existing=replace_existing),
-                "transaction_id": arguments.get("transaction_id")}
->>>>>>> 07a44e1c
+                "transaction_id": arguments.get("transaction_id"),
+                "message": response_message}
         except Exception:
             logging.exception("Error when handling bid create on area %s: Bid Arguments: %s",
                               self.device.name, arguments)
@@ -502,8 +495,7 @@
                 "transaction_id": arguments.get("transaction_id")}
         return response
 
-<<<<<<< HEAD
-    def _offer_aggregator(self, arguments):
+    def _offer_aggregator(self, arguments: Dict) -> Dict:
         response_message = ""
         arguments, filtered_fields = self.filter_degrees_of_freedom_arguments(arguments)
         if filtered_fields:
@@ -511,9 +503,6 @@
                 "The following arguments are not supported for this market and have been "
                 f"removed from your order: {filtered_fields}.")
 
-=======
-    def _offer_aggregator(self, arguments: Dict) -> Dict:
->>>>>>> 07a44e1c
         required_args = {"price", "energy", "type", "transaction_id"}
         allowed_args = required_args.union({"replace_existing",
                                             "time_slot",
@@ -559,8 +548,7 @@
                     "transaction_id": arguments.get("transaction_id")}
             return response
 
-<<<<<<< HEAD
-    def _bid_aggregator(self, arguments: Dict):
+    def _bid_aggregator(self, arguments: Dict) -> Dict:
         response_message = ""
         arguments, filtered_fields = self.filter_degrees_of_freedom_arguments(arguments)
         if filtered_fields:
@@ -568,9 +556,6 @@
                 "The following arguments are not supported for this market and have been "
                 f"removed from your order: {filtered_fields}.")
 
-=======
-    def _bid_aggregator(self, arguments: Dict) -> Dict:
->>>>>>> 07a44e1c
         required_args = {"price", "energy", "type", "transaction_id"}
         allowed_args = required_args.union({"replace_existing",
                                             "time_slot",
