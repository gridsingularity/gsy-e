import json
import logging
from d3a.models.strategy.external_strategies import IncomingRequest
from d3a.models.strategy.storage import StorageStrategy
from d3a.models.strategy.external_strategies import ExternalMixin, check_for_connected_and_reply


class StorageExternalMixin(ExternalMixin):
    """
    Mixin for enabling an external api for the storage strategies.
    Should always be inherited together with a superclass of StorageStrategy.
    """
    def __init__(self, *args, **kwargs):
        super().__init__(*args, **kwargs)
        self.pending_requests = []

    def event_activate(self):
        super().event_activate()
        self.redis.sub_to_multiple_channels({
            f'{self.channel_prefix}/register_participant': self._register,
            f'{self.channel_prefix}/unregister_participant': self._unregister,
            f'{self.channel_prefix}/offer': self._offer,
            f'{self.channel_prefix}/delete_offer': self._delete_offer,
            f'{self.channel_prefix}/offers': self._list_offers,
            f'{self.channel_prefix}/bid': self._bid,
            f'{self.channel_prefix}/delete_bid': self._delete_bid,
            f'{self.channel_prefix}/bids': self._list_bids,
            f'{self.channel_prefix}/stats': self._area_stats
        })

    def _list_offers(self, payload):
        list_offers_response_channel = f'{self.channel_prefix}/response/offers/response'
        if not check_for_connected_and_reply(self.redis, list_offers_response_channel,
                                             self.connected):
            return
        try:
            filtered_offers = [{"id": v.id, "price": v.price, "energy": v.energy}
                               for _, v in self.market.get_offers().items()
                               if v.seller == self.device.name]
            self.redis.publish_json(
                list_offers_response_channel,
                {"command": "offers", "status": "ready", "offer_list": filtered_offers})
        except Exception as e:
            logging.error(f"Error when handling list offers on area {self.device.name}: "
                          f"Exception: {str(e)}")
            self.redis.publish_json(
                list_offers_response_channel,
                {"command": "offers", "status": "error",
                 "error_message": f"Error when listing offers on area {self.device.name}."})

    def _delete_offer(self, payload):
        delete_offer_response_channel = f'{self.channel_prefix}/response/delete_offer'
        if not check_for_connected_and_reply(self.redis, delete_offer_response_channel,
                                             self.connected):
            return
        try:
            arguments = json.loads(payload["data"])
            assert set(arguments.keys()) == {'offer'}
        except Exception as e:
            logging.error(f"Error when handling delete offer request. Payload {payload}. "
                          f"Exception {str(e)}.")
            self.redis.publish_json(
                delete_offer_response_channel,
                {"command": "offer_delete",
                 "error": "Incorrect delete offer request. Available parameters: (offer)."}
            )
        else:
            self.pending_requests.append(
                IncomingRequest("delete_offer", arguments, delete_offer_response_channel))

    def _delete_offer_impl(self, arguments, response_channel):
        try:
            self.market.delete_offer(arguments["offer"])
            self.offers.remove_by_id(arguments["offer"])
            self.state.offered_sell_kWh[self.market.time_slot] -= arguments["offer"]["energy"]
            self.redis.publish_json(
                response_channel,
                {"command": "offer_delete", "status": "ready",
                 "deleted_offer": arguments["offer"]})
        except Exception as e:
            logging.error(f"Error when handling offer delete on area {self.device.name}: "
                          f"Exception: {str(e)}, Offer Arguments: {arguments}")
            self.redis.publish_json(
                response_channel,
                {"command": "offer_delete", "status": "error",
                 "error_message": f"Error when handling offer delete "
                                  f"on area {self.device.name} with arguments {arguments}."})

    def _offer(self, payload):
        offer_response_channel = f'{self.channel_prefix}/response/offer'
        if not check_for_connected_and_reply(self.redis, offer_response_channel,
                                             self.connected):
            return
        try:
            arguments = json.loads(payload["data"])
            assert set(arguments.keys()) == {'price', 'energy'}
            arguments['seller'] = self.device.name
            arguments['seller_origin'] = self.device.name
            cumulative_allowed = \
                arguments['energy'] + \
                self.state.pledged_sell_kWh[self.market.time_slot] + \
                self.state.offered_sell_kWh[self.market.time_slot]
            assert cumulative_allowed <= self.state.energy_to_sell_dict[self.market.time_slot]
        except Exception as e:
            logging.error(f"Incorrect offer request. Payload {payload}. Exception {str(e)}.")
            self.redis.publish_json(
                offer_response_channel,
                {"command": "offer",
                 "error": "Incorrect offer request. Available parameters: (price, energy)."}
            )
        else:
            self.pending_requests.append(
                IncomingRequest("offer", arguments, offer_response_channel))

    def _offer_impl(self, arguments, response_channel):
        try:
            offer = self.market.offer(**arguments)
            self.offers.post(offer, self.market.id)
            self.state.offered_sell_kWh[self.market.time_slot] += offer.energy
            self.redis.publish_json(
                response_channel,
                {"command": "offer", "status": "ready", "offer": offer.to_JSON_string()})
        except Exception as e:
            logging.error(f"Error when handling offer create on area {self.device.name}: "
                          f"Exception: {str(e)}, Offer Arguments: {arguments}")
            self.redis.publish_json(
                response_channel,
                {"command": "offer", "status": "error",
                 "error_message": f"Error when handling offer create "
                                  f"on area {self.device.name} with arguments {arguments}."})

    def _list_bids(self, payload):
        list_bids_response_channel = f'{self.channel_prefix}/response/bids'
        if not check_for_connected_and_reply(self.redis, list_bids_response_channel,
                                             self.connected):
            return
        try:
            filtered_bids = [{"id": v.id, "price": v.price, "energy": v.energy}
                             for _, v in self.market.get_bids().items()
                             if v.buyer == self.device.name]
            self.redis.publish_json(
                list_bids_response_channel,
                {"command": "bids", "status": "ready", "bid_list": filtered_bids})
        except Exception as e:
            logging.error(f"Error when handling list bids on area {self.device.name}: "
                          f"Exception: {str(e)}")
            self.redis.publish_json(
                list_bids_response_channel,
                {"command": "bids", "status": "error",
                 "error_message": f"Error when listing bids on area {self.device.name}."})

    def _delete_bid(self, payload):
        delete_bid_response_channel = f'{self.channel_prefix}/response/delete_bid'
        if not check_for_connected_and_reply(self.redis,
                                             delete_bid_response_channel, self.connected):
            return
        try:
            arguments = json.loads(payload["data"])
            assert set(arguments.keys()) == {'bid'}
        except Exception:
            self.redis.publish_json(
                delete_bid_response_channel,
                {"command": "bid_delete",
                 "error": "Incorrect delete bid request. Available parameters: (bid)."}
            )
        else:
            self.pending_requests.append(
                IncomingRequest("delete_bid", arguments, delete_bid_response_channel))

    def _delete_bid_impl(self, arguments, response_channel):
        try:
            self.remove_bid_from_pending(arguments["bid"], self.market.id)
            self.state.offered_buy_kWh[self.market.time_slot] -= arguments["bid"]["energy"]
            self.redis.publish_json(
                response_channel,
                {"command": "bid_delete", "status": "ready", "bid_deleted": arguments["bid"]})
        except Exception as e:
            logging.error(f"Error when handling bid delete on area {self.device.name}: "
                          f"Exception: {str(e)}, Bid Arguments: {arguments}")
            self.redis.publish_json(
                response_channel,
                {"command": "bid_delete", "status": "error",
                 "error_message": f"Error when handling bid delete "
                                  f"on area {self.device.name} with arguments {arguments}."})

    def _bid(self, payload):
        bid_response_channel = f'{self.channel_prefix}/response/bid'
        if not check_for_connected_and_reply(self.redis, bid_response_channel, self.connected):
            return
        try:
            arguments = json.loads(payload["data"])
            assert set(arguments.keys()) == {'price', 'energy'}
            arguments['buyer_origin'] = self.device.name
            max_energy = self.state.energy_to_buy_dict[self.market.time_slot]
            cumulative_allowed = \
                arguments["energy"] + self.state.pledged_buy_kWh[self.market.time_slot] + \
                self.state.offered_buy_kWh[self.market.time_slot]
            assert cumulative_allowed <= max_energy
        except Exception:
            self.redis.publish_json(
                bid_response_channel,
                {"command": "bid",
                 "error": "Incorrect bid request. Available parameters: (price, energy)."}
            )
        else:
            self.pending_requests.append(
                IncomingRequest("bid", arguments, bid_response_channel))

    def _bid_impl(self, arguments, bid_response_channel):
        try:
            bid = self.post_bid(
                self.market,
                arguments["price"],
                arguments["energy"],
                buyer_origin=arguments["buyer_origin"]
            )
            self.state.offered_buy_kWh[self.market.time_slot] += bid.energy
            self.redis.publish_json(
                bid_response_channel,
                {"command": "bid", "status": "ready", "bid": bid.to_JSON_string()})
        except Exception as e:
            logging.error(f"Error when handling bid create on area {self.device.name}: "
                          f"Exception: {str(e)}, Bid Arguments: {arguments}")
            self.redis.publish_json(
                bid_response_channel,
                {"command": "bid", "status": "error",
                 "error_message": f"Error when handling bid create "
                                  f"on area {self.device.name} with arguments {arguments}."})

    @property
    def _device_info_dict(self):
        return {
            "energy_to_sell": self.state.energy_to_sell_dict[self.market.time_slot],
            "energy_to_buy": self.state.energy_to_buy_dict[self.market.time_slot],
            "free_storage": self.state.free_storage(self.market.time_slot),
            "used_storage": self.state.used_storage
        }

    def event_market_cycle(self):
        self.register_on_market_cycle()
        if self.connected:
            self._reset_event_tick_counter()
            self.state.market_cycle(self.market_area.current_market.time_slot,
                                    self.market.time_slot)
            self.state.clamp_energy_to_sell_kWh([self.market.time_slot])
            self.state.clamp_energy_to_buy_kWh([self.market.time_slot])
            market_event_channel = f"{self.channel_prefix}/events/market"
            current_market_info = self.market.info
<<<<<<< HEAD
            current_market_info['device_info'] = self._device_info_dict
=======
            current_market_info["event"] = "market"
            current_market_info["energy_to_sell"] = \
                self.state.energy_to_sell_dict[self.market.time_slot]
            current_market_info["energy_to_buy_dict"] = \
                self.state.energy_to_buy_dict[self.market.time_slot]
            current_market_info["free_storage"] = self.state.free_storage(self.market.time_slot)
            current_market_info["used_storage"] = self.state.used_storage
>>>>>>> 94caa25d
            self.redis.publish_json(market_event_channel, current_market_info)
        else:
            super().event_market_cycle()

    def area_reconfigure_event(self, *args, **kwargs):
        if not self.connected:
            super().area_reconfigure_event(*args, **kwargs)

    def event_tick(self):
        if not self.connected:
            super().event_tick()
        else:
            self.state.tick(self.market_area, self.market.time_slot)

            while len(self.pending_requests) > 0:
                req = self.pending_requests.pop()
                if req.request_type == "bid":
                    self._bid_impl(req.arguments, req.response_channel)
                elif req.request_type == "delete_bid":
                    self._delete_bid_impl(req.arguments, req.response_channel)
                elif req.request_type == "offer":
                    self._offer_impl(req.arguments, req.response_channel)
                elif req.request_type == "delete_offer":
                    self._delete_offer_impl(req.arguments, req.response_channel)
                else:
                    assert False, f"Incorrect incoming request name: {req}"
            self._dispatch_event_tick_to_external_agent()


class StorageExternalStrategy(StorageExternalMixin, StorageStrategy):
    pass<|MERGE_RESOLUTION|>--- conflicted
+++ resolved
@@ -246,17 +246,8 @@
             self.state.clamp_energy_to_buy_kWh([self.market.time_slot])
             market_event_channel = f"{self.channel_prefix}/events/market"
             current_market_info = self.market.info
-<<<<<<< HEAD
             current_market_info['device_info'] = self._device_info_dict
-=======
             current_market_info["event"] = "market"
-            current_market_info["energy_to_sell"] = \
-                self.state.energy_to_sell_dict[self.market.time_slot]
-            current_market_info["energy_to_buy_dict"] = \
-                self.state.energy_to_buy_dict[self.market.time_slot]
-            current_market_info["free_storage"] = self.state.free_storage(self.market.time_slot)
-            current_market_info["used_storage"] = self.state.used_storage
->>>>>>> 94caa25d
             self.redis.publish_json(market_event_channel, current_market_info)
         else:
             super().event_market_cycle()
