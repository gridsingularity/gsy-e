--- conflicted
+++ resolved
@@ -329,13 +329,9 @@
                 self.next_market,
                 arguments["price"],
                 arguments["energy"],
-<<<<<<< HEAD
+                replace_existing=replace_existing,
                 buyer_origin=arguments["buyer_origin"],
                 buyer_origin_id=arguments["buyer_origin_id"]
-=======
-                replace_existing=replace_existing,
-                buyer_origin=arguments["buyer_origin"]
->>>>>>> f73ffec6
             )
             self.state.offered_buy_kWh[self.next_market.time_slot] = \
                 self.posted_bid_energy(self.next_market.id)
@@ -533,17 +529,6 @@
             arguments['seller_origin_id'] = self.device.uuid
             arguments['seller_id'] = self.device.uuid
             try:
-<<<<<<< HEAD
-                assert arguments['energy'] <= \
-                       self.state.energy_to_sell_dict[self.next_market.time_slot]
-                offer = self.next_market.offer(
-                    price=arguments['price'], energy=arguments['energy'],
-                    seller=arguments['seller'], seller_origin=arguments['seller_origin'],
-                    seller_origin_id=arguments['seller_origin_id'],
-                    seller_id=arguments['seller_id']
-                )
-                self.offers.post(offer, self.next_market.id)
-=======
                 offer_arguments = {
                     k: v for k, v in arguments.items() if k not in ['transaction_id', 'type']}
                 assert self.can_offer_be_posted(self.next_market.time_slot, **offer_arguments)
@@ -553,7 +538,6 @@
                 offer = self.post_offer(
                     self.next_market, replace_existing=replace_existing, **offer_arguments)
 
->>>>>>> f73ffec6
                 self.state.offered_sell_kWh[self.next_market.time_slot] = \
                     self.offers.open_offer_energy(self.next_market.id)
                 self.state.clamp_energy_to_sell_kWh([self.next_market.time_slot])
@@ -627,13 +611,9 @@
                 self.next_market,
                 arguments["price"],
                 arguments["energy"],
-<<<<<<< HEAD
+                replace_existing=replace_existing,
                 buyer_origin=arguments["buyer_origin"],
                 buyer_origin_id=arguments["buyer_origin_id"]
-=======
-                replace_existing=replace_existing,
-                buyer_origin=arguments["buyer_origin"]
->>>>>>> f73ffec6
             )
             self.state.offered_buy_kWh[self.next_market.time_slot] = \
                 self.posted_bid_energy(self.next_market.id)
