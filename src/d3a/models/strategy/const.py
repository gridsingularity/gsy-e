--- conflicted
+++ resolved
@@ -1,116 +1,5 @@
 class ConstSettings:
 
-<<<<<<< HEAD
-    # GENERAL SETTINGS
-    # Unit is percentage
-    MAX_RISK = 100
-    # Unit is percentage
-    DEFAULT_RISK = 50
-    # Max energy price in ct / kWh
-    DEFAULT_MARKET_MAKER_RATE = 30  # 0.3 Eur
-
-    # FRIDGE SETTINGS
-    # Unit is degree celsius
-    MAX_FRIDGE_TEMP = 8.0
-    # Unit is degree celsius
-    MIN_FRIDGE_TEMP = 4.0
-    # Unit is degree celsius
-    FRIDGE_TEMPERATURE = 6.0
-
-    # MARKET RELATED LIMITATIONS
-    # Unit is in Wh
-    FRIDGE_MIN_NEEDED_ENERGY = 10
-
-    # ENERGY STORAGE SETTINGS
-    # Unit is kWh
-    STORAGE_CAPACITY = 1.2
-    # Unit is kW
-    MAX_ABS_BATTERY_POWER = 5
-    # Initial ESS rate calculation for every market slot, before rate reduction per tick
-    # Option 1, use the historical market average
-    # Default value 2 stands for market maker rate
-    INITIAL_ESS_RATE_OPTION = 2
-    # Energy rate decrease option for unsold ESS offers
-    # Default value 1 stands for percentage/RISK based energy rate decrease
-    # Option 2, use the constant energy rate decrease
-    ESS_RATE_DECREASE_OPTION = 1
-    # Energy Sell/Buy Break-even
-    STORAGE_BREAK_EVEN_SELL = 25
-    STORAGE_BREAK_EVEN_BUY = 24.9
-    STORAGE_MIN_BUYING_RATE = 24.9
-    STORAGE_MIN_ALLOWED_SOC = 0.1
-    STORAGE_SELL_ON_MOST_EXPENSIVE_MARKET = False
-    # PV SETTINGS
-    # This price should be just above the marginal costs for a PV system - unit is cent
-    MIN_PV_SELLING_RATE = 0
-
-    # LOAD SETTINGS
-    LOAD_MIN_ENERGY_RATE = 0
-    LOAD_MAX_ENERGY_RATE = 35
-
-    # Option 1, use the historical market average
-    # Default value 2 stands for market maker rate
-    INITIAL_PV_RATE_OPTION = 2
-
-    # Energy rate decrease option for unsold PV offers
-    # Default value 1 stands for percentage/RISK based energy rate decrease
-    # Option 2, use the constant energy rate decrease
-    PV_RATE_DECREASE_OPTION = 1
-
-    ENERGY_RATE_DECREASE_PER_UPDATE = 1  # rate decrease in cents_per_update
-
-    DEFAULT_PV_POWER_PROFILE = 0  # sunny
-    PV_MAX_PANEL_OUTPUT_W = 160
-
-    # HEATPUMP SETTINGS
-    # This is the season depended temperature of the earth in 2-3m depth (Between 4C and 10C)
-    EARTH_TEMP = 6.0
-    # Unit is degree celsius
-    MAX_STORAGE_TEMP = 55.0
-    # Unit is degree celsius
-    MIN_STORAGE_TEMP = 30.0
-    # Unit is degree celsius
-    INITIAL_PUMP_STORAGE_TEMP = 30.0
-    # Unit is in Wh
-    PUMP_MIN_NEEDED_ENERGY = 50
-    # Temperature increment of the storage per min Needed Energy
-    # Assuming 200L storage capacity and a heat pump conversion efficiency of 5
-    # --> (1kWh energy = 5kWh heat)
-    # This means 50 Wh increase the temp of the storage for 0.2C
-    PUMP_MIN_TEMP_INCREASE = 2
-
-    # ECAR SETTINGS
-    # Car: Arrival time at charging station
-    ARRIVAL_TIME = 1
-    # Car: Depart time from charging station
-    DEPART_TIME = 23
-
-    # PREDEF_LEAD SETTINGS
-    # Minimal consumption per household in Wh
-    MIN_HOUSEHOLD_CONSUMPTION = 70
-
-    # INTER_AREA_AGENT
-    # This parameter is modified by the Simulation class
-    MAX_OFFER_TRAVERSAL_LENGTH = None
-
-    INTER_AREA_AGENT_FEE_PERCENTAGE = 1
-
-    # Market type option
-    # Default value 1 stands for single sided market
-    # Option 2 stands for double sided pay as bid market
-    INTER_AREA_AGENT_MARKET_TYPE = 1
-
-    # Blockchain parameters
-    BLOCKCHAIN_URL = "http://127.0.0.1:8545"
-    BLOCKCHAIN_START_LOCAL_CHAIN = False
-
-    # Balancing Market parameters
-    ENABLE_BALANCING_MARKET = False
-    BALANCING_SPOT_TRADE_RATIO = 0.2
-    BALANCING_OFFER_DEMAND_RATIO = 0.1
-    BALANCING_OFFER_SUPPLY_RATIO = 0.1
-    BALANCING_FLEXIBLE_LOADS_SUPPORT = True
-=======
     class GeneralSettings:
         # Unit is percentage
         MAX_RISK = 100
@@ -214,5 +103,4 @@
         SPOT_TRADE_RATIO = 0.2
         OFFER_DEMAND_RATIO = 0.1
         OFFER_SUPPLY_RATIO = 0.1
-        FLEXIBLE_LOADS_SUPPORT = True
->>>>>>> cf2674d9
+        FLEXIBLE_LOADS_SUPPORT = True