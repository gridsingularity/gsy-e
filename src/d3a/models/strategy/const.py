# GENERAL SETTINGS
# Unit is percentage
MAX_RISK = 100
# Unit is percentage
DEFAULT_RISK = 50
# Max energy price in ct / kWh
MAX_ENERGY_RATE = 30  # 0.3 Eur

# FRIDGE SETTINGS
# Unit is degree celsius
MAX_FRIDGE_TEMP = 8.0
# Unit is degree celsius
MIN_FRIDGE_TEMP = 4.0
# Unit is degree celsius
FRIDGE_TEMPERATURE = 6.0

# MARKET RELATED LIMITATIONS
# Unit is cent
MIN_AVERAGE_PRICE = 15
# Unit is in Wh
FRIDGE_MIN_NEEDED_ENERGY = 10

# ENERGY STORAGE SETTINGS
# Unit is kWh
STORAGE_CAPACITY = 5
# Unit is kW
<<<<<<< HEAD
MAX_ABS_BATTERY_POWER = 5
=======
MAX_ABS_BATTERY_POWER = 5.0
>>>>>>> 03fb580c
# Energy Sell/Buy Break-even
STORAGE_BREAK_EVEN = 25
STORAGE_MAX_SELL_RATE_c_per_Kwh = MAX_ENERGY_RATE-1

STORAGE_MIN_ALLOWED_SOC = 0.1

# PV SETTINGS
# This price should be just above the marginal costs for a PV system - unit is cent
MIN_PV_SELLING_PRICE = 0

DEFAULT_PV_POWER_PROFILE = 0  # sunny

# HEATPUMP SETTINGS
# This is the season depended temperature of the earth in 2-3m depth (Between 4C and 10C)
EARTH_TEMP = 6.0
# Unit is degree celsius
MAX_STORAGE_TEMP = 55.0
# Unit is degree celsius
MIN_STORAGE_TEMP = 30.0
# Unit is degree celsius
INITIAL_PUMP_STORAGE_TEMP = 30.0
# Unit is in Wh
PUMP_MIN_NEEDED_ENERGY = 50
# Temperature increment of the storage per min Needed Energy
# Assuming 200L storage capacity and a heat pump conversion efficiency of 5
# --> (1kWh energy = 5kWh heat)
# This means 50 Wh increase the temp of the storage for 0.2C
PUMP_MIN_TEMP_INCREASE = 2

# ECAR SETTINGS
# Car: Arrival time at charging station
ARRIVAL_TIME = 1
# Car: Depart time from charging station
DEPART_TIME = 23

# PREDEF_LEAD SETTINGS
# Minimal consumption per household in Wh
MIN_HOUSEHOLD_CONSUMPTION = 70

# COMMERCIAL PRODUCER SETTINGS
# Amount of posted offers per market
COMMERCIAL_OFFERS = 20

MAX_OFFER_TRAVERSAL_LENGTH = 10
PV_DECREASE_PER_SECOND_BY = 0.01<|MERGE_RESOLUTION|>--- conflicted
+++ resolved
@@ -24,11 +24,7 @@
 # Unit is kWh
 STORAGE_CAPACITY = 5
 # Unit is kW
-<<<<<<< HEAD
 MAX_ABS_BATTERY_POWER = 5
-=======
-MAX_ABS_BATTERY_POWER = 5.0
->>>>>>> 03fb580c
 # Energy Sell/Buy Break-even
 STORAGE_BREAK_EVEN = 25
 STORAGE_MAX_SELL_RATE_c_per_Kwh = MAX_ENERGY_RATE-1
