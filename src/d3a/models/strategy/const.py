class ConstSettings:

    # GENERAL SETTINGS
    # Unit is percentage
    MAX_RISK = 100
    # Unit is percentage
    DEFAULT_RISK = 50
    # Max energy price in ct / kWh
    MAX_ENERGY_RATE = 30  # 0.3 Eur

    # FRIDGE SETTINGS
    # Unit is degree celsius
    MAX_FRIDGE_TEMP = 8.0
    # Unit is degree celsius
    MIN_FRIDGE_TEMP = 4.0
    # Unit is degree celsius
    FRIDGE_TEMPERATURE = 6.0

    # MARKET RELATED LIMITATIONS
    # Unit is cent
    MIN_AVERAGE_PRICE = 15
    # Unit is in Wh
    FRIDGE_MIN_NEEDED_ENERGY = 10

    # ENERGY STORAGE SETTINGS
    # Unit is kWh
    STORAGE_CAPACITY = 1.2
    # Unit is kW
    MAX_ABS_BATTERY_POWER = 5
    # Energy Sell/Buy Break-even
    STORAGE_BREAK_EVEN_SELL = 25
    STORAGE_BREAK_EVEN_BUY = 25
    STORAGE_MAX_SELL_RATE_c_per_Kwh = MAX_ENERGY_RATE - 1
    STORAGE_MIN_ALLOWED_SOC = 0.1
    STORAGE_SELL_ON_MOST_EXPENSIVE_MARKET = False
    # PV SETTINGS
    # This price should be just above the marginal costs for a PV system - unit is cent
    MIN_PV_SELLING_RATE = 0

    # Initial PV rate calculation for every market slot, before rate reduction per tick
<<<<<<< HEAD
    # Default value 1, use the historical market average
    # Option 2 stands for market maker rate
    INITIAL_PV_RATE_OPTION = 1
=======
    # Option 1, use the historical market average
    # Default value 2 stands for market maker rate
    INITIAL_PV_RATE_OPTION = 2

    # Energy rate decrease option for unsold PV offers
    # Default value 1 stands for percentage/RISK based energy rate decrease
    # Option 2, use the constant energy rate decrease
    PV_RATE_DECREASE_OPTION = 1

    ENERGY_RATE_DECREASE_PER_UPDATE = 1  # rate decrease in cents_per_slot

>>>>>>> 727382ad
    DEFAULT_PV_POWER_PROFILE = 0  # sunny
    MAX_PV_OUTPUT = 160

    # HEATPUMP SETTINGS
    # This is the season depended temperature of the earth in 2-3m depth (Between 4C and 10C)
    EARTH_TEMP = 6.0
    # Unit is degree celsius
    MAX_STORAGE_TEMP = 55.0
    # Unit is degree celsius
    MIN_STORAGE_TEMP = 30.0
    # Unit is degree celsius
    INITIAL_PUMP_STORAGE_TEMP = 30.0
    # Unit is in Wh
    PUMP_MIN_NEEDED_ENERGY = 50
    # Temperature increment of the storage per min Needed Energy
    # Assuming 200L storage capacity and a heat pump conversion efficiency of 5
    # --> (1kWh energy = 5kWh heat)
    # This means 50 Wh increase the temp of the storage for 0.2C
    PUMP_MIN_TEMP_INCREASE = 2

    # ECAR SETTINGS
    # Car: Arrival time at charging station
    ARRIVAL_TIME = 1
    # Car: Depart time from charging station
    DEPART_TIME = 23

    # PREDEF_LEAD SETTINGS
    # Minimal consumption per household in Wh
    MIN_HOUSEHOLD_CONSUMPTION = 70

    # COMMERCIAL PRODUCER SETTINGS
    # Amount of posted offers per market
    COMMERCIAL_OFFERS = 20

    MAX_OFFER_TRAVERSAL_LENGTH = 10
    PV_DECREASE_PER_SECOND_BY = 0.01

    INTER_AREA_AGENT_FEE_PERCENTAGE = 1<|MERGE_RESOLUTION|>--- conflicted
+++ resolved
@@ -38,11 +38,9 @@
     MIN_PV_SELLING_RATE = 0
 
     # Initial PV rate calculation for every market slot, before rate reduction per tick
-<<<<<<< HEAD
     # Default value 1, use the historical market average
     # Option 2 stands for market maker rate
     INITIAL_PV_RATE_OPTION = 1
-=======
     # Option 1, use the historical market average
     # Default value 2 stands for market maker rate
     INITIAL_PV_RATE_OPTION = 2
@@ -54,7 +52,6 @@
 
     ENERGY_RATE_DECREASE_PER_UPDATE = 1  # rate decrease in cents_per_slot
 
->>>>>>> 727382ad
     DEFAULT_PV_POWER_PROFILE = 0  # sunny
     MAX_PV_OUTPUT = 160
 
