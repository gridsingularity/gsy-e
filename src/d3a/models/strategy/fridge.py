from d3a.exceptions import MarketException
from d3a.models.state import FridgeState
from d3a.models.strategy.base import BaseStrategy
from d3a.models.strategy.const import DEFAULT_RISK, FRIDGE_MIN_NEEDED_ENERGY, MAX_RISK


# TODO Find realistic values for consumption as well as temperature changes

class FridgeStrategy(BaseStrategy):
    parameters = ('risk',)

    def __init__(self, risk=DEFAULT_RISK):
        super().__init__()
        self.risk = risk
        self.state = FridgeState()
        self.open_spot_markets = []
        self.threshold_price = 0

    @property
    def temp_history(self):
        return self.state.temp_history

    @property
    def fridge_temp(self):
        return self.state.temperature

    def event_activate(self):
        self.open_spot_markets = list(self.area.markets.values())

    def event_tick(self, *, area):
        self.state.tick(self.area)

        # Only trade after the 4th tick
        tick_in_slot = area.current_tick % area.config.ticks_per_slot
        if tick_in_slot < 5:
            return

        self.calc_threshold_price()

        # Here starts the logic if energy should be bought
        for market in self.open_spot_markets:
            for offer in market.sorted_offers:
                # offer.energy * 1000 is needed to get the energy in Wh
                # 0.05 is the temperature decrease per cooling period and minimal needed energy
                # *2 is needed because we need to cool and equalize the increase
                #  of the temperature (see event_market_cycle) as well
                cooling_temperature = (((offer.energy * 1000) / FRIDGE_MIN_NEEDED_ENERGY)
                                       * 0.05 * 2)
                if (
                            (((offer.price / offer.energy) <= self.threshold_price
                              and self.fridge_temp - cooling_temperature > self.min_fridge_temp
                              )
                             or self.fridge_temp >= self.max_fridge_temp
                             )
                        and (offer.energy * 1000) >= FRIDGE_MIN_NEEDED_ENERGY
                ):
                    try:
                        self.accept_offer(market, offer)
                        self.log.debug("Buying %s", offer)
                        self.fridge_temp -= cooling_temperature
                        self.calc_threshold_price()
                        break
                    except MarketException:
                        # Offer already gone etc., try next one.
                        self.log.exception("Couldn't buy")
                        continue
                else:
                    try:
                        cheapest_offer = sorted(
                            [offer for market in self.open_spot_markets for
                             offer in market.sorted_offers],
                            key=lambda o: o.price / o.energy)[0]
                        if self.fridge_temp >= MAX_FRIDGE_TEMP and \
                                ((cheapest_offer.price / cheapest_offer.energy) >
                                    self.threshold_price):
                            self.log.critical("Need energy (temp: %.2f) but can't buy",
                                              self.fridge_temp)
                            self.log.info("cheapest price is is %s", cheapest_offer.price)
                    except IndexError:
                        self.log.critical("Crap no offers available")

    def event_market_cycle(self):
        self.log.info("Temperature: %.2f", self.fridge_temp)
        self.temp_history[self.area.current_market.time_slot] = self.fridge_temp
        self.open_spot_markets = list(self.area.markets.values())

    def event_data_received(self, data: Dict[str, Any]):
        # self.fridge_temp += data.get("temperature_change", 0)
        if "temperature" in data:
            self.fridge_temp += data.get("temperature")

    def calc_threshold_price(self):

        # Assuming a linear correlation between accepted price and risk
        median_risk = MAX_RISK / 2
        # The threshold buying price depends on historical market data
        min_historical_price, max_historical_price = self.area.historical_min_max_price
        average_market_price = self.area.historical_avg_price

        # deviation_from_average is the value that determines the deviation (in percentage of
        # the average market price)
        max_deviation_from_average = 0.1 * average_market_price

        # accepted_price_at_highest_risk is the threshold price while going with the most risky
        # strategy This depends on the max and min historical price! (through the variable
        # deviation_from_average)
        accepted_price_at_highest_risk = (average_market_price - max_deviation_from_average)

        # This slope is used to calculate threshold prices for
        # risks other than the maximum risk strategy
        risk_price_slope = (
            (
                average_market_price - accepted_price_at_highest_risk
            ) / (MAX_RISK - median_risk)
        )

        # risk_dependency_of_threshold_price calculates a threshold price
        # with respect to the risk variable. Therefore, we use
        # the point in the risk-price domain with the lowest possible price.
        # This is of course the point of highest possible risk.
        # Then we add the slope times the risk (lower risk needs to result in a higher price)
        risk_dependency_of_threshold_price = (accepted_price_at_highest_risk +
                                              ((MAX_RISK - self.risk) / 100) * risk_price_slope
                                              )

        # temperature_dependency_of_threshold_price calculates the Y intercept that results
        # out of a different temperature of the fridge
        # If the fridge_temp is 8 degrees the fridge needs to cool no matter how high the price is
        # If the fridge_temp is 4 degrees the fridge can't cool no matter how low the price is
        # If the normalized fridge temp is above the average value we are tempted to cool more
        # If the normalized fridge temp is below the average value we are tempted to cool less

        if self.state.normalized_temperature >= 0:
            temperature_dependency_of_threshold_price = self.state.normalized_temperature * (
                max_historical_price - risk_dependency_of_threshold_price
            )
        else:
            temperature_dependency_of_threshold_price = self.state.normalized_temperature * (
                risk_dependency_of_threshold_price - min_historical_price
            )
        threshold_price = (risk_dependency_of_threshold_price +
                           temperature_dependency_of_threshold_price
                           )

<<<<<<< HEAD
        self.threshold_price = threshold_price
=======
        self.threshold_price = threshold_price

        # Here starts the logic if energy should be bought
        for market in self.open_spot_markets:
            for offer in market.sorted_offers:
                # offer.energy * 1000 is needed to get the energy in Wh
                # 0.05 is the temperature decrease per cooling period and minimal needed energy
                # *2 is needed because we need to cool and equalize the increase
                #  of the temperature (see event_market_cycle) as well
                cooling_temperature = (((offer.energy * 1000) / FRIDGE_MIN_NEEDED_ENERGY)
                                       * 0.05 * 2)
                if (
                            (((offer.price / offer.energy) <= threshold_price
                              and self.state.temperature - cooling_temperature
                              > self.state.min_temperature
                              )
                             or self.state.temperature >= self.state.max_temperature
                             )
                        and (offer.energy * 1000) >= FRIDGE_MIN_NEEDED_ENERGY
                ):
                    try:
                        self.accept_offer(market, offer)
                        self.log.debug("Buying %s", offer)
                        self.state.temperature -= cooling_temperature
                        break
                    except MarketException:
                        # Offer already gone etc., try next one.
                        self.log.exception("Couldn't buy")
                        continue
        else:
            try:
                cheapest_offer = sorted(
                    [offer for market in self.open_spot_markets
                     for offer in market.sorted_offers],
                    key=lambda o: o.price / o.energy)[0]
                if self.state.temperature >= self.state.max_temperature and \
                        (cheapest_offer.price / cheapest_offer.energy) > threshold_price:
                    self.log.critical("Need energy (temp: %.2f) but can't buy",
                                      self.state.temperature)
                    self.log.info("cheapest price is is %s", cheapest_offer.price)
            except IndexError:
                self.log.critical("Crap no offers available")

    def event_market_cycle(self):
        self.log.info("Temperature: %.2f", self.state.temperature)
        self.state.market_cycle(self.area)
        self.open_spot_markets = list(self.area.markets.values())
>>>>>>> 25495cf9
<|MERGE_RESOLUTION|>--- conflicted
+++ resolved
@@ -142,11 +142,7 @@
                            temperature_dependency_of_threshold_price
                            )
 
-<<<<<<< HEAD
         self.threshold_price = threshold_price
-=======
-        self.threshold_price = threshold_price
-
         # Here starts the logic if energy should be bought
         for market in self.open_spot_markets:
             for offer in market.sorted_offers:
@@ -191,5 +187,4 @@
     def event_market_cycle(self):
         self.log.info("Temperature: %.2f", self.state.temperature)
         self.state.market_cycle(self.area)
-        self.open_spot_markets = list(self.area.markets.values())
->>>>>>> 25495cf9
+        self.open_spot_markets = list(self.area.markets.values())