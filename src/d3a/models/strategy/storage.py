"""
Copyright 2018 Grid Singularity
This file is part of D3A.

This program is free software: you can redistribute it and/or modify
it under the terms of the GNU General Public License as published by
the Free Software Foundation, either version 3 of the License, or
(at your option) any later version.

This program is distributed in the hope that it will be useful,
but WITHOUT ANY WARRANTY; without even the implied warranty of
MERCHANTABILITY or FITNESS FOR A PARTICULAR PURPOSE.  See the
GNU General Public License for more details.

You should have received a copy of the GNU General Public License
along with this program.  If not, see <http://www.gnu.org/licenses/>.
"""
from typing import Union
from collections import namedtuple
from enum import Enum
from pendulum import duration

from d3a import limit_float_precision
from d3a.d3a_core.exceptions import MarketException
from d3a.d3a_core.util import area_name_from_area_or_iaa_name, generate_market_slot_list
from d3a.models.state import StorageState, ESSEnergyOrigin, EnergyOrigin
from d3a.models.strategy import BidEnabledStrategy
from d3a_interface.constants_limits import ConstSettings
from d3a_interface.device_validator import validate_storage_device
from d3a_interface.exceptions import D3ADeviceException
from d3a.models.strategy.update_frequency import UpdateFrequencyMixin
from d3a.models.read_user_profile import read_arbitrary_profile, InputProfileTypes
from d3a.d3a_core.device_registry import DeviceRegistry

BalancingRatio = namedtuple('BalancingRatio', ('demand', 'supply'))

StorageSettings = ConstSettings.StorageSettings
GeneralSettings = ConstSettings.GeneralSettings
BalancingSettings = ConstSettings.BalancingSettings


class StorageStrategy(BidEnabledStrategy):
    parameters = ('initial_soc', 'min_allowed_soc', 'battery_capacity_kWh',
                  'max_abs_battery_power_kW', 'cap_price_strategy', 'initial_selling_rate',
                  'final_selling_rate', 'initial_buying_rate', 'final_buying_rate', 'fit_to_limit',
                  'update_interval', 'initial_energy_origin', 'balancing_energy_ratio')

    def __init__(self, initial_soc: float = StorageSettings.MIN_ALLOWED_SOC,
                 min_allowed_soc=StorageSettings.MIN_ALLOWED_SOC,
                 battery_capacity_kWh: float = StorageSettings.CAPACITY,
                 max_abs_battery_power_kW: float = StorageSettings.MAX_ABS_POWER,
                 cap_price_strategy: bool = False,
                 initial_selling_rate: Union[float, dict] = StorageSettings.SELLING_RANGE[0],
                 final_selling_rate: Union[float, dict] = StorageSettings.SELLING_RANGE[1],
                 initial_buying_rate: Union[float, dict] = StorageSettings.BUYING_RANGE[0],
                 final_buying_rate: Union[float, dict] = StorageSettings.BUYING_RANGE[1],
                 fit_to_limit=True, energy_rate_increase_per_update=1,
                 energy_rate_decrease_per_update=1,
                 update_interval=duration(
                     minutes=ConstSettings.GeneralSettings.DEFAULT_UPDATE_INTERVAL),
                 initial_energy_origin: Enum = ESSEnergyOrigin.EXTERNAL,
                 balancing_energy_ratio: tuple = (BalancingSettings.OFFER_DEMAND_RATIO,
                                                  BalancingSettings.OFFER_SUPPLY_RATIO)):

        if min_allowed_soc is None:
            min_allowed_soc = StorageSettings.MIN_ALLOWED_SOC

<<<<<<< HEAD
        try:
            validate_storage_device(initial_soc=initial_soc, min_allowed_soc=min_allowed_soc,
                                    battery_capacity_kWh=battery_capacity_kWh,
                                    max_abs_battery_power_kW=max_abs_battery_power_kW)
        except D3ADeviceException as e:
            raise D3ADeviceException(str(e))

=======
        if isinstance(update_interval, int):
            update_interval = duration(minutes=update_interval)

        self._validate_constructor_arguments(initial_soc, min_allowed_soc,
                                             battery_capacity_kWh, max_abs_battery_power_kW,
                                             initial_selling_rate, final_selling_rate,
                                             initial_buying_rate, final_buying_rate)
>>>>>>> b16b2b24
        BidEnabledStrategy.__init__(self)

        self.offer_update = \
            UpdateFrequencyMixin(initial_rate=initial_selling_rate,
                                 final_rate=final_selling_rate,
                                 fit_to_limit=fit_to_limit,
                                 energy_rate_change_per_update=energy_rate_decrease_per_update,
                                 update_interval=update_interval)
        for time_slot in generate_market_slot_list():
            try:
                validate_storage_device(
                    initial_selling_rate=self.offer_update.initial_rate[time_slot],
                    final_selling_rate=self.offer_update.final_rate[time_slot])
            except D3ADeviceException as e:
                raise D3ADeviceException(str(e))
        self.bid_update = \
            UpdateFrequencyMixin(
                initial_rate=initial_buying_rate,
                final_rate=final_buying_rate,
                fit_to_limit=fit_to_limit,
                energy_rate_change_per_update=-1 * energy_rate_increase_per_update,
                update_interval=update_interval)
        for time_slot in generate_market_slot_list():
            try:
                validate_storage_device(
                    initial_buying_rate=self.bid_update.initial_rate[time_slot],
                    final_buying_rate=self.bid_update.final_rate[time_slot])
            except D3ADeviceException as e:
                raise D3ADeviceException(str(e))
        self.state = \
            StorageState(initial_soc=initial_soc,
                         initial_energy_origin=initial_energy_origin,
                         capacity=battery_capacity_kWh,
                         max_abs_battery_power_kW=max_abs_battery_power_kW,
                         loss_per_hour=0.0,
                         min_allowed_soc=min_allowed_soc)
        self.cap_price_strategy = cap_price_strategy
        self.balancing_energy_ratio = BalancingRatio(*balancing_energy_ratio)

    def _update_rate_parameters(self, initial_selling_rate, final_selling_rate,
                                initial_buying_rate, final_buying_rate,
                                energy_rate_change_per_update):
        if initial_selling_rate is not None:
            self.offer_update.initial_rate = read_arbitrary_profile(InputProfileTypes.IDENTITY,
                                                                    initial_selling_rate)
        if final_selling_rate is not None:
            self.offer_update.final_rate = read_arbitrary_profile(InputProfileTypes.IDENTITY,
                                                                  final_selling_rate)
        if initial_buying_rate is not None:
            self.bid_update.initial_rate = read_arbitrary_profile(InputProfileTypes.IDENTITY,
                                                                  initial_buying_rate)
        if final_buying_rate is not None:
            self.bid_update.final_rate = read_arbitrary_profile(InputProfileTypes.IDENTITY,
                                                                final_buying_rate)
        if energy_rate_change_per_update is not None:
            self.offer_update.energy_rate_change_per_update = \
                read_arbitrary_profile(InputProfileTypes.IDENTITY,
                                       energy_rate_change_per_update)
            self.bid_update.energy_rate_change_per_update = \
                read_arbitrary_profile(InputProfileTypes.IDENTITY,
                                       energy_rate_change_per_update)

    def area_reconfigure_event(self, cap_price_strategy=None,
                               initial_selling_rate=None, final_selling_rate=None,
                               initial_buying_rate=None, final_buying_rate=None,
                               fit_to_limit=None, update_interval=None,
                               energy_rate_change_per_update=None):

        try:
            validate_storage_device(initial_selling_rate=initial_selling_rate,
                                    final_selling_rate=final_selling_rate,
                                    initial_buying_rate=initial_buying_rate,
                                    final_buying_rate=final_buying_rate,
                                    energy_rate_change_per_update=energy_rate_change_per_update)
        except D3ADeviceException as e:
            raise D3ADeviceException(str(e))
        if cap_price_strategy is not None:
            self.cap_price_strategy = cap_price_strategy
        self._update_rate_parameters(initial_selling_rate, final_selling_rate,
                                     initial_buying_rate, final_buying_rate,
                                     energy_rate_change_per_update)
        self.offer_update.update_on_activate()
        self.bid_update.update_on_activate()

    def event_on_disabled_area(self):
        self.state.calculate_soc_for_time_slot(self.area.next_market.time_slot)

    def event_activate(self):
        self.state.set_battery_energy_per_slot(self.area.config.slot_length)
        self.offer_update.update_on_activate()
        self.bid_update.update_on_activate()
        self._set_alternative_pricing_scheme()

    def _set_alternative_pricing_scheme(self):
        if ConstSettings.IAASettings.AlternativePricing.PRICING_SCHEME != 0:
            if ConstSettings.IAASettings.AlternativePricing.PRICING_SCHEME == 1:
                for time_slot in generate_market_slot_list():
                    self.bid_update.reassign_mixin_arguments(time_slot, initial_rate=0,
                                                             final_rate=0)
                    self.offer_update.reassign_mixin_arguments(time_slot, initial_rate=0,
                                                               final_rate=0)
            elif ConstSettings.IAASettings.AlternativePricing.PRICING_SCHEME == 2:
                for time_slot in generate_market_slot_list():
                    rate = \
                        self.area.config.market_maker_rate[time_slot] * \
                        ConstSettings.IAASettings.AlternativePricing.FEED_IN_TARIFF_PERCENTAGE / \
                        100
                    self.bid_update.reassign_mixin_arguments(time_slot, initial_rate=0,
                                                             final_rate=rate)
                    self.offer_update.reassign_mixin_arguments(time_slot,
                                                               initial_rate=rate,
                                                               final_rate=rate)
            elif ConstSettings.IAASettings.AlternativePricing.PRICING_SCHEME == 3:
                for time_slot in generate_market_slot_list():
                    rate = self.area.config.market_maker_rate[time_slot]
                    self.bid_update.reassign_mixin_arguments(time_slot, initial_rate=0,
                                                             final_rate=rate)
                    self.offer_update.reassign_mixin_arguments(time_slot,
                                                               initial_rate=rate,
                                                               final_rate=rate)
            else:
                raise MarketException

    @staticmethod
    def _validate_constructor_arguments(initial_soc=None, min_allowed_soc=None,
                                        battery_capacity_kWh=None, max_abs_battery_power_kW=None,
                                        initial_selling_rate=None, final_selling_rate=None,
                                        initial_buying_rate=None, final_buying_rate=None,
                                        energy_rate_change_per_update=None):
        if battery_capacity_kWh is not None and battery_capacity_kWh < 0:
            raise ValueError("Battery capacity should be a positive integer")
        if max_abs_battery_power_kW is not None and max_abs_battery_power_kW < 0:
            raise ValueError("Battery Power rating must be a positive integer.")
        if initial_soc is not None and 0 < initial_soc > 100:
            raise ValueError("initial SOC must be in between 0-100 %")
        if min_allowed_soc is not None and 0 < min_allowed_soc > 100:
            raise ValueError("initial SOC must be in between 0-100 %")
        if initial_soc is not None and min_allowed_soc is not None and \
                initial_soc < min_allowed_soc:
            raise ValueError("Initial charge must be more than the minimum allowed soc.")
        if initial_selling_rate is not None and initial_selling_rate < 0:
            raise ValueError("Initial selling rate must be greater equal 0.")
        if final_selling_rate is not None:
            if type(final_selling_rate) is float and final_selling_rate < 0:
                raise ValueError("Final selling rate must be greater equal 0.")
            elif type(final_selling_rate) is dict and \
                    any(rate < 0 for _, rate in final_selling_rate.items()):
                raise ValueError("Final selling rate must be greater equal 0.")
        if initial_selling_rate is not None and final_selling_rate is not None:
            initial_selling_rate = read_arbitrary_profile(InputProfileTypes.IDENTITY,
                                                          initial_selling_rate)
            final_selling_rate = read_arbitrary_profile(InputProfileTypes.IDENTITY,
                                                        final_selling_rate)
            if any(initial_selling_rate[hour] < final_selling_rate[hour]
                   for hour, _ in initial_selling_rate.items()):
                raise ValueError("Initial selling rate must be greater than final selling rate.")
        if initial_buying_rate is not None and initial_buying_rate < 0:
            raise ValueError("Initial buying rate must be greater equal 0.")
        if final_buying_rate is not None:
            final_buying_rate = read_arbitrary_profile(InputProfileTypes.IDENTITY,
                                                       final_buying_rate)
            if any(rate < 0 for _, rate in final_buying_rate.items()):
                raise ValueError("Final buying rate must be greater equal 0.")
        if initial_buying_rate is not None and final_buying_rate is not None:
            initial_buying_rate = read_arbitrary_profile(InputProfileTypes.IDENTITY,
                                                         initial_buying_rate)
            final_buying_rate = read_arbitrary_profile(InputProfileTypes.IDENTITY,
                                                       final_buying_rate)
            if any(initial_buying_rate[hour] > final_buying_rate[hour]
                   for hour, _ in initial_buying_rate.items()):
                raise ValueError("Initial buying rate must be less than final buying rate.")
        if final_selling_rate is not None and final_buying_rate is not None:
            final_selling_rate = read_arbitrary_profile(InputProfileTypes.IDENTITY,
                                                        final_selling_rate)
            final_buying_rate = read_arbitrary_profile(InputProfileTypes.IDENTITY,
                                                       final_buying_rate)
            if any(final_buying_rate[hour] >= final_selling_rate[hour]
                   for hour, _ in final_selling_rate.items()):
                raise ValueError("final_buying_rate should be higher than final_selling_rate.")
        if energy_rate_change_per_update is not None and energy_rate_change_per_update < 0:
            raise ValueError("energy_rate_change_per_update should be a non-negative value.")

    def event_tick(self):
        self.state.clamp_energy_to_buy_kWh([ma.time_slot for ma in self.area.all_markets])
        for market in self.area.all_markets:
            if ConstSettings.IAASettings.MARKET_TYPE == 1:
                if self.bid_update.get_price_update_point(self, market.time_slot):
                    self.buy_energy(market)
            elif ConstSettings.IAASettings.MARKET_TYPE == 2 or \
                    ConstSettings.IAASettings.MARKET_TYPE == 3:

                if self.are_bids_posted(market.id):
                    self.bid_update.update_posted_bids_over_ticks(market, self)
                else:
                    energy_kWh = self.state.energy_to_buy_dict[market.time_slot]
                    if energy_kWh > 0:
                        first_bid = self.post_first_bid(market, energy_kWh * 1000.0)
                        if first_bid is not None:
                            self.state.offered_buy_kWh[market.time_slot] += first_bid.energy

            self.state.tick(self.area, market.time_slot)
            if self.cap_price_strategy is False:
                self.offer_update.update_offer(self)

    def event_trade(self, *, market_id, trade):
        market = self.area.get_future_market_from_id(market_id)
        super().event_trade(market_id=market_id, trade=trade)
        if trade.buyer == self.owner.name:
            self._track_energy_bought_type(trade)
        if trade.offer.seller == self.owner.name:
            self._track_energy_sell_type(trade)
            self.state.pledged_sell_kWh[market.time_slot] += trade.offer.energy
            self.state.offered_sell_kWh[market.time_slot] -= trade.offer.energy

    def _is_local(self, trade):
        for child in self.area.children:
            if child.name == trade.seller:
                return True

    # ESS Energy being utilized based on FIRST-IN FIRST-OUT mechanism
    def _track_energy_sell_type(self, trade):
        energy = trade.offer.energy
        while limit_float_precision(energy) > 0:
            first_in_energy_with_origin = self.state.get_used_storage_share[0]
            if energy >= first_in_energy_with_origin.value:
                energy -= first_in_energy_with_origin.value
                self.state.get_used_storage_share.pop(0)
            elif energy < first_in_energy_with_origin.value:
                residual = first_in_energy_with_origin.value - energy
                self.state._used_storage_share[0] = \
                    EnergyOrigin(first_in_energy_with_origin.origin, residual)
                energy = 0

    def _track_energy_bought_type(self, trade):
        if area_name_from_area_or_iaa_name(trade.seller) == self.area.name:
            self.state.update_used_storage_share(trade.offer.energy, ESSEnergyOrigin.EXTERNAL)
        elif self._is_local(trade):
            self.state.update_used_storage_share(trade.offer.energy, ESSEnergyOrigin.LOCAL)
        else:
            self.state.update_used_storage_share(trade.offer.energy, ESSEnergyOrigin.UNKNOWN)

    def event_bid_traded(self, *, market_id, bid_trade):
        super().event_bid_traded(market_id=market_id, bid_trade=bid_trade)
        market = self.area.get_future_market_from_id(market_id)

        if bid_trade.offer.buyer == self.owner.name:
            self._track_energy_bought_type(bid_trade)
            self.state.pledged_buy_kWh[market.time_slot] += bid_trade.offer.energy
            self.state.offered_buy_kWh[market.time_slot] -= bid_trade.offer.energy

    def event_market_cycle(self):
        super().event_market_cycle()
        self.offer_update.update_market_cycle_offers(self)
        for market in self.area.all_markets[:-1]:
            self.bid_update.update_counter[market.time_slot] = 0
        current_market = self.area.next_market
        past_market = self.area.last_past_market

        self.state.market_cycle(
            past_market.time_slot if past_market else current_market.time_slot,
            current_market.time_slot
        )

        if self.state.used_storage > 0:
            self.sell_energy()

        if ConstSettings.IAASettings.MARKET_TYPE == 2 or \
           ConstSettings.IAASettings.MARKET_TYPE == 3:
            self.state.clamp_energy_to_buy_kWh([current_market.time_slot])
            self.bid_update.update_market_cycle_bids(self)
            energy_kWh = self.state.energy_to_buy_dict[current_market.time_slot]
            if energy_kWh > 0:
                self.post_first_bid(current_market, energy_kWh * 1000.0)
                self.state.offered_buy_kWh[current_market.time_slot] += energy_kWh

    def event_balancing_market_cycle(self):
        if not self.is_eligible_for_balancing_market:
            return

        current_market = self.area.next_market
        free_storage = self.state.free_storage(current_market.time_slot)
        if free_storage > 0:
            charge_energy = self.balancing_energy_ratio.demand * free_storage
            charge_price = DeviceRegistry.REGISTRY[self.owner.name][0] * charge_energy
            if charge_energy != 0 and charge_price != 0:
                # committing to start charging when required
                self.area.get_balancing_market(self.area.now).balancing_offer(charge_price,
                                                                              -charge_energy,
                                                                              self.owner.name)
        if self.state.used_storage > 0:
            discharge_energy = self.balancing_energy_ratio.supply * self.state.used_storage
            discharge_price = DeviceRegistry.REGISTRY[self.owner.name][1] * discharge_energy
            # committing to start discharging when required
            if discharge_energy != 0 and discharge_price != 0:
                self.area.get_balancing_market(self.area.now).balancing_offer(discharge_price,
                                                                              discharge_energy,
                                                                              self.owner.name)

    def buy_energy(self, market):
        max_affordable_offer_rate = min(self.bid_update.get_updated_rate(market.time_slot),
                                        self.bid_update.final_rate[market.time_slot])
        for offer in market.sorted_offers:
            if offer.seller == self.owner.name:
                # Don't buy our own offer
                continue

            alt_pricing_settings = ConstSettings.IAASettings.AlternativePricing
            if offer.seller == alt_pricing_settings.ALT_PRICING_MARKET_MAKER_NAME \
                    and alt_pricing_settings.PRICING_SCHEME != 0:
                # don't buy from IAA if alternative pricing scheme is activated
                continue
            # Check if storage has free capacity and if the price is cheap enough
            if self.state.free_storage(market.time_slot) > 0.0 \
                    and (offer.price / offer.energy) <= max_affordable_offer_rate:
                try:
                    max_energy = min(offer.energy, self.state.energy_to_buy_dict[market.time_slot])
                    if not self.state.has_battery_reached_max_power(-max_energy, market.time_slot):
                        self.accept_offer(market, offer, energy=max_energy)
                        self.state.pledged_buy_kWh[market.time_slot] += max_energy
                        return True

                except MarketException:
                    # Offer already gone etc., try next one.
                    return False
            else:
                return False

    def sell_energy(self):
        markets_to_sell = self.select_market_to_sell()
        energy_sell_dict = self.state.clamp_energy_to_sell_kWh(
            [ma.time_slot for ma in markets_to_sell])
        for market in markets_to_sell:
            selling_rate = self.calculate_selling_rate(market)
            energy = energy_sell_dict[market.time_slot]
            if not self.state.has_battery_reached_max_power(energy, market.time_slot):
                if energy > 0.0:
                    offer = market.offer(
                        energy * selling_rate,
                        energy,
                        self.owner.name,
                        original_offer_price=energy * selling_rate
                    )
                    self.offers.post(offer, market.id)
                    self.state.offered_sell_kWh[market.time_slot] += offer.energy

    def select_market_to_sell(self):
        if StorageSettings.SELL_ON_MOST_EXPENSIVE_MARKET:
            # Sell on the most expensive market
            try:
                max_rate = 0.0
                most_expensive_market = self.area.all_markets[0]
                for market in self.area.markets.values():
                    if len(market.sorted_offers) > 0 and \
                       market.sorted_offers[0].price / market.sorted_offers[0].energy > max_rate:
                        max_rate = market.sorted_offers[0].price / market.sorted_offers[0].energy
                        most_expensive_market = market
            except IndexError:
                try:
                    most_expensive_market = self.area.current_market
                except StopIteration:
                    return
            return [most_expensive_market]
        else:
            return self.area.all_markets

    def calculate_selling_rate(self, market):
        if self.cap_price_strategy is True:
            return self.capacity_dependant_sell_rate(market)
        else:
            return self.offer_update.initial_rate[market.time_slot]

    def capacity_dependant_sell_rate(self, market):
        if self.state.charge_history[market.time_slot] is '-':
            soc = self.state.used_storage / self.state.capacity
        else:
            soc = self.state.charge_history[market.time_slot] / 100.0
        max_selling_rate = self.offer_update.initial_rate[market.time_slot]
        min_selling_rate = self.offer_update.final_rate[market.time_slot]
        if max_selling_rate < min_selling_rate:
            return min_selling_rate
        else:
            return max_selling_rate - (max_selling_rate - min_selling_rate) * soc<|MERGE_RESOLUTION|>--- conflicted
+++ resolved
@@ -65,7 +65,6 @@
         if min_allowed_soc is None:
             min_allowed_soc = StorageSettings.MIN_ALLOWED_SOC
 
-<<<<<<< HEAD
         try:
             validate_storage_device(initial_soc=initial_soc, min_allowed_soc=min_allowed_soc,
                                     battery_capacity_kWh=battery_capacity_kWh,
@@ -73,15 +72,9 @@
         except D3ADeviceException as e:
             raise D3ADeviceException(str(e))
 
-=======
         if isinstance(update_interval, int):
             update_interval = duration(minutes=update_interval)
 
-        self._validate_constructor_arguments(initial_soc, min_allowed_soc,
-                                             battery_capacity_kWh, max_abs_battery_power_kW,
-                                             initial_selling_rate, final_selling_rate,
-                                             initial_buying_rate, final_buying_rate)
->>>>>>> b16b2b24
         BidEnabledStrategy.__init__(self)
 
         self.offer_update = \
