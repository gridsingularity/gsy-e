--- conflicted
+++ resolved
@@ -213,22 +213,16 @@
                         bid_fit_to_limit, offer_fit_to_limit):
 
         for time_slot in initial_selling_rate.keys():
-<<<<<<< HEAD
             if self.area and \
                     self.area.current_market and time_slot < self.area.current_market.time_slot:
                 continue
-            bid_rate_change = None if bid_fit_to_limit else \
-                find_object_of_same_weekday_and_time(energy_rate_increase_per_update, time_slot)
-            offer_rate_change = None if offer_fit_to_limit else \
-                find_object_of_same_weekday_and_time(energy_rate_decrease_per_update, time_slot)
-=======
+
             bid_rate_change = (None if bid_fit_to_limit else
                                find_object_of_same_weekday_and_time(
                                    energy_rate_increase_per_update, time_slot))
             offer_rate_change = (None if offer_fit_to_limit else
                                  find_object_of_same_weekday_and_time(
                                      energy_rate_decrease_per_update, time_slot))
->>>>>>> c779b463
             StorageValidator.validate(
                 initial_selling_rate=initial_selling_rate[time_slot],
                 final_selling_rate=find_object_of_same_weekday_and_time(
