from typing import Union
from collections import namedtuple

from d3a.exceptions import MarketException
from d3a.models.state import StorageState
from d3a.models.strategy.base import BaseStrategy
from d3a.models.strategy.const import ConstSettings
from d3a.models.strategy.update_frequency import OfferUpdateFrequencyMixin, BidUpdateFrequencyMixin
from d3a.models.strategy.read_user_profile import read_arbitrary_profile
from d3a.models.strategy.read_user_profile import InputProfileTypes
from d3a import TIME_FORMAT
from d3a.device_registry import DeviceRegistry

BalancingRatio = namedtuple('BalancingRatio', ('demand', 'supply'))


class StorageStrategy(BaseStrategy, OfferUpdateFrequencyMixin, BidUpdateFrequencyMixin):
    parameters = ('risk', 'initial_capacity', 'initial_soc',
                  'battery_capacity', 'max_abs_battery_power')

    def __init__(self, risk: int=ConstSettings.GeneralSettings.DEFAULT_RISK,
                 initial_capacity: float=0.0,
                 initial_soc: float=None,
                 initial_rate_option: int=ConstSettings.StorageSettings.INITIAL_RATE_OPTION,
                 energy_rate_decrease_option:
                 int=ConstSettings.StorageSettings.RATE_DECREASE_OPTION,
                 energy_rate_decrease_per_update:
                 float=ConstSettings.GeneralSettings.ENERGY_RATE_DECREASE_PER_UPDATE,  # NOQA
                 battery_capacity: float=ConstSettings.StorageSettings.CAPACITY,
                 max_abs_battery_power: float=ConstSettings.StorageSettings.MAX_ABS_POWER,
                 break_even: Union[tuple, dict]=(ConstSettings.StorageSettings.BREAK_EVEN_BUY,
                             ConstSettings.StorageSettings.BREAK_EVEN_SELL),
                 balancing_energy_ratio:
                 tuple=(ConstSettings.BalancingSettings.OFFER_DEMAND_RATIO,
                        ConstSettings.BalancingSettings.OFFER_SUPPLY_RATIO),

                 cap_price_strategy: bool=False):
        break_even = read_arbitrary_profile(InputProfileTypes.RATE, break_even)
        self._validate_constructor_arguments(risk, initial_capacity,
                                             initial_soc, battery_capacity, break_even)
        self.break_even = break_even

        self.min_selling_rate = list(break_even.values())[0][1]
        BaseStrategy.__init__(self)
        OfferUpdateFrequencyMixin.__init__(self, initial_rate_option,
                                           energy_rate_decrease_option,
                                           energy_rate_decrease_per_update)
        # Normalize min/max buying rate profiles before passing to the bid mixin
        self.min_buying_rate_profile = read_arbitrary_profile(
            InputProfileTypes.RATE,
            ConstSettings.StorageSettings.MIN_BUYING_RATE
        )
        self.max_buying_rate_profile = {k: v[1] for k, v in break_even.items()}
        BidUpdateFrequencyMixin.__init__(self,
                                         initial_rate_profile=self.min_buying_rate_profile,
                                         final_rate_profile=self.max_buying_rate_profile)

        self.risk = risk
        self.state = StorageState(initial_capacity=initial_capacity,
                                  initial_soc=initial_soc,
                                  capacity=battery_capacity,
                                  max_abs_battery_power=max_abs_battery_power,
                                  loss_per_hour=0.0,
                                  strategy=self)
        self.cap_price_strategy = cap_price_strategy
        self.balancing_energy_ratio = BalancingRatio(*balancing_energy_ratio)

    def event_activate(self):
        self.update_market_cycle_offers(self.break_even[self.area.now.strftime(TIME_FORMAT)][1])
        self.state.set_battery_energy_per_slot(self.area.config.slot_length)
        self.update_on_activate()

    @staticmethod
    def _validate_constructor_arguments(risk, initial_capacity, initial_soc,
                                        battery_capacity, break_even):
        if battery_capacity < 0:
            raise ValueError("Battery capacity should be a positive integer")
        if initial_soc and not 0 <= initial_soc <= 100:
            raise ValueError("Initial charge is a percentage value, should be between 0 and 100.")
        if not 0 <= risk <= 100:
            raise ValueError("Risk is a percentage value, should be between 0 and 100.")
        if initial_capacity and not 0 <= initial_capacity <= battery_capacity:
            raise ValueError("Initial capacity should be between 0 and "
                             "battery_capacity parameter.")
        if any(be[1] <= be[0] for _, be in break_even.items()):
            raise ValueError("Break even point for sell energy is lower than buy energy.")
        if any(break_even_point[0] < 0 or break_even_point[1] < 0
               for _, break_even_point in break_even.items()):
            raise ValueError("Break even point should be positive energy rate values.")

    def event_tick(self, *, area):
<<<<<<< HEAD
        # Check if there are cheap offers to buy
        if ConstSettings.IAASettings.MARKET_TYPE == 1:
            self.buy_energy()
        elif ConstSettings.IAASettings.MARKET_TYPE == 2:
            if self.state.clamp_energy_to_buy_kWh() <= 0:
                return
            if self.are_bids_posted(self.area.next_market):
                self.update_posted_bids_over_ticks(self.area.next_market)
            else:
                # TODO: Refactor this to reuse all markets
                self.post_first_bid(
                    self.area.next_market,
                    self.state.clamp_energy_to_buy_kWh() * 1000.0
                )

        self.state.tick(area)  # To incorporate battery energy loss over time
        if self.cap_price_strategy is False:
            self.decrease_energy_price_over_ticks(self.area.next_market)

    def event_bid_deleted(self, *, market_id, bid):
        if ConstSettings.IAASettings.MARKET_TYPE == 1:
            # Do not handle bid deletes on single sided markets
            return
        if market_id != self.area.next_market.id:
            return
        if bid.buyer != self.owner.name:
            return
        self.remove_bid_from_pending(bid.id, self.area.next_market)

    def event_bid_traded(self, *, market_id, bid_trade):
        if ConstSettings.IAASettings.MARKET_TYPE == 1:
            # Do not handle bid trades on single sided markets
            assert False and "Invalid state, cannot receive a bid if single sided market" \
                             " is globally configured."
=======
        self.state.clamp_energy_to_buy_kWh([ma.time_slot for ma in self.area.markets.values()])
        for market in self.area.markets.values():
            if ConstSettings.IAASettings.MARKET_TYPE == 1:
                self.buy_energy(market)
            elif ConstSettings.IAASettings.MARKET_TYPE == 2:

                if self.are_bids_posted(market):
                    self.update_posted_bids_over_ticks(market)
                else:
                    energy_kWh = self.state.energy_to_buy_dict[market.time_slot]
                    if energy_kWh > 0:
                        first_bid = self.post_first_bid(market, energy_kWh * 1000.0)
                        if first_bid is not None:
                            self.state.offered_buy_kWh[market.time_slot] += first_bid.energy

            self.state.tick(area, market.time_slot)
            if self.cap_price_strategy is False:
                self.decrease_energy_price_over_ticks(market)

    def event_trade(self, *, market, trade):
        super().event_trade(market=market, trade=trade)
        if trade.offer.seller == self.owner.name:
            self.state.pledged_sell_kWh[market.time_slot] += trade.offer.energy
            self.state.offered_sell_kWh[market.time_slot] -= trade.offer.energy

    def event_bid_traded(self, *, market, bid_trade):
>>>>>>> cf2674d9

        if bid_trade.offer.buyer != self.owner.name:
            return
        market = self.area.get_future_market_from_id(market_id)
        assert market is not None

        buffered_bid = next(filter(
            lambda b: b.id == bid_trade.offer.id, self.get_posted_bids(market)
        ))

        if bid_trade.offer.buyer == buffered_bid.buyer:
            # Do not remove bid in case the trade is partial
            self.add_bid_to_bought(bid_trade.offer, market, remove_bid=not bid_trade.residual)
            self.state.pledged_buy_kWh[market.time_slot] += bid_trade.offer.energy
            self.state.offered_buy_kWh[market.time_slot] -= bid_trade.offer.energy

    def event_market_cycle(self):

        self.update_market_cycle_offers(self.break_even[self.area.now.strftime(TIME_FORMAT)][1])
        current_market = self.area.next_market
        if self.area.past_markets:
            past_market = list(self.area.past_markets.values())[-1]
            self.state.market_cycle(past_market.time_slot, current_market.time_slot)
        if self.state.used_storage > 0:
            self.sell_energy()

        if ConstSettings.IAASettings.MARKET_TYPE == 2:
            self.state.clamp_energy_to_buy_kWh([current_market.time_slot])
            self.update_market_cycle_bids(final_rate=self.break_even[
                self.area.now.strftime(TIME_FORMAT)][0])
            energy_kWh = self.state.energy_to_buy_dict[current_market.time_slot]
            if energy_kWh > 0:
                self.post_first_bid(current_market, energy_kWh * 1000.0)
                self.state.offered_buy_kWh[current_market.time_slot] += energy_kWh

    def event_balancing_market_cycle(self):
        if not self.is_eligible_for_balancing_market:
            return

        free_storage = self.state.free_storage(current_market.time_slot)
        if free_storage > 0:
            charge_energy = self.balancing_energy_ratio.demand * free_storage
            charge_price = DeviceRegistry.REGISTRY[self.owner.name][0] * charge_energy
            if charge_energy != 0 and charge_price != 0:
                # committing to start charging when required
                self.area.balancing_markets[self.area.now].balancing_offer(charge_price,
                                                                           -charge_energy,
                                                                           self.owner.name)
        if self.state.used_storage > 0:
            discharge_energy = self.balancing_energy_ratio.supply * self.state.used_storage
            discharge_price = DeviceRegistry.REGISTRY[self.owner.name][1] * discharge_energy
            # committing to start discharging when required
            if discharge_energy != 0 and discharge_price != 0:
                self.area.balancing_markets[self.area.now].balancing_offer(discharge_price,
                                                                           discharge_energy,
                                                                           self.owner.name)

    def buy_energy(self, market):
        max_affordable_offer_rate = self.break_even[market.time_slot_str][0]
        for offer in market.sorted_offers:
            if offer.seller == self.owner.name:
                # Don't buy our own offer
                continue
            # Check if storage has free capacity and if the price is cheap enough
            if self.state.free_storage(market.time_slot) > 0.0 \
                    and (offer.price / offer.energy) < max_affordable_offer_rate:
                try:
                    max_energy = min(offer.energy, self.state.energy_to_buy_dict[market.time_slot])
                    if not self.state.has_battery_reached_max_power(max_energy, market.time_slot):
                        self.accept_offer(market, offer, energy=max_energy)
                        self.state.pledged_buy_kWh[market.time_slot] += max_energy
                        return True

                except MarketException:
                    # Offer already gone etc., try next one.
                    return False
            else:
                return False

    def sell_energy(self):
        markets_to_sell = self.select_market_to_sell()
        energy_sell_dict = self.state.clamp_energy_to_sell_kWh(
            [ma.time_slot for ma in markets_to_sell])
        for market in markets_to_sell:
            selling_rate = self.calculate_selling_rate(market)
            energy = energy_sell_dict[market.time_slot]
            if not self.state.has_battery_reached_max_power(-energy, market.time_slot):
                if energy > 0.0:

                    offer = market.offer(
                        energy * selling_rate,
                        energy,
                        self.owner.name
                    )
                    self.offers.post(offer, market)
                    self.state.offered_sell_kWh[market.time_slot] += offer.energy

    def select_market_to_sell(self):
        if ConstSettings.StorageSettings.SELL_ON_MOST_EXPENSIVE_MARKET:
            # Sell on the most expensive market
            try:
                max_rate = 0.0
                most_expensive_market = list(self.area.markets.values())[0]
                for market in self.area.markets.values():
                    if len(market.sorted_offers) > 0 and \
                       market.sorted_offers[0].price / market.sorted_offers[0].energy > max_rate:
                        max_rate = market.sorted_offers[0].price / market.sorted_offers[0].energy
                        most_expensive_market = market
            except IndexError:
                try:
                    most_expensive_market = self.area.current_market
                except StopIteration:
                    return
            return [most_expensive_market]
        else:
            return list(self.area.markets.values())

    def calculate_selling_rate(self, market):
        if self.cap_price_strategy is True:
            return self.capacity_dependant_sell_rate(market)
        else:
            break_even_sell = self.break_even[market.time_slot_str][1]
            max_selling_rate = self._max_selling_rate(market)
            return max(max_selling_rate, break_even_sell)

    def _max_selling_rate(self, market):
        if self.initial_rate_option == 1 and self.area.historical_avg_rate != 0:
            return self.area.historical_avg_rate
        else:
            return self.area.config.market_maker_rate[market.time_slot_str]

    def capacity_dependant_sell_rate(self, market):
        if self.state.charge_history[market.time_slot] is '-':
            soc = self.state.used_storage / self.state.capacity
        else:
            soc = self.state.charge_history[market.time_slot]

        max_selling_rate = self._max_selling_rate(market)
        break_even_sell = self.break_even[market.time_slot_str][1]
        if max_selling_rate < break_even_sell:
            return break_even_sell
        else:
            return max_selling_rate - (max_selling_rate - break_even_sell) * soc<|MERGE_RESOLUTION|>--- conflicted
+++ resolved
@@ -89,42 +89,6 @@
             raise ValueError("Break even point should be positive energy rate values.")
 
     def event_tick(self, *, area):
-<<<<<<< HEAD
-        # Check if there are cheap offers to buy
-        if ConstSettings.IAASettings.MARKET_TYPE == 1:
-            self.buy_energy()
-        elif ConstSettings.IAASettings.MARKET_TYPE == 2:
-            if self.state.clamp_energy_to_buy_kWh() <= 0:
-                return
-            if self.are_bids_posted(self.area.next_market):
-                self.update_posted_bids_over_ticks(self.area.next_market)
-            else:
-                # TODO: Refactor this to reuse all markets
-                self.post_first_bid(
-                    self.area.next_market,
-                    self.state.clamp_energy_to_buy_kWh() * 1000.0
-                )
-
-        self.state.tick(area)  # To incorporate battery energy loss over time
-        if self.cap_price_strategy is False:
-            self.decrease_energy_price_over_ticks(self.area.next_market)
-
-    def event_bid_deleted(self, *, market_id, bid):
-        if ConstSettings.IAASettings.MARKET_TYPE == 1:
-            # Do not handle bid deletes on single sided markets
-            return
-        if market_id != self.area.next_market.id:
-            return
-        if bid.buyer != self.owner.name:
-            return
-        self.remove_bid_from_pending(bid.id, self.area.next_market)
-
-    def event_bid_traded(self, *, market_id, bid_trade):
-        if ConstSettings.IAASettings.MARKET_TYPE == 1:
-            # Do not handle bid trades on single sided markets
-            assert False and "Invalid state, cannot receive a bid if single sided market" \
-                             " is globally configured."
-=======
         self.state.clamp_energy_to_buy_kWh([ma.time_slot for ma in self.area.markets.values()])
         for market in self.area.markets.values():
             if ConstSettings.IAASettings.MARKET_TYPE == 1:
@@ -144,14 +108,28 @@
             if self.cap_price_strategy is False:
                 self.decrease_energy_price_over_ticks(market)
 
-    def event_trade(self, *, market, trade):
-        super().event_trade(market=market, trade=trade)
+    def event_trade(self, *, market_id, trade):
+        market = self.area.get_future_market_from_id(market_id)
+        super().event_trade(market_id=market_id, trade=trade)
         if trade.offer.seller == self.owner.name:
             self.state.pledged_sell_kWh[market.time_slot] += trade.offer.energy
             self.state.offered_sell_kWh[market.time_slot] -= trade.offer.energy
 
-    def event_bid_traded(self, *, market, bid_trade):
->>>>>>> cf2674d9
+    def event_bid_deleted(self, *, market_id, bid):
+        if ConstSettings.IAASettings.MARKET_TYPE == 1:
+            # Do not handle bid deletes on single sided markets
+            return
+        if market_id != self.area.next_market.id:
+            return
+        if bid.buyer != self.owner.name:
+            return
+        self.remove_bid_from_pending(bid.id, self.area.next_market)
+
+    def event_bid_traded(self, *, market_id, bid_trade):
+        if ConstSettings.IAASettings.MARKET_TYPE == 1:
+            # Do not handle bid trades on single sided markets
+            assert False and "Invalid state, cannot receive a bid if single sided market" \
+                             " is globally configured."
 
         if bid_trade.offer.buyer != self.owner.name:
             return
@@ -191,6 +169,7 @@
         if not self.is_eligible_for_balancing_market:
             return
 
+        current_market = self.area.next_market
         free_storage = self.state.free_storage(current_market.time_slot)
         if free_storage > 0:
             charge_energy = self.balancing_energy_ratio.demand * free_storage
