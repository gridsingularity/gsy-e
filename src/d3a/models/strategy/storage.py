from d3a.models.strategy import ureg, Q_

from d3a.exceptions import MarketException
from d3a.models.state import StorageState
from d3a.models.strategy.base import BaseStrategy
from d3a.models.strategy.const import ConstSettings


class StorageStrategy(BaseStrategy):
    parameters = ('risk', 'initial_capacity', 'initial_charge',
                  'battery_capacity', 'max_abs_battery_power')

    def __init__(self, risk=ConstSettings.DEFAULT_RISK,
                 initial_capacity=0.0,
                 initial_charge=None,
                 battery_capacity=ConstSettings.STORAGE_CAPACITY,
                 max_abs_battery_power=ConstSettings.MAX_ABS_BATTERY_POWER,
                 break_even=(ConstSettings.STORAGE_BREAK_EVEN_BUY,
                             ConstSettings.STORAGE_BREAK_EVEN_SELL),
                 cap_price_strategy=False):
        break_even = self._update_break_even_points(break_even)
        self._validate_constructor_arguments(risk, initial_capacity,
                                             initial_charge, battery_capacity, break_even)
        self.break_even = break_even
        super().__init__()
        self.risk = risk
        self.state = StorageState(initial_capacity=initial_capacity,
                                  initial_charge=initial_charge,
                                  capacity=battery_capacity,
                                  max_abs_battery_power=max_abs_battery_power,
                                  loss_per_hour=0.0,
                                  strategy=self)
        self.cap_price_strategy = cap_price_strategy

    def event_activate(self):
        self.state.battery_energy_per_slot(self.area.config.slot_length)
        self.max_selling_rate_cents_per_kwh =\
            {k: Q_((self.area.config.market_maker_rate[k] - 1), (ureg.EUR_cents / ureg.kWh))
             for k in range(24)}

    def _update_break_even_points(self, break_even):
        if isinstance(break_even, tuple) or isinstance(break_even, list):
            return {i: (break_even[0], break_even[1]) for i in range(24)}
        if isinstance(break_even, dict):
            latest_entry = (ConstSettings.STORAGE_BREAK_EVEN_BUY,
                            ConstSettings.STORAGE_BREAK_EVEN_SELL)
            for i in range(24):
                if i not in break_even:
                    break_even[i] = latest_entry
                else:
                    latest_entry = break_even[i]
            return break_even
        else:
            raise ValueError("Break even point should be either a tuple for the buy/sell rate, "
                             "or an hourly dict of tuples.")

    @staticmethod
    def _validate_constructor_arguments(risk, initial_capacity, initial_charge,
                                        battery_capacity, break_even):
        if battery_capacity < 0:
            raise ValueError("Battery capacity should be a positive integer")
        if initial_charge and not 0 <= initial_charge <= 100:
            raise ValueError("Initial charge is a percentage value, should be between 0 and 100.")
        if not 0 <= risk <= 100:
            raise ValueError("Risk is a percentage value, should be between 0 and 100.")
        if initial_capacity and not 0 <= initial_capacity <= battery_capacity:
            raise ValueError("Initial capacity should be between 0 and "
                             "battery_capacity parameter.")
        if any(be[1] < be[0] for _, be in break_even.items()):
            raise ValueError("Break even point for sell energy is lower than buy energy.")
        if any(break_even_point[0] < 0 or break_even_point[1] < 0
               for _, break_even_point in break_even.items()):
            raise ValueError("Break even point should be positive energy rate values.")

    def event_tick(self, *, area):
        # Check if there are cheap offers to buy
        self.buy_energy()
        self.state.tick(area)

    def event_market_cycle(self):
        if self.area.past_markets:
            past_market = list(self.area.past_markets.values())[-1]
        else:
            if self.state.used_storage > 0:
                self.sell_energy()
            return
        # if energy in this slot was bought: update the storage
        for bought in self.offers.bought_in_market(past_market):
            self.state.fill_blocked_storage(bought.energy)
            self.sell_energy(energy=bought.energy)
        # if energy in this slot was sold: update the storage
        for sold in self.offers.sold_in_market(past_market):
            self.state.sold_offered_storage(sold.energy)
        # Check if Storage posted offer in that market that has not been bought
        # If so try to sell the offer again
        for offer in self.offers.open_in_market(past_market):
            self.sell_energy(offer.energy, open_offer=True)
            self.offers.sold_offer(offer.id, past_market)
        # sell remaining capacity too (e. g. initial capacity)
        if self.state.used_storage > 0:
            self.sell_energy()
        self.state.market_cycle(self.area)

    def buy_energy(self):
        # Here starts the logic if energy should be bought
        # Iterating over all offers in every open market
        for market in self.area.markets.values():
            max_affordable_offer_rate = self.break_even[market.time_slot.hour][0]
            for offer in market.sorted_offers:
                if offer.seller == self.owner.name:
                    # Don't buy our own offer
                    continue
                # Check if storage has free capacity and if the price is cheap enough
                if self.state.free_storage >= offer.energy \
                        and (offer.price / offer.energy) < max_affordable_offer_rate:
                    # Try to buy the energy
                    try:
                        if self.state.available_energy_per_slot(market.time_slot) > offer.energy:
                            max_energy = offer.energy
                        else:
                            max_energy = self.state.available_energy_per_slot(market.time_slot)
                        self.accept_offer(market, offer, energy=max_energy)
                        self.state.update_energy_per_slot(max_energy, market.time_slot)
                        self.state.block_storage(max_energy)
                        return True

                    except MarketException:
                        # Offer already gone etc., try next one.
                        return False
                else:
                    return False

    def sell_energy(self, energy=None, open_offer=False):
        target_market = self._select_market_to_sell()
<<<<<<< HEAD
        selling_rate = self._calculate_selling_rate(target_market)
=======

        selling_rate = self._calculate_selling_rate(target_market.time_slot.hour)
>>>>>>> 045b4f19
        energy = self._calculate_energy_to_sell(energy, target_market)

        if energy > 0.0:
            offer = target_market.offer(
                energy * selling_rate,
                energy,
                self.owner.name
            )
            self.state.update_energy_per_slot(energy, target_market.time_slot)

            # Update only for new offers
            # Offers that were open before should not be updated
            if not open_offer:
                self.state.offer_storage(energy)
            self.offers.post(offer, target_market)

    def _select_market_to_sell(self):
        if ConstSettings.STORAGE_SELL_ON_MOST_EXPENSIVE_MARKET:
            # Sell on the most expensive market
            try:
                max_rate = 0.0
                most_expensive_market = list(self.area.markets.values())[0]
                for m in self.area.markets.values():
                    if len(m.sorted_offers) > 0 and \
                            m.sorted_offers[0].price / m.sorted_offers[0].energy > max_rate:
                        max_rate = m.sorted_offers[0].price / m.sorted_offers[0].energy
                        most_expensive_market = m
            except IndexError:
                try:
                    most_expensive_market = self.area.current_market
                except StopIteration:
                    return
            return most_expensive_market
        else:
            # Sell on the most recent future market
            return list(self.area.markets.values())[0]

    def _calculate_energy_to_sell(self, energy, target_market):
        # If no energy is passed, try to sell all the Energy left in the storage
        if energy is None:
            energy = self.state.used_storage

        # Limit energy according to the maximum battery power
        energy = min(energy, self.state.available_energy_per_slot(target_market.time_slot))
        # Limit energy to respect minimum allowed battery SOC
        target_soc = (self.state.used_storage + self.state.offered_storage - energy) / \
            self.state.capacity
        if ConstSettings.STORAGE_MIN_ALLOWED_SOC > target_soc:
            energy = self.state.used_storage + self.state.offered_storage - \
                     self.state.capacity * ConstSettings.STORAGE_MIN_ALLOWED_SOC
        return energy

<<<<<<< HEAD
    def _calculate_selling_rate(self, market):
        if self.cap_price_strategy is True:
            return self.capacity_dependant_sell_rate()
        break_even_sell = self.break_even[market.time_slot.hour][1]
        risk_dependent_selling_rate = (
            break_even_sell + self._risk_factor(
                self.max_selling_rate_cents_per_kwh.m - break_even_sell
=======
    def _calculate_selling_rate(self, time):
        if self.cap_price_strategy is True:
            return self.capacity_dependant_sell_rate(time)
        min_selling_rate = self.break_even_sell.m
        risk_dependent_selling_rate = (
            min_selling_rate + self._risk_factor(
                self.max_selling_rate_cents_per_kwh[time].m - self.break_even_sell.m
>>>>>>> 045b4f19
            )
        )
        # Limit rate to respect max sell rate
        return max(
<<<<<<< HEAD
            min(risk_dependent_selling_rate, self.max_selling_rate_cents_per_kwh.m),
            break_even_sell
=======
            min(risk_dependent_selling_rate, self.max_selling_rate_cents_per_kwh[time].m),
            self.break_even_sell.m
>>>>>>> 045b4f19
        )

    def _risk_factor(self, output_range):
        """
        Returns a value between 0 and range according to the risk parameter.
        :param output_range: the range of output values of the function
        :return: the value in the range according to the risk factor
        """
        return output_range * self.risk / ConstSettings.MAX_RISK

    def capacity_dependant_sell_rate(self, time):
        most_recent_past_ts = sorted(self.area.past_markets.keys())

        if len(self.area.past_markets.keys()) > 1:
            # TODO: Why the -2 here?
            charge_per = self.state.charge_history[most_recent_past_ts[-2]]
            # TODO: max_selling_rate_cents_per_kwh is never mutating and is valid
            # TODO: only in capacity depending strategy
            # TODO: Should remain const or be abstracted from this class
<<<<<<< HEAD
            break_even_sell = self.break_even[most_recent_past_ts.hour][1]
            rate = self.max_selling_rate_cents_per_kwh.m - \
                ((self.max_selling_rate_cents_per_kwh.m - break_even_sell) *
=======
            rate = self.max_selling_rate_cents_per_kwh[time].m - \
                ((self.max_selling_rate_cents_per_kwh[time].m - self.break_even_sell) *
>>>>>>> 045b4f19
                 (charge_per / 100))
            return rate.m
        else:
            return self.max_selling_rate_cents_per_kwh[time].m<|MERGE_RESOLUTION|>--- conflicted
+++ resolved
@@ -132,12 +132,7 @@
 
     def sell_energy(self, energy=None, open_offer=False):
         target_market = self._select_market_to_sell()
-<<<<<<< HEAD
         selling_rate = self._calculate_selling_rate(target_market)
-=======
-
-        selling_rate = self._calculate_selling_rate(target_market.time_slot.hour)
->>>>>>> 045b4f19
         energy = self._calculate_energy_to_sell(energy, target_market)
 
         if energy > 0.0:
@@ -190,34 +185,21 @@
                      self.state.capacity * ConstSettings.STORAGE_MIN_ALLOWED_SOC
         return energy
 
-<<<<<<< HEAD
     def _calculate_selling_rate(self, market):
         if self.cap_price_strategy is True:
-            return self.capacity_dependant_sell_rate()
+            return self.capacity_dependant_sell_rate(market)
         break_even_sell = self.break_even[market.time_slot.hour][1]
+        max_selling_rate = self.max_selling_rate_cents_per_kwh[market.time_slot.hour].m
         risk_dependent_selling_rate = (
             break_even_sell + self._risk_factor(
-                self.max_selling_rate_cents_per_kwh.m - break_even_sell
-=======
-    def _calculate_selling_rate(self, time):
-        if self.cap_price_strategy is True:
-            return self.capacity_dependant_sell_rate(time)
-        min_selling_rate = self.break_even_sell.m
-        risk_dependent_selling_rate = (
-            min_selling_rate + self._risk_factor(
-                self.max_selling_rate_cents_per_kwh[time].m - self.break_even_sell.m
->>>>>>> 045b4f19
+                max_selling_rate - break_even_sell
             )
         )
         # Limit rate to respect max sell rate
         return max(
-<<<<<<< HEAD
-            min(risk_dependent_selling_rate, self.max_selling_rate_cents_per_kwh.m),
+            min(risk_dependent_selling_rate,
+                max_selling_rate),
             break_even_sell
-=======
-            min(risk_dependent_selling_rate, self.max_selling_rate_cents_per_kwh[time].m),
-            self.break_even_sell.m
->>>>>>> 045b4f19
         )
 
     def _risk_factor(self, output_range):
@@ -228,24 +210,18 @@
         """
         return output_range * self.risk / ConstSettings.MAX_RISK
 
-    def capacity_dependant_sell_rate(self, time):
+    def capacity_dependant_sell_rate(self, market):
         most_recent_past_ts = sorted(self.area.past_markets.keys())
-
+        break_even_sell = self.break_even[market.time_slot.hour][1]
+        max_selling_rate = self.max_selling_rate_cents_per_kwh[market.time_slot.hour].m
         if len(self.area.past_markets.keys()) > 1:
             # TODO: Why the -2 here?
             charge_per = self.state.charge_history[most_recent_past_ts[-2]]
             # TODO: max_selling_rate_cents_per_kwh is never mutating and is valid
             # TODO: only in capacity depending strategy
             # TODO: Should remain const or be abstracted from this class
-<<<<<<< HEAD
-            break_even_sell = self.break_even[most_recent_past_ts.hour][1]
-            rate = self.max_selling_rate_cents_per_kwh.m - \
-                ((self.max_selling_rate_cents_per_kwh.m - break_even_sell) *
-=======
-            rate = self.max_selling_rate_cents_per_kwh[time].m - \
-                ((self.max_selling_rate_cents_per_kwh[time].m - self.break_even_sell) *
->>>>>>> 045b4f19
-                 (charge_per / 100))
+            rate = max_selling_rate - ((max_selling_rate - break_even_sell) *
+                                       (charge_per / 100))
             return rate.m
         else:
-            return self.max_selling_rate_cents_per_kwh[time].m+            return max_selling_rate