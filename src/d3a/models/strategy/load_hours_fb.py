--- conflicted
+++ resolved
@@ -160,16 +160,10 @@
 
         if bid_trade.offer.buyer == buffered_bid.buyer:
             self.hrs_per_day -= self._operating_hours(bid_trade.offer.energy)
-<<<<<<< HEAD
             if not bid_trade.residual or self.energy_requirement_Wh[market.time_slot] < 0.00001:
-                self.remove_bid_from_pending(bid_trade.offer, market)
+                self.remove_bid_from_pending(bid_trade.offer.id, market)
             assert self.energy_requirement_Wh[market.time_slot] >= -0.00001
-=======
-            if not bid_trade.residual or self.energy_requirement_Wh < 0.00001:
-                self.remove_bid_from_pending(bid_trade.offer.id, market)
-            assert self.energy_requirement_Wh >= -0.00001
->>>>>>> 063ea3cf
 
-
+            
 class CellTowerLoadHoursStrategy(LoadHoursStrategy):
     pass