import random

from pendulum.interval import Interval

from d3a.exceptions import MarketException
from d3a.models.state import LoadState
from d3a.models.strategy.base import BaseStrategy


class LoadHoursStrategy(BaseStrategy):
    def __init__(self, avg_power, hrs_per_day, hrs_of_day=(0, 23), random_factor=0,
                 daily_budget=None, acceptable_energy_rate=10 ** 20):
        super().__init__()
        self.state = LoadState()
        self.avg_power_in_Wh = avg_power
        self.avg_power = None
        self.hrs_per_day = hrs_per_day  # Hrs the device is charged per day
        # consolidated_cycle is KWh energy consumed for the entire year
        self.daily_energy_required = None
        # Random factor to modify buying
        self.random_factor = random_factor
        # Budget for a single day in eur
        self.daily_budget = daily_budget * 100 if daily_budget is not None else None
        # Energy consumed during the day ideally should not exceed daily_energy_required
        self.energy_per_slot = None
        self.energy_requirement = 0
        self.max_acceptable_energy_price = 10**20
        # In ct. / kWh
        self.acceptable_energy_rate = acceptable_energy_rate
        # be a parameter on the constructor or if we want to deal in percentages
        self.hrs_of_day = hrs_of_day
        active_hours_count = (hrs_of_day[1] - hrs_of_day[0] + 1)
        if hrs_per_day > active_hours_count:
            raise ValueError(
                "Device can't be active more hours per day than active hours: {} > {}".format(
                    hrs_per_day,
                    active_hours_count
                )
            )
        active_hours = set()
        while len(active_hours) < hrs_per_day:
            active_hours.add(random.randrange(hrs_of_day[0], hrs_of_day[1] + 1))
        self.active_hours = active_hours

    def event_activate(self):
<<<<<<< HEAD
        self.avg_power = (self.avg_power_in_Wh /
                          (Interval(hours=1) / self.area.config.slot_length)
                          )
        self.daily_energy_required = self.avg_power_in_Wh * self.hrs_per_day
        if self.daily_budget:
            self.max_acceptable_energy_price = (
                self.daily_budget / self.daily_energy_required * 1000
            )
        # Avg_power is actually the power per slot, since it is calculated by dividing the
        # avg_power_in_Wh by the number of slots per hour
        self.energy_per_slot = self.avg_power
=======
        self.energy_per_slot = (
            self.daily_energy_required
            /
            (self.hrs_per_day * Interval(hours=1) / self.area.config.slot_length)
        )
>>>>>>> 473365b6
        self._update_energy_requirement()

    def event_tick(self, *, area):
        if self.energy_requirement <= 0:
            return

        markets = []
        for time, market in self.area.markets.items():
            if time.hour in self.active_hours:
                markets.append(market)
        if not markets:
            return

        if self.area.now.hour in self.active_hours:
            try:
                market = list(self.area.markets.values())[0]
                if len(market.sorted_offers) < 1:
                    return
                acceptable_offer = market.sorted_offers[0]

<<<<<<< HEAD
                if acceptable_offer and \
                        ((acceptable_offer.price/acceptable_offer.energy) <
                         self.acceptable_energy_rate):
                    max_energy = self.energy_requirement / 1000
                    if acceptable_offer.energy > max_energy:
                        self.accept_offer(market, acceptable_offer, energy=max_energy)
                        self.energy_requirement = 0
                    else:
                        self.accept_offer(market, acceptable_offer)
                        self.energy_requirement -= acceptable_offer.energy * 1000
            except MarketException:
                self.log.exception("An Error occurred while buying an offer")

=======
>>>>>>> 473365b6
    def _update_energy_requirement(self):
        self.energy_requirement = 0
        if self.area.now.hour in self.active_hours:
            energy_per_slot = self.energy_per_slot
            if self.random_factor:
                energy_per_slot += energy_per_slot * random.random() * self.random_factor
            self.energy_requirement += energy_per_slot
        self.state.record_desired_energy(self.area, self.energy_requirement)

    def event_market_cycle(self):
        self._update_energy_requirement()


class CellTowerLoadHoursStrategy(LoadHoursStrategy):
    pass<|MERGE_RESOLUTION|>--- conflicted
+++ resolved
@@ -43,7 +43,6 @@
         self.active_hours = active_hours
 
     def event_activate(self):
-<<<<<<< HEAD
         self.avg_power = (self.avg_power_in_Wh /
                           (Interval(hours=1) / self.area.config.slot_length)
                           )
@@ -55,13 +54,6 @@
         # Avg_power is actually the power per slot, since it is calculated by dividing the
         # avg_power_in_Wh by the number of slots per hour
         self.energy_per_slot = self.avg_power
-=======
-        self.energy_per_slot = (
-            self.daily_energy_required
-            /
-            (self.hrs_per_day * Interval(hours=1) / self.area.config.slot_length)
-        )
->>>>>>> 473365b6
         self._update_energy_requirement()
 
     def event_tick(self, *, area):
@@ -81,8 +73,6 @@
                 if len(market.sorted_offers) < 1:
                     return
                 acceptable_offer = market.sorted_offers[0]
-
-<<<<<<< HEAD
                 if acceptable_offer and \
                         ((acceptable_offer.price/acceptable_offer.energy) <
                          self.acceptable_energy_rate):
@@ -96,8 +86,6 @@
             except MarketException:
                 self.log.exception("An Error occurred while buying an offer")
 
-=======
->>>>>>> 473365b6
     def _update_energy_requirement(self):
         self.energy_requirement = 0
         if self.area.now.hour in self.active_hours:
