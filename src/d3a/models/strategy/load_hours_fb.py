import random
from d3a.models.strategy import ureg, Q_
from pendulum.interval import Interval

from d3a.exceptions import MarketException
from d3a.models.state import LoadState
from d3a.models.strategy.base import BaseStrategy
from d3a.models.strategy.const import ConstSettings
from d3a.models.strategy.update_frequency import BidUpdateFrequencyMixin


class LoadHoursStrategy(BaseStrategy, BidUpdateFrequencyMixin):
    parameters = ('avg_power_W', 'hrs_per_day', 'hrs_of_day', 'max_energy_rate')

    def __init__(self, avg_power_W, hrs_per_day=None, hrs_of_day=None, random_factor=0,
                 daily_budget=None, min_energy_rate=ConstSettings.LOAD_MIN_ENERGY_RATE,
                 max_energy_rate=ConstSettings.LOAD_MAX_ENERGY_RATE):
        BaseStrategy.__init__(self)
        BidUpdateFrequencyMixin.__init__(self,
                                         initial_rate=min_energy_rate,
                                         final_rate=max_energy_rate)
        self.state = LoadState()
        self.avg_power_W = Q_(avg_power_W, ureg.W)

        # consolidated_cycle is KWh energy consumed for the entire year
        self.daily_energy_required = None
        # Random factor to modify buying
        self.random_factor = random_factor
        # Budget for a single day in eur
        self.daily_budget = daily_budget * 100 if daily_budget is not None else None
        # Energy consumed during the day ideally should not exceed daily_energy_required
        self.energy_per_slot_Wh = None
        self.energy_requirement_Wh = 0
        # In ct. / kWh
        self.min_energy_rate = Q_(min_energy_rate, (ureg.EUR_cents / ureg.kWh))
        self.max_energy_rate = Q_(max_energy_rate, (ureg.EUR_cents / ureg.kWh))
        # be a parameter on the constructor or if we want to deal in percentages
        if hrs_per_day is None:
            hrs_per_day = len(hrs_of_day)
        if hrs_of_day is None:
            hrs_of_day = list(range(24))

        self.hrs_of_day = hrs_of_day
        self.hrs_per_day = hrs_per_day

        if not all([0 <= h <= 23 for h in hrs_of_day]):
            raise ValueError("Hrs_of_day list should contain integers between 0 and 23.")

        if len(hrs_of_day) < hrs_per_day:
            raise ValueError("Length of list 'hrs_of_day' must be greater equal 'hrs_per_day'")

    def event_activate(self):
        self.energy_per_slot_Wh = (self.avg_power_W /
                                   (Interval(hours=1)/self.area.config.slot_length))
        self.energy_per_slot_Wh = Q_(self.energy_per_slot_Wh.m, ureg.Wh)
        self.daily_energy_required = self.avg_power_W * self.hrs_per_day
        if self.daily_budget:
            self.max_acceptable_energy_price = (
                self.daily_budget / self.daily_energy_required * 1000
            )
        self._update_energy_requirement()

    def _find_acceptable_offer(self, market):
        offers = market.most_affordable_offers
        return random.choice(offers)

    def _one_sided_market_event_tick(self):
        markets = []
        for time, market in self.area.markets.items():
            if self._allowed_operating_hours(time.hour):
                markets.append(market)
        if not markets:
            return
        if self._allowed_operating_hours(self.area.now.hour):
            try:
                market = list(self.area.markets.values())[0]
                if len(market.sorted_offers) < 1:
                    return
                acceptable_offer = self._find_acceptable_offer(market)
                if acceptable_offer and \
                        self.min_energy_rate.m <= \
                        acceptable_offer.price / acceptable_offer.energy <= \
                        self.max_energy_rate.m:
                    max_energy = self.energy_requirement_Wh / 1000
                    if acceptable_offer.energy > max_energy:
                        self.accept_offer(market, acceptable_offer, energy=max_energy)
                        self.energy_requirement_Wh = 0
                        self.hrs_per_day -= self._operating_hours(max_energy)
                    else:
                        self.accept_offer(market, acceptable_offer)
                        self.energy_requirement_Wh -= acceptable_offer.energy * 1000
                        self.hrs_per_day -= self._operating_hours(acceptable_offer.energy)
            except MarketException:
                self.log.exception("An Error occurred while buying an offer")

    def _double_sided_market_event_tick(self):
        if ConstSettings.INTER_AREA_AGENT_MARKET_TYPE == 1:
            assert False and "Cannot call this method using a single sided market."

        if self.energy_requirement_Wh <= 0:
            return

        if self.are_bids_posted(self.area.next_market):
            self.update_posted_bids(self.area.next_market)

    def event_tick(self, *, area):
        if self.energy_requirement_Wh <= 0:
            return

        if ConstSettings.INTER_AREA_AGENT_MARKET_TYPE == 2:
            self._double_sided_market_event_tick()
        elif ConstSettings.INTER_AREA_AGENT_MARKET_TYPE == 1:
            self._one_sided_market_event_tick()

    def _allowed_operating_hours(self, time):
        return time in self.hrs_of_day and self.hrs_per_day > 0

    def _operating_hours(self, energy):
        return (((energy * 1000) / self.energy_per_slot_Wh.m)
                * (self.area.config.slot_length / Interval(hours=1)))

    def _update_energy_requirement(self):
        self.energy_requirement_Wh = 0
        if self._allowed_operating_hours(self.area.now.hour):
            energy_per_slot = self.energy_per_slot_Wh.m
            if self.random_factor:
                energy_per_slot += energy_per_slot * random.random() * self.random_factor
            self.energy_requirement_Wh += energy_per_slot
        self.state.record_desired_energy(self.area, self.energy_requirement_Wh)

    def event_market_cycle(self):
        self._update_energy_requirement()
        self.update_on_market_cycle()
        if ConstSettings.INTER_AREA_AGENT_MARKET_TYPE == 2:
            if self.energy_requirement_Wh > 0:
                self.post_first_bid(
                    self.area.next_market,
                    self.energy_requirement_Wh)

    def event_bid_deleted(self, *, market, bid):
        if market != self.area.next_market:
            return
        if bid.buyer != self.owner.name:
            return
        self.remove_bid_from_pending(bid.id, self.area.next_market)

    def event_bid_traded(self, *, market, bid_trade):
        if ConstSettings.INTER_AREA_AGENT_MARKET_TYPE == 1:
            # Do not handle bid trades on single sided markets
            assert False and "Invalid state, cannot receive a bid if single sided market" \
                             " is globally configured."

        if bid_trade.offer.buyer != self.owner.name:
            return

        buffered_bid = next(filter(
            lambda b: b.id == bid_trade.offer.id,
            self.get_posted_bids(market)
        ))

        if bid_trade.offer.buyer == buffered_bid.buyer:
            # Update energy requirement and clean up the pending bid buffer
<<<<<<< HEAD
            self.energy_requirement_Wh -= traded_bid.offer.energy * 1000.0
            self.hrs_per_day -= self._operating_hours(traded_bid.offer.energy)
            if not traded_bid.residual:
                self.remove_bid_from_pending(traded_bid.offer, market)
=======
            self.energy_requirement_Wh -= bid_trade.offer.energy * 1000.0
            self.hrs_per_day -= self._operating_hours(bid_trade.offer.energy)
            self.remove_bid_from_pending(bid_trade.offer, market)
>>>>>>> e5d60dbd
            assert self.energy_requirement_Wh >= -0.0001


class CellTowerLoadHoursStrategy(LoadHoursStrategy):
    pass<|MERGE_RESOLUTION|>--- conflicted
+++ resolved
@@ -160,16 +160,10 @@
 
         if bid_trade.offer.buyer == buffered_bid.buyer:
             # Update energy requirement and clean up the pending bid buffer
-<<<<<<< HEAD
-            self.energy_requirement_Wh -= traded_bid.offer.energy * 1000.0
-            self.hrs_per_day -= self._operating_hours(traded_bid.offer.energy)
-            if not traded_bid.residual:
-                self.remove_bid_from_pending(traded_bid.offer, market)
-=======
             self.energy_requirement_Wh -= bid_trade.offer.energy * 1000.0
             self.hrs_per_day -= self._operating_hours(bid_trade.offer.energy)
-            self.remove_bid_from_pending(bid_trade.offer, market)
->>>>>>> e5d60dbd
+            if not bid_trade.residual:
+                self.remove_bid_from_pending(bid_trade.offer, market)
             assert self.energy_requirement_Wh >= -0.0001
 
 
