--- conflicted
+++ resolved
@@ -190,13 +190,9 @@
         if self.owner.name not in DeviceRegistry.REGISTRY:
             return
         ramp_up_energy = \
-<<<<<<< HEAD
             self.balancing_energy_ratio.demand * \
             self.state.desired_energy[self.area.next_market.time_slot]
         self.energy_requirement_Wh -= ramp_up_energy
-=======
-            self.balancing_energy_ratio.demand * (self.energy_per_slot_Wh / 1000)
->>>>>>> d58b3c91
         ramp_up_price = DeviceRegistry.REGISTRY[self.owner.name][0] * ramp_up_energy
         if ramp_up_energy != 0 and ramp_up_price != 0:
             self.area.balancing_markets[self.area.next_market.time_slot].\
