import random
from d3a.models.strategy import ureg, Q_
from pendulum.interval import Interval

from d3a.exceptions import MarketException
from d3a.models.state import LoadState
from d3a.models.strategy.base import BaseStrategy
from d3a.models.strategy.const import ConstSettings
<<<<<<< HEAD
=======
from d3a.models.strategy.update_frequency import BidUpdateFrequencyMixin
>>>>>>> 42c3907d


class LoadHoursStrategy(BaseStrategy, BidUpdateFrequencyMixin):
    parameters = ('avg_power_W', 'hrs_per_day', 'hrs_of_day', 'max_energy_rate')

    def __init__(self, avg_power_W, hrs_per_day=None, hrs_of_day=None, random_factor=0,
                 daily_budget=None, min_energy_rate=ConstSettings.LOAD_MIN_ENERGY_RATE,
                 max_energy_rate=ConstSettings.LOAD_MAX_ENERGY_RATE):
        BaseStrategy.__init__(self)
        BidUpdateFrequencyMixin.__init__(self,
                                         initial_rate=min_energy_rate,
                                         final_rate=max_energy_rate)
        self.state = LoadState()
        self.avg_power_W = Q_(avg_power_W, ureg.W)

        # consolidated_cycle is KWh energy consumed for the entire year
        self.daily_energy_required = None
        # Random factor to modify buying
        self.random_factor = random_factor
        # Budget for a single day in eur
        self.daily_budget = daily_budget * 100 if daily_budget is not None else None
        # Energy consumed during the day ideally should not exceed daily_energy_required
        self.energy_per_slot_Wh = None
        self.energy_requirement_Wh = 0
        # In ct. / kWh
        self.min_energy_rate = Q_(min_energy_rate, (ureg.EUR_cents / ureg.kWh))
        self.max_energy_rate = Q_(max_energy_rate, (ureg.EUR_cents / ureg.kWh))
        # be a parameter on the constructor or if we want to deal in percentages
        if hrs_per_day is None:
            hrs_per_day = len(hrs_of_day)
        if hrs_of_day is None:
            hrs_of_day = list(range(24))

        self.hrs_of_day = hrs_of_day
        self.hrs_per_day = hrs_per_day

        if not all([0 <= h <= 23 for h in hrs_of_day]):
            raise ValueError("Hrs_of_day list should contain integers between 0 and 23.")

        if len(hrs_of_day) < hrs_per_day:
            raise ValueError("Length of list 'hrs_of_day' must be greater equal 'hrs_per_day'")

    def event_activate(self):
        self.energy_per_slot_Wh = (self.avg_power_W /
                                   (Interval(hours=1)/self.area.config.slot_length))
        self.energy_per_slot_Wh = Q_(self.energy_per_slot_Wh.m, ureg.Wh)
        self.daily_energy_required = self.avg_power_W * self.hrs_per_day
        if self.daily_budget:
            self.max_acceptable_energy_price = (
                self.daily_budget / self.daily_energy_required * 1000
            )
        self._update_energy_requirement()

    def _find_acceptable_offer(self, market):
        offers = market.most_affordable_offers
        return random.choice(offers)

    def _one_sided_market_event_tick(self):
        markets = []
        for time, market in self.area.markets.items():
            if self._allowed_operating_hours(time.hour):
                markets.append(market)
        if not markets:
            return
        if self._allowed_operating_hours(self.area.now.hour):
            try:
                market = list(self.area.markets.values())[0]
                if len(market.sorted_offers) < 1:
                    return
                acceptable_offer = self._find_acceptable_offer(market)
                if acceptable_offer and \
                        self.min_energy_rate.m <= \
                        acceptable_offer.price / acceptable_offer.energy <= \
                        self.max_energy_rate.m:
                    max_energy = self.energy_requirement_Wh / 1000
                    if acceptable_offer.energy > max_energy:
                        self.accept_offer(market, acceptable_offer, energy=max_energy)
                        self.energy_requirement_Wh = 0
                        self.hrs_per_day -= self._operating_hours(max_energy)
                    else:
                        self.accept_offer(market, acceptable_offer)
                        self.energy_requirement_Wh -= acceptable_offer.energy * 1000
                        self.hrs_per_day -= self._operating_hours(acceptable_offer.energy)
            except MarketException:
                self.log.exception("An Error occurred while buying an offer")

    def _double_sided_market_event_tick(self):
        if ConstSettings.INTER_AREA_AGENT_MARKET_TYPE == 1:
            assert False and "Cannot call this method using a single sided market."

        if self.energy_requirement_Wh <= 0:
            return

        if self.are_bids_posted(self.area.next_market):
            self.update_posted_bids(self.area.next_market)
        else:
            self.post_first_bid(self.area.next_market, self.energy_requirement_Wh)

    def event_tick(self, *, area):
        if self.energy_requirement_Wh <= 0:
            return

        if ConstSettings.INTER_AREA_AGENT_MARKET_TYPE == 2:
            self._double_sided_market_event_tick()
        elif ConstSettings.INTER_AREA_AGENT_MARKET_TYPE == 1:
            self._one_sided_market_event_tick()

    def _allowed_operating_hours(self, time):
        return time in self.hrs_of_day and self.hrs_per_day > 0

    def _operating_hours(self, energy):
        return (((energy * 1000) / self.energy_per_slot_Wh.m)
                * (self.area.config.slot_length / Interval(hours=1)))

    def _update_energy_requirement(self):
        self.energy_requirement_Wh = 0
        if self._allowed_operating_hours(self.area.now.hour):
            energy_per_slot = self.energy_per_slot_Wh.m
            if self.random_factor:
                energy_per_slot += energy_per_slot * random.random() * self.random_factor
            self.energy_requirement_Wh += energy_per_slot
        self.state.record_desired_energy(self.area, self.energy_requirement_Wh)

    def event_market_cycle(self):
        self._update_energy_requirement()
        self.update_on_market_cycle()
<<<<<<< HEAD
        if ConstSettings.INTER_AREA_AGENT_MARKET_TYPE == 2:
            if self.energy_requirement_Wh > 0:
                self.post_first_bid(
                    self.area.next_market,
                    self.energy_requirement_Wh)
=======
        if self.energy_requirement_Wh > 0:
            self.post_first_bid(
                self.area.next_market,
                self.energy_requirement_Wh
            )
>>>>>>> 42c3907d

    def event_bid_deleted(self, *, market, bid):
        if market != self.area.next_market:
            return
        if bid.buyer != self.owner.name:
            return
        self.remove_bid_from_pending(bid.id, self.area.next_market)

    def event_bid_traded(self, *, market, traded_bid):
        if ConstSettings.INTER_AREA_AGENT_MARKET_TYPE == 1:
            # Do not handle bid trades on single sided markets
            assert False and "Invalid state, cannot receive a bid if single sided market" \
                             " is globally configured."

        if traded_bid.offer.buyer != self.owner.name:
            return

        buffered_bid = next(filter(
            lambda b: b.id == traded_bid.offer.id,
            self.get_posted_bids(market)
        ))

        if traded_bid.offer.buyer == buffered_bid.buyer:
            # Update energy requirement and clean up the pending bid buffer
            self.energy_requirement_Wh -= traded_bid.offer.energy * 1000.0
            self.hrs_per_day -= self._operating_hours(traded_bid.offer.energy)
            self.remove_bid_from_pending(traded_bid.offer, market)
            assert self.energy_requirement_Wh >= -0.0001


class CellTowerLoadHoursStrategy(LoadHoursStrategy):
    pass<|MERGE_RESOLUTION|>--- conflicted
+++ resolved
@@ -6,10 +6,7 @@
 from d3a.models.state import LoadState
 from d3a.models.strategy.base import BaseStrategy
 from d3a.models.strategy.const import ConstSettings
-<<<<<<< HEAD
-=======
 from d3a.models.strategy.update_frequency import BidUpdateFrequencyMixin
->>>>>>> 42c3907d
 
 
 class LoadHoursStrategy(BaseStrategy, BidUpdateFrequencyMixin):
@@ -136,19 +133,11 @@
     def event_market_cycle(self):
         self._update_energy_requirement()
         self.update_on_market_cycle()
-<<<<<<< HEAD
         if ConstSettings.INTER_AREA_AGENT_MARKET_TYPE == 2:
             if self.energy_requirement_Wh > 0:
                 self.post_first_bid(
                     self.area.next_market,
                     self.energy_requirement_Wh)
-=======
-        if self.energy_requirement_Wh > 0:
-            self.post_first_bid(
-                self.area.next_market,
-                self.energy_requirement_Wh
-            )
->>>>>>> 42c3907d
 
     def event_bid_deleted(self, *, market, bid):
         if market != self.area.next_market:
