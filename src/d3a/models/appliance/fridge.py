from logging import getLogger
from d3a.models.area import Area
from d3a.models.appliance.appliance import Appliance, ApplianceMode
from d3a.models.appliance.run_algo import RunSchedule
from d3a.models.strategy.const import MAX_STORAGE_TEMP, MIN_STORAGE_TEMP
import math

log = getLogger(__name__)


class FridgeAppliance(Appliance):

    def __init__(self, name: str = "Fridge", report_freq: int = 1):
        super().__init__(name, report_freq)
        # Take temp from const.py
        self.max_temp = MAX_STORAGE_TEMP         # Max temp the fridge can have
        self.min_temp = MIN_STORAGE_TEMP         # Min temp to avoid frosting
        # Average temp between low and high
        self.current_temp = int((self.max_temp + self.min_temp)/2)
        # TODO have these defined in strategy.const
        # Temperature in fahrenheit, rise every tick fridge is not cooling
        self.heating_per_tick = 0.01
        # Temp drop every tick while the fridge is cooling.
        self.cooling_per_tick = -.1
        # Temp change every tick while the door remains open
        self.temp_change_on_door_open = 5.0
        # Optimize for these many markets/contracts in future
        self.optimize_duration = 1
        # Ticks fridge doors will remain open
        self.door_open_duration = 0
        # Ticks for which fridge will have to cool no matter what
        self.force_cool_ticks = 0

    def handle_door_open(self, duration: int = 1):
        """
        :param duration: number of ticks door will be open for
        Do the following when fridge door is open
        1. Increase fridge temp
        2. If temp increases more than max allowed temp,
            2.a start cooling immediately
            2.b continue cooling until temp drops below max temp
            2.c Optimize running for remaining time in current market cycle.
        3. Else continue to run optimized schedule
        """
        log.warning("Fridge door was opened")
        self.door_open_duration = duration
        # self.current_temp += self.temp_change_on_door_open

    def event_tick(self, *, area: Area):
        if self.door_open_duration > 0:
            log.warning("Fridge door is still open")
            self.door_open_duration -= 1
            self.current_temp += self.temp_change_on_door_open

        if self.current_temp > self.max_temp:    # Fridge is hot, start cooling immediately
            log.warning("Fridge is warm [{} C], start cooling immediately".
                        format(self.current_temp))
            self.update_force_cool_ticks()
            if self.mode == ApplianceMode.OFF:
                self.change_mode_of_operation(ApplianceMode.ON)
            else:
                self.update_iterator(self.energyCurve.get_mode_curve(ApplianceMode.ON))
        elif self.current_temp < self.min_temp:                     # Fridge is too cold
            log.warning("Fridge is too cold [{} C], stop cooling if cooling in progress".
                        format(self.current_temp))
            if self.mode == ApplianceMode.ON:
                self.change_mode_of_operation(ApplianceMode.OFF)
        else:                                    # Fridge is in acceptable temp range
            log.info("Fridge is in acceptable temp range: {} C".format(self.current_temp))
            if self.get_energy_balance() > 0:
                if self.mode == ApplianceMode.OFF:
                    self.change_mode_of_operation(ApplianceMode.ON)
                    self.update_iterator(self.gen_run_schedule())
                elif self.get_tick_count() == 0:
                    self.update_iterator(self.gen_run_schedule())
            else:
                log.info("No trade is available, fridge will try not to use power")

        # Fridge is being force cooled
        if self.force_cool_ticks > 0:
            log.warning("Fridge is being force cooled, ticks remaining: {}".
                        format(self.force_cool_ticks))
            self.force_cool_ticks -= 1
            if self.force_cool_ticks <= 0:
                # This is last force cool tick, optimize remaining ticks
                self.update_iterator(self.gen_run_schedule())
                log.warning("Force cooling has ended {} C".format(self.current_temp))

        if self.is_appliance_consuming_energy():
            self.current_temp += self.cooling_per_tick
            # log.info("Fridge cooling cycle is running: {} C".format(self.current_temp))
        else:
            self.current_temp += self.heating_per_tick
            # log.info("Fridge cooling cycle is not running: {} C".format(self.current_temp))

        self.last_reported_tick += 1

        if self.last_reported_tick == self.report_frequency:
            # report power generation/consumption to area
            self.last_reported_tick = 0
            super().event_tick(area=area)

        # Update strategy with current fridge temp
        # TODO enable reporting of temp to strategy
<<<<<<< HEAD
        # if area:
        #     area.strategy.post(temperature=self.current_temp)
=======
        if self.owner:
            self.owner.strategy.post(temperature=self.current_temp)
>>>>>>> 9ac7fef2

    def update_force_cool_ticks(self):
        """
        Temp of fridge is high, update the number of ticks it will take to bring
        down the temp of fridge just below allowed max temp.
        :param self:
        :return:
        """
        diff = self.current_temp - self.max_temp
        if diff <= 0:
            self.force_cool_ticks = 0
        else:
            ticks_per_cycle = len(self.energyCurve.get_mode_curve(ApplianceMode.ON))
            temp_drop_per_cycle = self.cooling_per_tick * ticks_per_cycle * -1
            cycles_to_run = math.ceil(diff/temp_drop_per_cycle)
            self.force_cool_ticks = cycles_to_run * ticks_per_cycle

        log.warning("It will take fridge {} ticks to cool.".format(self.force_cool_ticks))

    def get_run_skip_cycle_counts(self, ticks_remaining: int):
        """
        Method to generate required and skip-able cycle counts within given remaining ticks.
        :param ticks_remaining: Number of ticks remaining before market cycles
        :return: tuple containing count of required cycles and skip-able cycles
        """
        mid = math.floor((self.max_temp + self.min_temp)/2)
        diff = self.current_temp - mid
        cycles_required = 0
        cycles_skipped = 0
        ticks_per_cycle = len(self.energyCurve.get_mode_curve(ApplianceMode.ON))

        # log.info("Ticks per cycle: {}, temp diff: {}".format(ticks_per_cycle, diff))

        if diff < 0:
            """
            Current temp is lower than mid temp, bring temp up to mid temp
            calculate ticks remaining to optimize run cycles
            """

            t_h_mid = math.ceil((diff * -1)/self.heating_per_tick)
            ticks_remaining -= t_h_mid

        else:
            """
            current temp is above mid temp, bring temp to mid temp
            calculate cycles required to bring temp down to mid.
            calculate ticks required to run these cycles
            calculate ticks remaining
            """
            t_c_mid = math.ceil(diff/(self.cooling_per_tick * -1))
            ticks_remaining -= t_c_mid
            cycles_required += math.ceil(t_c_mid/ticks_per_cycle)

        """
        In remaining ticks, the temp can be allowed to rise to max before cooling is needed
        cycles needed to cool from max to mid are required # of cycles
        cycles needed to cool from mid to min are cycles that can be skipped.
        total cycles = required cycles + cycles that can be skipped
        """
        # ticks to heat to max temp
        t_h_max = math.floor((self.max_temp - mid)/self.heating_per_tick)
        # log.info("Ticks needed to heat to max allowed temp: {}".format(t_h_max))

        # ticks required to cool from max to mid
        t_c_mid = math.ceil((self.max_temp - mid)/(self.cooling_per_tick * -1))
        # log.info("Ticks needed to cool from max to mid: {}".format(t_c_mid))

        # ticks need to rise to max and cool back to mid
        t_range = t_h_max + t_c_mid

        # num of times fridge can swing between mid and max
        quo = ticks_remaining // t_range

        # remainder ticks to account for, shouldn't be more than 1 cycle
        rem = ticks_remaining % t_range

        # log.info("Fridge can swing: {} times in range, extra ticks: {}".format(quo, rem))

        cycles_required += math.ceil((quo * t_c_mid)/ticks_per_cycle)

        # number of ticks cooling is absolutely needed from remaining extra ticks
        t_cooling_req = rem - t_h_max
        # log.info("Cooling required in extra ticks: {}".format(t_cooling_req))

        if t_cooling_req <= 0:   # temp will not rise beyond max in remaining time.
            # use remaining time for cooling, but not required
            cycles_skipped += math.floor(rem/ticks_per_cycle)
        else:       # temp will rise above max, at least 1 cooling will be required
            extra_cooling_cycles = math.ceil(t_cooling_req/ticks_per_cycle)
            cycles_required += 1
            if extra_cooling_cycles > 1:
                cycles_skipped += extra_cooling_cycles - 1

        log.info("Required cycles: {}, skip able cycles: {}".
                 format(cycles_required, cycles_skipped))

        return cycles_required, cycles_skipped

    def gen_run_schedule(self):
        log.info("Generating new run schedule")
        ticks_remaining = \
            self.area.config.ticks_per_slot * (self.optimize_duration - self.get_tick_count())
        cycles = self.get_run_skip_cycle_counts(ticks_remaining)
        cycles_to_run = cycles[0]
        skip_cycles = cycles[1]
        schedule = None
        bids = [self.get_energy_balance()]

        if bids:
            run_schedule = RunSchedule(bids, self.energyCurve.get_mode_curve(ApplianceMode.ON),
                                       self.area.config.ticks_per_slot, cycles_to_run,
                                       skip_cycles, self.get_tick_count())
            schedule = run_schedule.get_run_schedule()

        # log.info("Length of schedule: {}".format(len(schedule)))

        return schedule

    def event_market_cycle(self):
        super().event_market_cycle()
        self.change_mode_of_operation(ApplianceMode.ON)
        self.update_iterator(self.gen_run_schedule())<|MERGE_RESOLUTION|>--- conflicted
+++ resolved
@@ -101,14 +101,8 @@
             super().event_tick(area=area)
 
         # Update strategy with current fridge temp
-        # TODO enable reporting of temp to strategy
-<<<<<<< HEAD
-        # if area:
-        #     area.strategy.post(temperature=self.current_temp)
-=======
         if self.owner:
             self.owner.strategy.post(temperature=self.current_temp)
->>>>>>> 9ac7fef2
 
     def update_force_cool_ticks(self):
         """
