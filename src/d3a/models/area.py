--- conflicted
+++ resolved
@@ -9,11 +9,8 @@
 from pendulum import DateTime
 # from slugify import slugify
 
-<<<<<<< HEAD
 from d3a.blockchain import BlockChainInterface
-=======
 from d3a import TIME_ZONE
->>>>>>> af0b5b08
 from d3a.exceptions import AreaException
 from d3a.models.appliance.base import BaseAppliance
 from d3a.models.appliance.inter_area import InterAreaAppliance
