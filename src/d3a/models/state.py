from collections import defaultdict

from d3a.models.strategy.const import FRIDGE_TEMPERATURE, MAX_FRIDGE_TEMP, MIN_FRIDGE_TEMP, \
    STORAGE_CAPACITY


# Complex device models should be split in three classes each:
#
# - a strategy class responsible for buying/selling options
# - an appliance class responsible for actual energy transfers (drawing/serving options)
# - a state class keeping the state of the appliance
#
# The full three-classes setup is not necessary for every device:
# - Some devices may not have a state. The state class is mainly meant to share data between
#   strategy and appliance, so simple responses to triggers and events are not part of it,
#   neither are unpredictable parameters that the strategy cannot take into account (like
#   cloud_cover in PVAppliance)
# - If a device has no state, maybe it doesn't need its own appliance class either;
#   SimpleAppliance may do.


class LoadState:
    def __init__(self):
        self.desired_energy = defaultdict(lambda: 0)

    def record_desired_energy(self, area, energy):
        time_slot = area.next_market.time_slot
        self.desired_energy[time_slot] = energy


class FridgeState:
    def __init__(self):
        self.temperature = FRIDGE_TEMPERATURE
        self.temp_history = defaultdict(lambda: '-')
        self.min_temperature = MIN_FRIDGE_TEMP
        self.max_temperature = MAX_FRIDGE_TEMP

    @property
    def normalized_temperature(self):
        # between -1 (min_temperature) and +1 (max_temperature)

        domain = self.max_temperature - self.min_temperature
        center = 0.5 * (self.max_temperature + self.min_temperature)
        return 2 * (self.temperature - center) / domain

    def market_cycle(self, area):
        self.temp_history[area.current_market.time_slot] = self.temperature

    def tick(self, area):
        # The not cooled fridge warms up (0.02 / 60)C up every second
        self.temperature += area.config.tick_length.in_seconds() * round((0.02 / 60), 6)


class StorageState:
    def __init__(self,
                 initial_capacity=0.0,
                 initial_charge=None,
                 capacity=STORAGE_CAPACITY,
                 loss_per_hour=0.01,
                 strategy=None):
        self._blocked_storage = 0.0
        self._offered_storage = 0.0
        if initial_charge is not None:
            if initial_capacity:
                strategy.log.warning("Ignoring initial_capacity parameter since "
                                     "initial_charge has also been given.")
            initial_capacity = capacity * initial_charge / 100
        self._used_storage = initial_capacity
        self.capacity = capacity
        self.loss_per_hour = loss_per_hour
        self.offered_history = defaultdict(lambda: '-')
        self.used_history = defaultdict(lambda: '-')
        self.charge_history = defaultdict(lambda: '-')
        self.charge_history_kWh = defaultdict(lambda: '-')

    @property
    def blocked_storage(self):
        return self._blocked_storage

    @property
    def offered_storage(self):
        return self._offered_storage

    @property
    def used_storage(self):
        return self._used_storage

    @property
    def free_storage(self):
        in_use = self._blocked_storage + self._offered_storage + self._used_storage
        return STORAGE_CAPACITY - in_use

    def market_cycle(self, area):
        self.used_history[area.current_market.time_slot] = self._used_storage
        self.offered_history[area.current_market.time_slot] = self._offered_storage
        charge = 100.0 * (self._used_storage + self._offered_storage) / self.capacity
        self.charge_history[area.current_market.time_slot] = charge
        self.charge_history_kWh[area.current_market.time_slot] = \
            self._used_storage + self._offered_storage

    def tick(self, area):
        self.lose(self.loss_per_hour * area.config.tick_length.in_seconds() / 3600)
        free = self.free_storage / self.capacity
        if free < 0.2:
<<<<<<< HEAD
            area.log.info("Storage reached more than 80% Battery: " + str(free))
=======
            area.log.info("Storage reached more than 80%% Battery: %f" % free)
>>>>>>> 11fc4787

    def block_storage(self, energy):
        self._blocked_storage += energy

    def offer_storage(self, energy):
        assert energy <= self._used_storage + 1e-6, 'Used storage exceeded.'
        self._used_storage -= energy
        self._offered_storage += energy

    def fill_blocked_storage(self, energy):
        assert energy <= self._blocked_storage + 1e-6, 'Blocked storage exceeded.'
        self._blocked_storage -= energy
        self._used_storage += energy

    def sold_offered_storage(self, energy):
        assert energy <= self._offered_storage + 1e-6, 'Sale exceeds offered storage.'
        self._offered_storage -= energy

    def lose(self, proportion):
        self._used_storage *= 1.0 - proportion

    def remove_offered(self, energy):
        assert energy <= self._offered_storage + 1e-6, 'Offered storage exceeded.'
        self._offered_storage -= energy
        self._used_storage += energy<|MERGE_RESOLUTION|>--- conflicted
+++ resolved
@@ -102,11 +102,7 @@
         self.lose(self.loss_per_hour * area.config.tick_length.in_seconds() / 3600)
         free = self.free_storage / self.capacity
         if free < 0.2:
-<<<<<<< HEAD
-            area.log.info("Storage reached more than 80% Battery: " + str(free))
-=======
             area.log.info("Storage reached more than 80%% Battery: %f" % free)
->>>>>>> 11fc4787
 
     def block_storage(self, energy):
         self._blocked_storage += energy
