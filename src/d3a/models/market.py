--- conflicted
+++ resolved
@@ -150,7 +150,6 @@
         self.accumulated_trade_energy = 0
         if notification_listener:
             self.notification_listeners.append(notification_listener)
-<<<<<<< HEAD
         self.bc_contract = None
         if self.area.bc:
             self.bc_contract = self.area.bc.init_contract(
@@ -161,9 +160,7 @@
                 ],
                 [self._bc_listener]
             )
-=======
         self.device_registry = DeviceRegistry.REGISTRY
->>>>>>> e7c48fc1
 
     def add_listener(self, listener):
         self.notification_listeners.append(listener)
