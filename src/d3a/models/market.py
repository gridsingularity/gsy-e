import random
import uuid
from collections import defaultdict, namedtuple
from logging import getLogger
from threading import Lock
from typing import Any, Dict, List, Set, Union  # noqa

import sys

<<<<<<< HEAD
from ethereum.utils import encode_hex, decode_hex
from pendulum.pendulum import Pendulum
=======
from pendulum import DateTime
>>>>>>> eefa8f8f
from terminaltables.other_tables import SingleTable

from d3a import TIME_FORMAT
from d3a.exceptions import InvalidOffer, MarketReadOnlyException, OfferNotFoundException, \
    InvalidTrade, InvalidBid, BidNotFound
from d3a.models.events import MarketEvent, OfferEvent


BC_EVENT_MAP = {
    b"NewOffer": MarketEvent.OFFER,
    b"CancelOffer": MarketEvent.OFFER_DELETED,
    b"Trade": MarketEvent.TRADE,
    b"OfferChanged": MarketEvent.OFFER_CHANGED
}
BC_NUM_FACTOR = 10 ** 10

log = getLogger(__name__)


OFFER_PRICE_THRESHOLD = 0.00001


class Offer:
    def __init__(self, id, price, energy, seller, market=None):
        self.id = str(id)
        self.price = price
        self.energy = energy
        self.seller = seller
        self.market = market
        self._listeners = defaultdict(set)  # type: Dict[OfferEvent, Set[callable]]

    def __repr__(self):
        return "<Offer('{s.id!s:.6s}', '{s.energy} kWh@{s.price}', '{s.seller} {rate}'>"\
            .format(s=self, rate=self.price / self.energy)

    def __str__(self):
        return "{{{s.id!s:.6s}}} [{s.seller}]: {s.energy} kWh @ {s.price} @ {rate}"\
            .format(s=self, rate=self.price / self.energy)

    def add_listener(self, event: Union[OfferEvent, List[OfferEvent]], listener):
        if isinstance(event, (tuple, list)):
            for ev in event:
                self.add_listener(ev, listener)
        else:
            self._listeners[event].add(listener)

    def _call_listeners(self, event: OfferEvent, **kwargs):
        # Call listeners in random order to ensure fairness
        for listener in sorted(self._listeners[event], key=lambda l: random.random()):
            listener(**kwargs, offer=self)

    # XXX: This might be unreliable - decide after testing
    def __del__(self):
        self._call_listeners(OfferEvent.DELETED)

    def _traded(self, trade: 'Trade', market: 'Market'):
        """
        Called by `Market` to inform listeners about the trade
        """
        self._call_listeners(OfferEvent.ACCEPTED, market=market, trade=trade)


class Bid(namedtuple('Bid', ('id', 'price', 'energy', 'buyer', 'seller', 'market'))):
    def __new__(cls, id, price, energy, buyer, seller, market=None):
        # overridden to give the residual field a default value
        return super(Bid, cls).__new__(cls, str(id), price, energy, buyer, seller, market)

    def __repr__(self):
        return (
            "{{{s.id!s:.6s}}} [{s.buyer}] [{s.seller}] "
            "{s.energy} kWh @ {s.price} {rate}".format(s=self, rate=self.price / self.energy)
        )

    def __str__(self):
        return (
            "{{{s.id!s:.6s}}} [{s.buyer}] [{s.seller}] "
            "{s.energy} kWh @ {s.price} {rate}".format(s=self, rate=self.price / self.energy)
        )


class Trade(namedtuple('Trade', ('id', 'time', 'offer', 'seller',
                                 'buyer', 'residual', 'price_drop'))):
    def __new__(cls, id, time, offer, seller, buyer, residual=None, price_drop=False):
        # overridden to give the residual field a default value
        return super(Trade, cls).__new__(cls, id, time, offer, seller, buyer, residual, price_drop)

    def __str__(self):
        mark_partial = "(partial)" if self.residual is not None else ""
        return (
            "{{{s.id!s:.6s}}} [{s.seller} -> {s.buyer}] "
            "{s.offer.energy} kWh {p} @ {s.offer.price} {rate} {s.offer.id}".
            format(s=self, p=mark_partial, rate=self.offer.price / self.offer.energy)
        )

    @classmethod
    def _csv_fields(cls):
        return (cls._fields[:2] + ('rate [ct./kWh]', 'energy [kWh]') +
                cls._fields[3:5])

    def _to_csv(self):
        price = round(self.offer.price / self.offer.energy, 4)
        # residual_energy = 0 if self.residual is None else self.residual.energy
        return self[:2] + (price, self.offer.energy) + self[3:5]


class Market:
    def __init__(self, time_slot=None, area=None, notification_listener=None, readonly=False):
        self.area = area  # type: Area
        self.time_slot = time_slot
        if self.time_slot is not None:
            self.time_slot_str = time_slot.strftime(TIME_FORMAT)
        self.readonly = readonly
        # offer-id -> Offer
        self.offers = {}  # type: Dict[str, Offer]
        self.offers_deleted = {}  # type: Dict[str, Offer]
        self.offers_changed = {}  # type: Dict[str, (Offer, Offer)]
        self.bids = {}  # type: Dict[str, Bid]
        self.notification_listeners = []
        self.trades = []  # type: List[Trade]
        # Store trades temporarily until bc event has fired
        self._trades_by_id = {}  # type: Dict[str, Trade]
        self.ious = defaultdict(lambda: defaultdict(int))
        self.traded_energy = defaultdict(int)
        # Store actual energy consumption in a nested dict in the form of
        # Timestamp -> Actor -> Value
        self.actual_energy = defaultdict(
            lambda: defaultdict(int))  # type: Dict[DateTime, Dict[str, float]]
        self.accumulated_actual_energy_agg = {}
        self.min_trade_price = sys.maxsize
        self._avg_trade_price = None
        self.max_trade_price = 0
        self.min_offer_price = sys.maxsize
        self._avg_offer_price = None
        self.max_offer_price = 0
        self._sorted_offers = []
        self.offer_lock = Lock()
        self.trade_lock = Lock()
        self.accumulated_trade_price = 0
        self.accumulated_trade_energy = 0
        if notification_listener:
            self.notification_listeners.append(notification_listener)
        self.bc_contract = None
        if self.area.bc:
            self.bc_contract = self.area.bc.init_contract(
                "Market",
                [
                    self.area.bc.contracts['ClearingToken'].address,
                    self.area.config.duration.in_seconds()
                ],
                [self._bc_listener]
            )

    def add_listener(self, listener):
        self.notification_listeners.append(listener)

    def _bc_listener(self, event):
        event_type = BC_EVENT_MAP[event['_event_type']]
        kwargs = {}
        if event_type is MarketEvent.OFFER:
            kwargs['offer'] = self.offers[encode_hex(event['offerId'])]
        elif event_type is MarketEvent.OFFER_DELETED:
            kwargs['offer'] = self.offers_deleted.pop(encode_hex(event['offerId']))
        elif event_type is MarketEvent.OFFER_CHANGED:
            existing_offer, new_offer = self.offers_changed.pop(encode_hex(event['oldOfferId']))
            kwargs['existing_offer'] = existing_offer
            kwargs['new_offer'] = new_offer
        elif event_type is MarketEvent.TRADE:
            kwargs['trade'] = self._trades_by_id.pop(encode_hex(event['tradeId']))
        self._notify_listeners(event_type, **kwargs)

    def _notify_listeners(self, event, **kwargs):
        # Deliver notifications in random order to ensure fairness
        for listener in sorted(self.notification_listeners, key=lambda l: random.random()):
            listener(event, market=self, **kwargs)

    def offer(self, price: float, energy: float, seller: str) -> Offer:
        if self.readonly:
            raise MarketReadOnlyException()
        if energy <= 0:
            raise InvalidOffer()
        if self.bc_contract:
            offer_id = encode_hex(
                self.bc_contract.offer(
                    int(energy * BC_NUM_FACTOR),
                    int(price * BC_NUM_FACTOR),
                    sender=self.area.bc.users[seller].privkey
                )
            )
        else:
            offer_id = str(uuid.uuid4())
        offer = Offer(offer_id, price, energy, seller, self)
        with self.offer_lock:
            self.offers[offer.id] = offer
            self._sorted_offers = sorted(self.offers.values(), key=lambda o: o.price / o.energy)
            log.info("[OFFER][NEW] %s", offer)
            self._update_min_max_avg_offer_prices()
        if self.area.bc:
            self.area.bc.fire_delayed_listeners()
        else:
            self._notify_listeners(MarketEvent.OFFER, offer=offer)
        return offer

    def bid(self, price: float, energy: float, buyer: str, seller: str) -> Bid:
        if energy <= 0:
            raise InvalidBid()
        bid = Bid(str(uuid.uuid4()), price, energy, buyer, seller, self)
        with self.offer_lock:
            self.bids[bid.id] = bid
            log.info("[BID][NEW] %s", bid)
        return bid

    def delete_offer(self, offer_or_id: Union[str, Offer]):
        if self.readonly:
            raise MarketReadOnlyException()
        if isinstance(offer_or_id, Offer):
            offer_or_id = offer_or_id.id
        with self.offer_lock:
            if self.bc_contract:
                self.bc_contract.cancel(decode_hex(offer_or_id))
            offer = self.offers.pop(offer_or_id, None)
            self._sorted_offers = sorted(self.offers.values(), key=lambda o: o.price / o.energy)
            self._update_min_max_avg_offer_prices()
            if not offer:
                raise OfferNotFoundException()
            log.info("[OFFER][DEL] %s", offer)
            if self.bc_contract:
                # Hold on to deleted offer until bc event is processed
                self.offers_deleted[offer_or_id] = offer
        if self.area.bc:
            self.area.bc.fire_delayed_listeners()
        else:
            self._notify_listeners(MarketEvent.OFFER_DELETED, offer=offer)

    def delete_bid(self, bid_or_id: Union[str, Bid]):
        if isinstance(bid_or_id, Bid):
            bid_or_id = bid_or_id.id
        bid = self.bids.pop(bid_or_id, None)
        if not bid:
            raise BidNotFound(bid_or_id)
        log.info("[BID][DEL] %s", bid)
        self._notify_listeners(MarketEvent.BID_DELETED, bid=bid)

    def accept_bid(self, bid: Bid, energy: float = None,
                   seller: str = None, buyer: str = None, track_bid: bool = True,
                   price_drop: bool = True):
        with self.trade_lock:
            market_bid = self.bids.pop(bid.id, None)
            seller = bid.seller if seller is None else seller
            buyer = bid.buyer if buyer is None else buyer
            if market_bid is None:
                raise BidNotFound("During accept bid: " + str(bid))
            if energy <= 0:
                raise InvalidTrade("Energy cannot be zero.")
            elif energy > bid.energy:
                raise InvalidTrade("Traded energy cannot be more than the bid energy.")
            elif energy is None or energy <= bid.energy:
                if energy < bid.energy:
                    # Partial bidding
                    energy_rate = bid.price / bid.energy
                    final_price = energy * energy_rate
                    bid = Bid(bid.id, final_price, energy,
                              buyer, seller, self)

                trade = Trade(str(uuid.uuid4()), self._now,
                              bid, seller, buyer, None, price_drop=price_drop)

                if track_bid:
                    self.trades.append(trade)
                    self._update_accumulated_trade_price_energy(trade)
                    log.warning("[TRADE][BID] %s", trade)
                    self.traded_energy[bid.seller] += bid.energy
                    self.traded_energy[bid.buyer] -= bid.energy
                    self._update_min_max_avg_trade_prices(bid.price / bid.energy)

                self._notify_listeners(MarketEvent.BID_TRADED, bid_trade=trade)
                self._notify_listeners(MarketEvent.BID_DELETED, bid=market_bid)
                return trade
            else:
                raise Exception("Undefined state or conditions. Should never reach this place.")

    def accept_offer(self, offer_or_id: Union[str, Offer], buyer: str, *, energy: int = None,
                     time: DateTime = None, price_drop: bool = False) -> Trade:
        if self.readonly:
            raise MarketReadOnlyException()
        if isinstance(offer_or_id, Offer):
            offer_or_id = offer_or_id.id
        residual_offer = None
        with self.offer_lock, self.trade_lock:
            offer = self.offers.pop(offer_or_id, None)
            self._sorted_offers = sorted(self.offers.values(),
                                         key=lambda o: o.price / o.energy)
            if offer is None:
                raise OfferNotFoundException()
            try:
                if time is None:
                    time = self._now
                if energy is not None:
                    # Partial trade
                    if energy == 0:
                        raise InvalidTrade("Energy can not be zero.")
                    elif energy < offer.energy:
                        original_offer = offer
                        accepted_offer = Offer(
                            offer.id,
                            offer.price / offer.energy * energy,
                            energy,
                            offer.seller,
                            offer.market
                        )
                        residual_offer = Offer(
                            str(uuid.uuid4()),
                            offer.price / offer.energy * (offer.energy - energy),
                            offer.energy - energy,
                            offer.seller,
                            offer.market
                        )
                        self.offers[residual_offer.id] = residual_offer
                        log.info("[OFFER][CHANGED] %s -> %s", original_offer, residual_offer)
                        offer = accepted_offer
                        if self.area.bc:
                            self.offers_changed[offer.id] = (original_offer, residual_offer)
                        else:
                            self._sorted_offers = sorted(self.offers.values(),
                                                         key=lambda o: o.price / o.energy)
                            self._notify_listeners(
                                MarketEvent.OFFER_CHANGED,
                                existing_offer=original_offer,
                                new_offer=residual_offer
                            )
                    elif energy > offer.energy:
                        raise InvalidTrade("Energy can't be greater than offered energy")
                    else:
                        # Requested partial is equal to offered energy - just proceed normally
                        pass
            except Exception:
                # Exception happened - restore offer
                self.offers[offer.id] = offer
                self._sorted_offers = sorted(self.offers.values(),
                                             key=lambda o: o.price / o.energy)
                raise

            if self.bc_contract:
                privkey = self.area.bc.users[buyer].privkey
                print(f"{buyer} | {privkey}")
                success, _, trade_id = self.bc_contract.trade(
                    decode_hex(offer.id),
                    int(offer.energy * BC_NUM_FACTOR),
                    sender=privkey
                )
                trade_id = encode_hex(trade_id)
            else:
                trade_id = str(uuid.uuid4())
            trade = Trade(trade_id, time, offer, offer.seller, buyer, residual_offer, price_drop)
            self.trades.append(trade)
            self._update_accumulated_trade_price_energy(trade)
            if self.bc_contract:
                self._trades_by_id[trade_id] = trade

            log.warning("[TRADE] %s", trade)
            # FIXME: The following updates need to be done in response to the BC event
            self.traded_energy[offer.seller] += offer.energy
            self.traded_energy[buyer] -= offer.energy
            self.ious[buyer][offer.seller] += offer.price
            self._update_min_max_avg_trade_prices(offer.price / offer.energy)
            # Recalculate offer min/max price since offer was removed
            self._update_min_max_avg_offer_prices()
        # FIXME: Needs to be triggered by blockchain event
        offer._traded(trade, self)
        if self.area.bc:
            self.area.bc.fire_delayed_listeners()
        else:
            self._notify_listeners(MarketEvent.TRADE, trade=trade)
        return trade

    def _update_accumulated_trade_price_energy(self, trade):
        self.accumulated_trade_price += trade.offer.price
        self.accumulated_trade_energy += trade.offer.energy

    def _update_min_max_avg_offer_prices(self):
        self._avg_offer_price = None
        offer_prices = [o.price / o.energy for o in self.offers.values()]
        if offer_prices:
            self.min_offer_price = round(min(offer_prices), 4)
            self.min_offer_price = round(max(offer_prices), 4)

    def _update_min_max_avg_trade_prices(self, price):
        self.max_trade_price = round(max(self.max_trade_price, price), 4)
        self.min_trade_price = round(min(self.min_trade_price, price), 4)
        self._avg_trade_price = None
        self._avg_offer_price = None

    def __repr__(self):  # pragma: no cover
        return "<Market{} offers: {} (E: {} kWh V: {}) trades: {} (E: {} kWh, V: {})>".format(
            " {:%H:%M}".format(self.time_slot) if self.time_slot else "",
            len(self.offers),
            sum(o.energy for o in self.offers.values()),
            sum(o.price for o in self.offers.values()),
            len(self.trades),
            self.accumulated_trade_energy,
            self.accumulated_trade_price
        )

    @property
    def avg_offer_price(self):
        if self._avg_offer_price is None:
            with self.offer_lock:
                price = sum(o.price for o in self.offers.values())
                energy = sum(o.energy for o in self.offers.values())
            self._avg_offer_price = round(price / energy, 4) if energy else 0
        return self._avg_offer_price

    @property
    def avg_trade_price(self):
        if self._avg_trade_price is None:
            # with self.trade_lock:
            price = self.accumulated_trade_price
            energy = self.accumulated_trade_energy
            self._avg_trade_price = round(price / energy, 4) if energy else 0
        return self._avg_trade_price

    @property
    def sorted_offers(self):
        return self._sorted_offers

    @property
    def most_affordable_offers(self):
        cheapest_offer = self.sorted_offers[0]
        rate = cheapest_offer.price / cheapest_offer.energy
        return [o for o in self.sorted_offers if
                abs(o.price / o.energy - rate) < OFFER_PRICE_THRESHOLD]

    @property
    def _now(self):
        if self.area:
            return self.area.now
        log.error("No area available. Using real system time!")
        return DateTime.now()

    def set_actual_energy(self, time, reporter, value):
        self.actual_energy[time][reporter] += value
        if reporter in self.accumulated_actual_energy_agg:
            self.accumulated_actual_energy_agg[reporter] += value
        else:
            self.accumulated_actual_energy_agg[reporter] = value

    @property
    def actual_energy_agg(self):
        return self.accumulated_actual_energy_agg

    def display(self):  # pragma: no cover
        out = []
        if self.offers:
            out.append("Offers:")
            offer_table = [['From', 'kWh', 'Value']] + [
                [o.seller, o.energy, o.price]
                for o in self.offers.values()
            ]
            try:
                out.append(SingleTable(offer_table).table)
            except UnicodeError:
                # Could blow up with certain unicode characters
                pass
        if self.trades:
            out.append("Trades:")
            trade_table = [['From', 'To', 'kWh', 'Value']] + [
                [trade.seller, trade.buyer, trade.offer.energy, trade.offer.price]
                for trade in self.trades
            ]
            try:
                out.append(SingleTable(trade_table).table)
            except UnicodeError:
                # Could blow up with certain unicode characters
                pass
        if self.traded_energy:
            out.append("Traded Energy:")
            acct_table = [['Actor', 'Sum (kWh)']] + [
                [actor, energy]
                for actor, energy in self.traded_energy.items()
            ]
            try:
                out.append(SingleTable(acct_table).table)
            except UnicodeError:
                # Could blow up with certain unicode characters
                pass
        return "\n".join(out)

    def bought_energy(self, buyer):
        return sum(trade.offer.energy for trade in self.trades if trade.buyer == buyer)

    def sold_energy(self, seller):
        return sum(trade.offer.energy for trade in self.trades if trade.offer.seller == seller)

    def total_spent(self, buyer):
        return sum(trade.offer.price for trade in self.trades if trade.buyer == buyer)

    def total_earned(self, seller):
        return sum(trade.offer.price for trade in self.trades if trade.seller == seller)

    def __getstate__(self):
        state = self.__dict__.copy()
        del state['offer_lock']
        del state['trade_lock']
        return state

    def __setstate__(self, state):
        self.__dict__.update(state)
        self.offer_lock = Lock()
        self.trade_lock = Lock()<|MERGE_RESOLUTION|>--- conflicted
+++ resolved
@@ -7,12 +7,8 @@
 
 import sys
 
-<<<<<<< HEAD
 from ethereum.utils import encode_hex, decode_hex
-from pendulum.pendulum import Pendulum
-=======
 from pendulum import DateTime
->>>>>>> eefa8f8f
 from terminaltables.other_tables import SingleTable
 
 from d3a import TIME_FORMAT
@@ -356,7 +352,6 @@
 
             if self.bc_contract:
                 privkey = self.area.bc.users[buyer].privkey
-                print(f"{buyer} | {privkey}")
                 success, _, trade_id = self.bc_contract.trade(
                     decode_hex(offer.id),
                     int(offer.energy * BC_NUM_FACTOR),
