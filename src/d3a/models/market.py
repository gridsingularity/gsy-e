import random
import uuid
from collections import defaultdict, namedtuple
from logging import getLogger
from typing import Dict, List, Set, Union  # noqa

import sys

from pendulum import DateTime
from terminaltables.other_tables import SingleTable

from d3a import TIME_FORMAT
from d3a.exceptions import InvalidOffer, MarketReadOnlyException, OfferNotFoundException, \
    InvalidTrade, InvalidBid, BidNotFound, InvalidBalancingTradeException, DeviceNotInRegistryError
from d3a.models.events import MarketEvent, OfferEvent
from d3a.device_registry import DeviceRegistry

log = getLogger(__name__)


OFFER_PRICE_THRESHOLD = 0.00001


class Offer:
    def __init__(self, id, price, energy, seller, market=None):
        self.id = str(id)
        self.price = price
        self.energy = energy
        self.seller = seller
        self.market = market
        self._listeners = defaultdict(set)  # type: Dict[OfferEvent, Set[callable]]

    def __repr__(self):
        return "<Offer('{s.id!s:.6s}', '{s.energy} kWh@{s.price}', '{s.seller} {rate}'>"\
            .format(s=self, rate=self.price / self.energy)

    def __str__(self):
        return "{{{s.id!s:.6s}}} [{s.seller}]: {s.energy} kWh @ {s.price} @ {rate}"\
            .format(s=self, rate=self.price / self.energy)

    def add_listener(self, event: Union[OfferEvent, List[OfferEvent]], listener):
        if isinstance(event, (tuple, list)):
            for ev in event:
                self.add_listener(ev, listener)
        else:
            self._listeners[event].add(listener)

    def _call_listeners(self, event: OfferEvent, **kwargs):
        # Call listeners in random order to ensure fairness
        for listener in sorted(self._listeners[event], key=lambda l: random.random()):
            listener(**kwargs, offer=self)

    # XXX: This might be unreliable - decide after testing
    def __del__(self):
        self._call_listeners(OfferEvent.DELETED)

    def _traded(self, trade: 'Trade', market: 'Market'):
        """
        Called by `Market` to inform listeners about the trade
        """
        self._call_listeners(OfferEvent.ACCEPTED, market=market, trade=trade)


class Bid(namedtuple('Bid', ('id', 'price', 'energy', 'buyer', 'seller', 'market'))):
    def __new__(cls, id, price, energy, buyer, seller, market=None):
        # overridden to give the residual field a default value
        return super(Bid, cls).__new__(cls, str(id), price, energy, buyer, seller, market)

    def __repr__(self):
        return (
            "<Bid {{{s.id!s:.6s}}} [{s.buyer}] [{s.seller}] "
            "{s.energy} kWh @ {s.price} {rate}>".format(s=self, rate=self.price / self.energy)
        )

    def __str__(self):
        return (
            "{{{s.id!s:.6s}}} [{s.buyer}] [{s.seller}] "
            "{s.energy} kWh @ {s.price} {rate}".format(s=self, rate=self.price / self.energy)
        )


class Trade(namedtuple('Trade', ('id', 'time', 'offer', 'seller',
                                 'buyer', 'residual', 'price_drop'))):
    def __new__(cls, id, time, offer, seller, buyer, residual=None, price_drop=False):
        # overridden to give the residual field a default value
        return super(Trade, cls).__new__(cls, id, time, offer, seller, buyer, residual, price_drop)

    def __str__(self):
        mark_partial = "(partial)" if self.residual is not None else ""
        return (
            "{{{s.id!s:.6s}}} [{s.seller} -> {s.buyer}] "
            "{s.offer.energy} kWh {p} @ {s.offer.price} {rate} {s.offer.id}".
            format(s=self, p=mark_partial, rate=self.offer.price / self.offer.energy)
        )

    @classmethod
    def _csv_fields(cls):
        return (cls._fields[:2] + ('rate [ct./kWh]', 'energy [kWh]') +
                cls._fields[3:5])

    def _to_csv(self):
        price = round(self.offer.price / self.offer.energy, 4)
        # residual_energy = 0 if self.residual is None else self.residual.energy
        return self[:2] + (price, self.offer.energy) + self[3:5]


class Market:
    def __init__(self, time_slot=None, area=None, notification_listener=None, readonly=False):
        self.area = area
        self.time_slot = time_slot
        if self.time_slot is not None:
            self.time_slot_str = time_slot.strftime(TIME_FORMAT)
        self.readonly = readonly
        # offer-id -> Offer
        self.offers = {}  # type: Dict[str, Offer]
        self.bids = {}  # type: Dict[str, Bid]
        self.notification_listeners = []
        self.trades = []  # type: List[Trade]
        self.ious = defaultdict(lambda: defaultdict(int))
        self.traded_energy = defaultdict(int)
        # Store actual energy consumption in a nested dict in the form of
        # Timestamp -> Actor -> Value
        self.actual_energy = defaultdict(
            lambda: defaultdict(int))  # type: Dict[DateTime, Dict[str, float]]
        self.accumulated_actual_energy_agg = {}
        self.min_trade_price = sys.maxsize
        self._avg_trade_price = None
        self.max_trade_price = 0
        self.min_offer_price = sys.maxsize
        self._avg_offer_price = None
        self.max_offer_price = 0
        self._sorted_offers = []
        self.accumulated_trade_price = 0
        self.accumulated_trade_energy = 0
        if notification_listener:
            self.notification_listeners.append(notification_listener)
        self.device_registry = DeviceRegistry.REGISTRY

    def add_listener(self, listener):
        self.notification_listeners.append(listener)

    def _notify_listeners(self, event, **kwargs):
        # Deliver notifications in random order to ensure fairness
        for listener in sorted(self.notification_listeners, key=lambda l: random.random()):
            listener(event, market=self, **kwargs)

    def offer(self, price: float, energy: float, seller: str) -> Offer:
        if self.readonly:
            raise MarketReadOnlyException()
        if energy <= 0:
            raise InvalidOffer()
        offer = Offer(str(uuid.uuid4()), price, energy, seller, self)
        self.offers[offer.id] = offer
        self._sorted_offers = sorted(self.offers.values(), key=lambda o: o.price / o.energy)
        log.info("[OFFER][NEW] %s", offer)
        self._update_min_max_avg_offer_prices()
        self._notify_listeners(MarketEvent.OFFER, offer=offer)
        return offer

    def bid(self, price: float, energy: float, buyer: str, seller: str, bid_id: str=None) -> Bid:
        if energy <= 0:
            raise InvalidBid()
        bid = Bid(str(uuid.uuid4()) if bid_id is None else bid_id,
                  price, energy, buyer, seller, self)
        self.bids[bid.id] = bid
        log.info("[BID][NEW] %s", bid)
        return bid

    def delete_offer(self, offer_or_id: Union[str, Offer]):
        if self.readonly:
            raise MarketReadOnlyException()
        if isinstance(offer_or_id, Offer):
            offer_or_id = offer_or_id.id
        offer = self.offers.pop(offer_or_id, None)
        self._sorted_offers = sorted(self.offers.values(), key=lambda o: o.price / o.energy)
        self._update_min_max_avg_offer_prices()
        if not offer:
            raise OfferNotFoundException()
        log.info("[OFFER][DEL] %s", offer)
        self._notify_listeners(MarketEvent.OFFER_DELETED, offer=offer)

    def delete_bid(self, bid_or_id: Union[str, Bid]):
        if isinstance(bid_or_id, Bid):
            bid_or_id = bid_or_id.id
        bid = self.bids.pop(bid_or_id, None)
        if not bid:
            raise BidNotFound(bid_or_id)
        log.info("[BID][DEL] %s", bid)
        self._notify_listeners(MarketEvent.BID_DELETED, bid=bid)

    def accept_bid(self, bid: Bid, energy: float = None,
                   seller: str = None, buyer: str = None, track_bid: bool = True,
                   price_drop: bool = True):
        market_bid = self.bids.pop(bid.id, None)
        if market_bid is None:
            raise BidNotFound("During accept bid: " + str(bid))

        seller = market_bid.seller if seller is None else seller
        buyer = market_bid.buyer if buyer is None else buyer
        energy = market_bid.energy if energy is None else energy
        if energy <= 0:
            raise InvalidTrade("Energy cannot be zero.")
        elif energy > bid.energy:
            raise InvalidTrade("Traded energy cannot be more than the bid energy.")
        elif energy is None or energy <= market_bid.energy:
            residual = False
            if energy < market_bid.energy:
                # Partial bidding
                residual = True
                energy_rate = market_bid.price / market_bid.energy
                final_price = energy * energy_rate
                residual_energy = market_bid.energy - energy
                residual_price = residual_energy * energy_rate
                self.bid(residual_price, residual_energy, buyer, seller, bid.id)
                bid = Bid(bid.id, final_price, energy,
                          buyer, seller, self)

            trade = Trade(str(uuid.uuid4()), self._now,
                          bid, seller, buyer, residual, price_drop=price_drop)
            self._update_stats_after_trade(trade, bid, bid.buyer, track_bid)
            if track_bid:
                log.warning("[TRADE][BID] %s", trade)

            self._notify_listeners(MarketEvent.BID_TRADED, bid_trade=trade)
            if not trade.residual:
                self._notify_listeners(MarketEvent.BID_DELETED, bid=market_bid)
            return trade
        else:
            raise Exception("Undefined state or conditions. Should never reach this place.")

    def accept_offer(self, offer_or_id: Union[str, Offer], buyer: str, *, energy: int = None,
                     time: DateTime = None, price_drop: bool = False) -> Trade:
        if self.readonly:
            raise MarketReadOnlyException()
        if isinstance(offer_or_id, Offer):
            offer_or_id = offer_or_id.id
        residual_offer = None
        offer = self.offers.pop(offer_or_id, None)
        self._sorted_offers = sorted(self.offers.values(),
                                     key=lambda o: o.price / o.energy)
        if offer is None:
            raise OfferNotFoundException()
        try:
            if time is None:
                time = self._now
            if energy is not None:
                # Partial trade
                if energy == 0:
                    raise InvalidTrade("Energy can not be zero.")
                elif energy < offer.energy:
                    original_offer = offer
                    accepted_offer = Offer(
                        offer.id,
                        offer.price / offer.energy * energy,
                        energy,
                        offer.seller,
                        offer.market
                    )
                    residual_offer = Offer(
                        str(uuid.uuid4()),
                        offer.price / offer.energy * (offer.energy - energy),
                        offer.energy - energy,
                        offer.seller,
                        offer.market
                    )
                    self.offers[residual_offer.id] = residual_offer
                    log.info("[OFFER][CHANGED] %s -> %s", original_offer, residual_offer)
                    offer = accepted_offer
                    self._sorted_offers = sorted(self.offers.values(),
                                                 key=lambda o: o.price / o.energy)
                    self._notify_listeners(
                        MarketEvent.OFFER_CHANGED,
                        existing_offer=original_offer,
                        new_offer=residual_offer
                    )
                elif energy > offer.energy:
                    raise InvalidTrade("Energy can't be greater than offered energy")
                else:
                    # Requested partial is equal to offered energy - just proceed normally
                    pass
        except Exception:
            # Exception happened - restore offer
            self.offers[offer.id] = offer
            self._sorted_offers = sorted(self.offers.values(),
                                         key=lambda o: o.price / o.energy)
            raise

        trade = Trade(str(uuid.uuid4()), time, offer, offer.seller, buyer,
                      residual_offer, price_drop)
        self._update_stats_after_trade(trade, offer, buyer)
        log.warning("[TRADE] %s", trade)

        offer._traded(trade, self)
        self._notify_listeners(MarketEvent.TRADE, trade=trade)
        return trade

    def _update_stats_after_trade(self, trade, offer, buyer, track_trade=True):
        if track_trade:
            self.trades.append(trade)
        self._update_accumulated_trade_price_energy(trade)
        self.traded_energy[offer.seller] += offer.energy
        self.traded_energy[buyer] -= offer.energy
        self.ious[buyer][offer.seller] += offer.price
        self._update_min_max_avg_trade_prices(offer.price / offer.energy)
        # Recalculate offer min/max price since offer was removed
        self._update_min_max_avg_offer_prices()

    def _update_accumulated_trade_price_energy(self, trade):
        self.accumulated_trade_price += trade.offer.price
        self.accumulated_trade_energy += trade.offer.energy

    def _update_min_max_avg_offer_prices(self):
        self._avg_offer_price = None
        offer_prices = [o.price / o.energy for o in self.offers.values()]
        if offer_prices:
            self.min_offer_price = round(min(offer_prices), 4)
            self.max_offer_price = round(max(offer_prices), 4)

    def _update_min_max_avg_trade_prices(self, price):
        self.max_trade_price = round(max(self.max_trade_price, price), 4)
        self.min_trade_price = round(min(self.min_trade_price, price), 4)
        self._avg_trade_price = None
        self._avg_offer_price = None

    def __repr__(self):  # pragma: no cover
        return "<Market{} offers: {} (E: {} kWh V: {}) trades: {} (E: {} kWh, V: {})>".format(
            " {:%H:%M}".format(self.time_slot) if self.time_slot else "",
            len(self.offers),
            sum(o.energy for o in self.offers.values()),
            sum(o.price for o in self.offers.values()),
            len(self.trades),
            self.accumulated_trade_energy,
            self.accumulated_trade_price
        )

    @property
    def avg_offer_price(self):
        if self._avg_offer_price is None:
            price = sum(o.price for o in self.offers.values())
            energy = sum(o.energy for o in self.offers.values())
            self._avg_offer_price = round(price / energy, 4) if energy else 0
        return self._avg_offer_price

    @property
    def avg_trade_price(self):
        if self._avg_trade_price is None:
            price = self.accumulated_trade_price
            energy = self.accumulated_trade_energy
            self._avg_trade_price = round(price / energy, 4) if energy else 0
        return self._avg_trade_price

    @property
    def sorted_offers(self):
        return self._sorted_offers

    @property
    def most_affordable_offers(self):
        cheapest_offer = self.sorted_offers[0]
        rate = cheapest_offer.price / cheapest_offer.energy
        return [o for o in self.sorted_offers if
                abs(o.price / o.energy - rate) < OFFER_PRICE_THRESHOLD]

    @property
    def _now(self):
        if self.area:
            return self.area.now
        log.error("No area available. Using real system time!")
        return DateTime.now()

    def set_actual_energy(self, time, reporter, value):
        self.actual_energy[time][reporter] += value
        if reporter in self.accumulated_actual_energy_agg:
            self.accumulated_actual_energy_agg[reporter] += value
        else:
            self.accumulated_actual_energy_agg[reporter] = value

    @property
    def actual_energy_agg(self):
        return self.accumulated_actual_energy_agg

    def display(self):  # pragma: no cover
        out = []
        if self.offers:
            out.append("Offers:")
            offer_table = [['From', 'kWh', 'Value']] + [
                [o.seller, o.energy, o.price]
                for o in self.offers.values()
            ]
            try:
                out.append(SingleTable(offer_table).table)
            except UnicodeError:
                # Could blow up with certain unicode characters
                pass
        if self.trades:
            out.append("Trades:")
            trade_table = [['From', 'To', 'kWh', 'Value']] + [
                [trade.seller, trade.buyer, trade.offer.energy, trade.offer.price]
                for trade in self.trades
            ]
            try:
                out.append(SingleTable(trade_table).table)
            except UnicodeError:
                # Could blow up with certain unicode characters
                pass
        if self.traded_energy:
            out.append("Traded Energy:")
            acct_table = [['Actor', 'Sum (kWh)']] + [
                [actor, energy]
                for actor, energy in self.traded_energy.items()
            ]
            try:
                out.append(SingleTable(acct_table).table)
            except UnicodeError:
                # Could blow up with certain unicode characters
                pass
        return "\n".join(out)

    def bought_energy(self, buyer):
        return sum(trade.offer.energy for trade in self.trades if trade.buyer == buyer)

    def sold_energy(self, seller):
        return sum(trade.offer.energy for trade in self.trades if trade.offer.seller == seller)

    def total_spent(self, buyer):
        return sum(trade.offer.price for trade in self.trades if trade.buyer == buyer)

    def total_earned(self, seller):
<<<<<<< HEAD
        return sum(trade.offer.price for trade in self.trades if trade.seller == seller)

    def __getstate__(self):
        state = self.__dict__.copy()
        del state['offer_lock']
        del state['trade_lock']
        return state

    def __setstate__(self, state):
        self.__dict__.update(state)
        self.offer_lock = Lock()
        self.trade_lock = Lock()


class BalancingOffer(Offer):

    def __repr__(self):
        return "<BalancingOffer('{s.id!s:.6s}', '{s.energy} kWh@{s.price}', '{s.seller} {rate}'>"\
            .format(s=self, rate=self.price / self.energy)

    def __str__(self):
        return "<BalancingOffer{{{s.id!s:.6s}}} [{s.seller}]: " \
               "{s.energy} kWh @ {s.price} @ {rate}>".format(s=self,
                                                             rate=self.price / self.energy)


class BalancingTrade():
    def __new__(cls, id, time, offer, seller, buyer, residual=None, price_drop=False):
        # overridden to give the residual field a default value
        return Trade(id, time, offer, seller, buyer, residual, price_drop)

    def __str__(self):
        mark_partial = "(partial)" if self.residual is not None else ""
        return (
            "<BalancingTrade{{{s.id!s:.6s}}} [{s.seller} -> {s.buyer}] "
            "{s.offer.energy} kWh {p} @ {s.offer.price} {rate} {s.offer.id}>".
            format(s=self, p=mark_partial, rate=self.offer.price / self.offer.energy)
        )


class BalancingMarket(Market):
    def __init__(self, time_slot=None, area=None, notification_listener=None, readonly=False):
        Market.__init__(self, time_slot, area, notification_listener, readonly)

    def balancing_offer(self, price: float, energy: float, seller: str) -> BalancingOffer:

        if seller not in DeviceRegistry.REGISTRY.keys():
            raise DeviceNotInRegistryError(f"Device {seller} "
                                           f"not in registry ({DeviceRegistry.REGISTRY}).")
        if self.readonly:
            raise MarketReadOnlyException()
        if energy == 0:
            raise InvalidOffer()
        offer = BalancingOffer(str(uuid.uuid4()), price, energy, seller, self)
        self.offers[offer.id] = offer
        self._sorted_offers = \
            sorted(self.offers.values(), key=lambda o: o.price / o.energy)
        log.info("[BALANCING_OFFER][NEW] %s", offer)
        self._notify_listeners(MarketEvent.BALANCING_OFFER, offer=offer)
        return offer

    def accept_balancing_offer(self, offer_or_id: Union[str, BalancingOffer],
                               buyer: str, *, energy: int = None,
                               time: DateTime = None, price_drop: bool = False) -> BalancingTrade:
        if self.readonly:
            raise MarketReadOnlyException()
        if isinstance(offer_or_id, Offer):
            offer_or_id = offer_or_id.id
        residual_offer = None
        offer = self.offers.pop(offer_or_id, None)
        self._sorted_offers = sorted(self.offers.values(),
                                     key=lambda o: o.price / o.energy)
        if offer is None:
            raise OfferNotFoundException()
        if (offer.energy > 0 and energy < 0) or (offer.energy < 0 and energy > 0):
            raise InvalidBalancingTradeException("BalancingOffer and energy "
                                                 "are not compatible")
        try:
            if time is None:
                time = self._now
            if energy is not None:
                # Partial trade
                if energy == 0:
                    raise InvalidTrade("Energy can not be zero.")
                elif abs(energy) < abs(offer.energy):
                    original_offer = offer
                    accepted_offer = Offer(
                        offer.id,
                        abs((offer.price / offer.energy) * energy),
                        energy,
                        offer.seller,
                        offer.market
                    )
                    residual_energy = (offer.energy - energy)
                    residual_offer = Offer(
                        str(uuid.uuid4()),
                        abs((offer.price / offer.energy) * residual_energy),
                        residual_energy,
                        offer.seller,
                        offer.market
                    )
                    self.offers[residual_offer.id] = residual_offer
                    log.info("[BALANCING_OFFER][CHANGED] %s -> %s",
                             original_offer, residual_offer)
                    offer = accepted_offer
                    self._sorted_offers = sorted(self.offers.values(),
                                                 key=lambda o: o.price / o.energy)
                    self._notify_listeners(
                        MarketEvent.BALANCING_OFFER_CHANGED,
                        existing_offer=original_offer,
                        new_offer=residual_offer
                    )
                elif abs(energy) > abs(offer.energy):
                    raise InvalidTrade("Energy can't be greater than offered energy")
                else:
                    # Requested partial is equal to offered energy - just proceed normally
                    pass
        except Exception:
            # Exception happened - restore offer
            self.offers[offer.id] = offer
            self._sorted_offers = sorted(self.offers.values(),
                                         key=lambda o: o.price / o.energy)
            raise
        trade = BalancingTrade(id=str(uuid.uuid4()), time=time, offer=offer,
                               seller=offer.seller, buyer=buyer,
                               residual=residual_offer, price_drop=price_drop)
        self.trades.append(trade)
        self._update_accumulated_trade_price_energy(trade)
        log.warning("[BALANCING_TRADE] %s", trade)
        self.traded_energy[offer.seller] += offer.energy
        self.traded_energy[buyer] -= offer.energy
        self.ious[buyer][offer.seller] += offer.price
        self._update_min_max_avg_trade_prices(offer.price / offer.energy)
        # Recalculate offer min/max price since offer was removed
        self._update_min_max_avg_offer_prices()
        offer._traded(trade, self)
        self._notify_listeners(MarketEvent.BALANCING_TRADE, trade=trade)
        return trade

    def delete_balancing_offer(self, offer_or_id: Union[str, BalancingOffer]):
        if self.readonly:
            raise MarketReadOnlyException()
        if isinstance(offer_or_id, Offer):
            offer_or_id = offer_or_id.id
        offer = self.offers.pop(offer_or_id, None)
        self._sorted_offers = sorted(self.offers.values(), key=lambda o: o.price / o.energy)
        self._update_min_max_avg_offer_prices()
        if not offer:
            raise OfferNotFoundException()
        log.info("[BALANCING_OFFER][DEL] %s", offer)
        self._notify_listeners(MarketEvent.BALANCING_OFFER_DELETED, offer=offer)
=======
        return sum(trade.offer.price for trade in self.trades if trade.seller == seller)
>>>>>>> 1716ea64
<|MERGE_RESOLUTION|>--- conflicted
+++ resolved
@@ -425,19 +425,7 @@
         return sum(trade.offer.price for trade in self.trades if trade.buyer == buyer)
 
     def total_earned(self, seller):
-<<<<<<< HEAD
         return sum(trade.offer.price for trade in self.trades if trade.seller == seller)
-
-    def __getstate__(self):
-        state = self.__dict__.copy()
-        del state['offer_lock']
-        del state['trade_lock']
-        return state
-
-    def __setstate__(self, state):
-        self.__dict__.update(state)
-        self.offer_lock = Lock()
-        self.trade_lock = Lock()
 
 
 class BalancingOffer(Offer):
@@ -576,7 +564,4 @@
         if not offer:
             raise OfferNotFoundException()
         log.info("[BALANCING_OFFER][DEL] %s", offer)
-        self._notify_listeners(MarketEvent.BALANCING_OFFER_DELETED, offer=offer)
-=======
-        return sum(trade.offer.price for trade in self.trades if trade.seller == seller)
->>>>>>> 1716ea64
+        self._notify_listeners(MarketEvent.BALANCING_OFFER_DELETED, offer=offer)