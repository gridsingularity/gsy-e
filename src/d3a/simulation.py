--- conflicted
+++ resolved
@@ -104,13 +104,10 @@
         log.info("Starting simulation with config %s", self.simulation_config)
         self.area.activate()
 
-<<<<<<< HEAD
-=======
         # TODO: Disable overview websocket for now, implement proper intermediary data reporting
         # if self.message_url is not None:
         #     Overview(self, self.message_url).start()
 
->>>>>>> 11415b6f
     @property
     def finished(self):
         return self.area.current_tick == self.area.config.total_ticks
