import random
from importlib import import_module
from logging import getLogger
import time
from time import sleep
from pathlib import Path
from threading import Event, Thread, Lock
import dill

from pendulum import DateTime
from pendulum import duration
from pendulum.period import Period
from pickle import HIGHEST_PROTOCOL
from ptpython.repl import embed

from d3a.blockchain import BlockChainInterface
from d3a.exceptions import SimulationException, D3AException
from d3a.export import ExportAndPlot
from d3a.models.config import SimulationConfig
# noinspection PyUnresolvedReferences
from d3a import setup as d3a_setup  # noqa
from d3a.util import NonBlockingConsole, format_interval
from d3a.endpoint_buffer import SimulationEndpointBuffer
from d3a.redis_communication import RedisSimulationCommunication


log = getLogger(__name__)


page_lock = Lock()


class _SimulationInterruped(Exception):
    pass


class Simulation:
    def __init__(self, setup_module_name: str, simulation_config: SimulationConfig = None,
                 slowdown: int = 0, seed=None, paused: bool = False, pause_after: duration = None,
                 use_repl: bool = False, export: bool = False, export_path: str = None,
                 reset_on_finish: bool = False,
                 reset_on_finish_wait: duration = duration(minutes=1),
                 exit_on_finish: bool = False,
<<<<<<< HEAD
                 exit_on_finish_wait: Interval = Interval(seconds=1),
                 api_url=None, redis_job_id=None, use_bc=True):
=======
                 exit_on_finish_wait: duration = duration(seconds=1),
                 api_url=None, redis_job_id=None):
>>>>>>> eefa8f8f

        self.initial_params = dict(
            slowdown=slowdown,
            seed=seed,
            paused=paused,
            pause_after=pause_after
        )

        self.simulation_config = simulation_config
        self.use_repl = use_repl
        self.export_on_finish = export
        self.export_path = export_path
        self.reset_on_finish = reset_on_finish
        self.reset_on_finish_wait = reset_on_finish_wait
        self.exit_on_finish = exit_on_finish
        self.exit_on_finish_wait = exit_on_finish_wait
        self.api_url = api_url
        self.setup_module_name = setup_module_name
        self.use_bc = use_bc
        self.is_stopped = False
        self.endpoint_buffer = SimulationEndpointBuffer(redis_job_id, self.initial_params)
        self.redis_connection = RedisSimulationCommunication(self, redis_job_id)
        if sum([reset_on_finish, exit_on_finish, use_repl]) > 1:
            raise D3AException(
                "Can only specify one of '--reset-on-finish', '--exit-on-finish' and '--use-repl' "
                "simultaneously."
            )

        self.run_start = None
        self.paused_time = None

        self._load_setup_module()
        self._init(**self.initial_params)
        self._init_events()

    def _load_setup_module(self):
        try:
            self.setup_module = import_module(".{}".format(self.setup_module_name), 'd3a.setup')
            log.info("Using setup module '%s'", self.setup_module_name)
        except ImportError as ex:
            raise SimulationException(
                "Invalid setup module '{}'".format(self.setup_module_name)) from ex

    def _init_events(self):
        self.interrupt = Event()
        self.interrupted = Event()
        self.ready = Event()
        self.ready.set()

    def _init(self, slowdown, seed, paused, pause_after):
        self.paused = paused
        self.pause_after = pause_after
        self.slowdown = slowdown

        if seed:
            random.seed(seed)

        self.area = self.setup_module.get_setup(self.simulation_config)
        self.bc = None  # type: BlockChainInterface
        if self.use_bc:
            self.bc = BlockChainInterface(lambda: self.area.now)
            self.clearing_token = self.bc.init_contract(
                "ClearingToken",
                [
                    10 ** 10,
                    "ClearingToken",
                    0,
                    "CT"
                ],
                id_='ClearingToken'
            )
        log.info("Starting simulation with config %s", self.simulation_config)
        self.area.activate(self.bc)

    @property
    def finished(self):
        return self.area.current_tick >= self.area.config.total_ticks

    @property
    def time_since_start(self):
        return self.area.current_tick * self.simulation_config.tick_length

    def reset(self, sync=True):
        """
        Reset simulation to initial values and restart the run.

        *IMPORTANT*: This method *MUST* be called from another thread, otherwise a deadlock will
        occur!
        """
        log.error("=" * 15 + " Simulation reset requested " + "=" * 15)
        if sync:
            self.interrupted.clear()
            self.interrupt.set()
            self.interrupted.wait()
            self.interrupt.clear()
        self._init(**self.initial_params)
        self.ready.set()

    def stop(self):
        self.is_stopped = True

    def run(self, resume=False) -> (Period, duration):
        if resume:
            log.critical("Resuming simulation")
            self._info()
        self.is_stopped = False
        config = self.simulation_config
        tick_lengths_s = config.tick_length.total_seconds()
        slot_count = int(config.duration / config.slot_length) + 1
        while True:
            self.ready.wait()
            self.ready.clear()
            if resume:
                # FIXME: Fix resume time calculation
                if self.run_start is None or self.paused_time is None:
                    raise RuntimeError("Can't resume without saved state")
                slot_resume, tick_resume = divmod(self.area.current_tick, config.ticks_per_slot)
            else:
                self.run_start = DateTime.now()
                self.paused_time = 0
                slot_resume = tick_resume = 0

            try:
                with NonBlockingConsole() as console:
                    for slot_no in range(slot_resume, slot_count-1):
                        run_duration = (
                            DateTime.now() - self.run_start - duration(seconds=self.paused_time)
                        )

                        log.error(
                            "Slot %d of %d (%2.0f%%) - %s elapsed, ETA: %s",
                            slot_no + 1,
                            slot_count,
                            (slot_no + 1) / slot_count * 100,
                            run_duration, run_duration / (slot_no + 1) * slot_count
                        )
                        if self.is_stopped:
                            log.error("Received stop command.")
                            sleep(5)
                            break

                        for tick_no in range(tick_resume, config.ticks_per_slot):
                            # reset tick_resume after possible resume
                            tick_resume = 0
                            self._handle_input(console)
                            self.paused_time += self._handle_paused(console)
                            tick_start = time.monotonic()
                            log.debug(
                                "Tick %d of %d in slot %d (%2.0f%%)",
                                tick_no + 1,
                                config.ticks_per_slot,
                                slot_no + 1,
                                (tick_no + 1) / config.ticks_per_slot * 100,
                            )

                            with page_lock:
                                self.area.tick()

                            tick_length = time.monotonic() - tick_start
                            if self.slowdown and tick_length < tick_lengths_s:
                                # Simulation runs faster than real time but a slowdown was
                                # requested
                                tick_diff = tick_lengths_s - tick_length
                                diff_slowdown = tick_diff * self.slowdown / 10000
                                log.debug("Slowdown: %.4f", diff_slowdown)
                                self._handle_input(console, diff_slowdown)

                        with page_lock:
                            self.endpoint_buffer.update(self.area, self.status)
                            self.redis_connection.publish_intermediate_results(
                                self.endpoint_buffer
                            )

                    run_duration = (
                            DateTime.now() - self.run_start - duration(seconds=self.paused_time)
                    )
                    paused_duration = duration(seconds=self.paused_time)

                    self.redis_connection.publish_results(self.endpoint_buffer)
                    if not self.is_stopped:
                        log.error(
                            "Run finished in %s%s / %.2fx real time",
                            run_duration,
                            " ({} paused)".format(paused_duration) if paused_duration else "",
                            config.duration / (run_duration - paused_duration)
                        )
                    if not self.exit_on_finish:
                        log.error("REST-API still running at %s", self.api_url)
                    if self.export_on_finish:
                        ExportAndPlot(self.area, self.export_path,
                                      DateTime.now().format("%Y-%m-%d_%X"))
                    if self.use_repl:
                        self._start_repl()
                    elif self.reset_on_finish:
                        log.error("Automatically restarting simulation in %s",
                                  format_interval(self.reset_on_finish_wait))
                        self._handle_input(console, self.reset_on_finish_wait.in_seconds())

                        def _reset():
                            self.reset(sync=False)
                            self.paused = False
                        t = Thread(target=_reset)
                        t.start()
                        t.join()
                        continue
                    elif self.exit_on_finish:
                        self._handle_input(console, self.exit_on_finish_wait.in_seconds())
                        log.error("Terminating. (--exit-on-finish set.)")
                        break
                    else:
                        log.info("Ctrl-C to quit")
                        while True:
                            self._handle_input(console, 0.5)

                    break
            except _SimulationInterruped:
                self.interrupted.set()
            except KeyboardInterrupt:
                print("Exiting")
                break

    def toggle_pause(self):
        if self.finished:
            return False
        self.paused = not self.paused
        return True

    def _handle_input(self, console, sleep: float = 0):
        timeout = 0
        start = 0
        if sleep > 0:
            timeout = sleep / 100
            start = time.monotonic()
        while True:
            if self.interrupt.is_set():
                raise _SimulationInterruped()
            cmd = console.get_char(timeout)
            if cmd:
                if cmd not in {'i', 'p', 'q', 'r', 'S', 'R', 's', '+', '-'}:
                    log.critical("Invalid command. Valid commands:\n"
                                 "  [i] info\n"
                                 "  [p] pause\n"
                                 "  [q] quit\n"
                                 "  [r] reset\n"
                                 "  [S] stop\n"
                                 "  [R] start REPL\n"
                                 "  [s] save state\n"
                                 "  [+] increase slowdown\n"
                                 "  [-] decrease slowdown")
                    continue

                if self.finished and cmd in {'p', '+', '-'}:
                    log.error("Simulation has finished. The commands [p, +, -] are unavailable.")
                    continue

                if cmd == 'r':
                    Thread(target=lambda: self.reset()).start()
                elif cmd == 'R':
                    self._start_repl()
                elif cmd == 'i':
                    self._info()
                elif cmd == 'p':
                    self.paused = not self.paused
                    break
                elif cmd == 'q':
                    raise KeyboardInterrupt()
                elif cmd == 's':
                    self.save_state()
                elif cmd == 'S':
                    self.stop()
                elif cmd == '+':
                    v = 5
                    if self.slowdown <= 95:
                        self.slowdown += v
                        log.critical("Simulation slowdown changed to %d", self.slowdown)
                elif cmd == '-':
                    if self.slowdown >= 5:
                        self.slowdown -= 5
                        log.critical("Simulation slowdown changed to %d", self.slowdown)
            if sleep == 0 or time.monotonic() - start >= sleep:
                break

    def _handle_paused(self, console):
        if self.pause_after and self.time_since_start >= self.pause_after:
            self.paused = True
            self.pause_after = None
        if self.paused:
            start = time.monotonic()
            log.critical("Simulation paused. Press 'p' to resume or resume from API.")
            self.endpoint_buffer.update(self.area, self.status)
            self.redis_connection.publish_intermediate_results(self.endpoint_buffer)
            while self.paused and not self.interrupt.is_set():
                self._handle_input(console, 0.1)
            log.critical("Simulation resumed")
            return time.monotonic() - start
        return 0

    def _info(self):
        info = self.simulation_config.as_dict()
        slot, tick = divmod(self.area.current_tick, self.simulation_config.ticks_per_slot)
        percent = self.area.current_tick / self.simulation_config.total_ticks * 100
        slot_count = self.simulation_config.duration // self.simulation_config.slot_length
        info.update(slot=slot + 1, tick=tick + 1, slot_count=slot_count, percent=percent)
        log.critical(
            "\n"
            "Simulation configuration:\n"
            "  Duration: %(duration)s\n"
            "  Slot length: %(slot_length)s\n"
            "  Tick length: %(tick_length)s\n"
            "  Market count: %(market_count)d\n"
            "  Ticks per slot: %(ticks_per_slot)d\n"
            "Status:\n"
            "  Slot: %(slot)d / %(slot_count)d\n"
            "  Tick: %(tick)d / %(ticks_per_slot)d\n"
            "  Completed: %(percent).1f%%",
            info
        )

    def _start_repl(self):
        log.info(
            "An interactive REPL has been started. The root Area is available as "
            "`root_area`.")
        log.info("Ctrl-D to quit.")
        embed({'root_area': self.area})

    def save_state(self):
        save_dir = Path('.d3a')
        save_dir.mkdir(exist_ok=True)
        save_file_name = save_dir.joinpath(
            "saved-state_{:%Y%m%dT%H%M%S}.pickle".format(DateTime.now())
        )
        with save_file_name.open('wb') as save_file:
            dill.dump(self, save_file, protocol=HIGHEST_PROTOCOL)
        log.critical("Saved state to %s", save_file_name.resolve())
        return save_file_name

    @property
    def status(self):
        if self.is_stopped:
            return "stopped"
        elif self.finished:
            return "finished"
        elif self.paused:
            return "paused"
        elif self.ready.is_set():
            return "ready"
        else:
            return "running"

    def __getstate__(self):
        state = self.__dict__.copy()
        state['_random_state'] = random.getstate()
        del state['interrupt']
        del state['interrupted']
        del state['ready']
        del state['setup_module']
        return state

    def __setstate__(self, state):
        random.setstate(state.pop('_random_state'))
        self.__dict__.update(state)
        self._load_setup_module()
        self._init_events()<|MERGE_RESOLUTION|>--- conflicted
+++ resolved
@@ -41,13 +41,8 @@
                  reset_on_finish: bool = False,
                  reset_on_finish_wait: duration = duration(minutes=1),
                  exit_on_finish: bool = False,
-<<<<<<< HEAD
-                 exit_on_finish_wait: Interval = Interval(seconds=1),
+                 exit_on_finish_wait: duration = duration(seconds=1),
                  api_url=None, redis_job_id=None, use_bc=True):
-=======
-                 exit_on_finish_wait: duration = duration(seconds=1),
-                 api_url=None, redis_job_id=None):
->>>>>>> eefa8f8f
 
         self.initial_params = dict(
             slowdown=slowdown,
