"""
Copyright 2018 Grid Singularity
This file is part of D3A.

This program is free software: you can redistribute it and/or modify
it under the terms of the GNU General Public License as published by
the Free Software Foundation, either version 3 of the License, or
(at your option) any later version.

This program is distributed in the hope that it will be useful,
but WITHOUT ANY WARRANTY; without even the implied warranty of
MERCHANTABILITY or FITNESS FOR A PARTICULAR PURPOSE.  See the
GNU General Public License for more details.

You should have received a copy of the GNU General Public License
along with this program.  If not, see <http://www.gnu.org/licenses/>.
"""
from d3a.models.appliance.switchable import SwitchableAppliance
from d3a.models.area import Area
from d3a.models.strategy.load_hours import LoadHoursStrategy
from d3a.models.appliance.pv import PVAppliance
from d3a.models.strategy.pv import PVStrategy
<<<<<<< HEAD
import d3a.constants


def get_setup(config):
    d3a.constants.GRID_FEE_TYPE = 2
=======
from d3a_interface.constants_limits import ConstSettings


def get_setup(config):
    ConstSettings.IAASettings.GRID_FEE_TYPE = 2
>>>>>>> 848a137c
    area = Area(
        'Grid',
        [
            Area('Neighborhood 1', [
                Area(
                    'House 1',
                    [
                        Area('H1 General Load', strategy=LoadHoursStrategy(avg_power_W=200,
                                                                           hrs_per_day=24,
                                                                           hrs_of_day=list(
                                                                               range(0, 24)),
                                                                           initial_buying_rate=30,
                                                                           final_buying_rate=30),
                             appliance=SwitchableAppliance()),
                    ],
                    grid_fee_percentage=0)], grid_fee_percentage=5),
            Area('Neighborhood 2', [
                Area(
                    'House 2',
                    [
                        Area('H2 PV', strategy=PVStrategy(panel_count=10, initial_selling_rate=10,
                                                          final_selling_rate=10),
                             appliance=PVAppliance()),

                    ],
                    grid_fee_percentage=0

                ),
            ], grid_fee_percentage=5)
        ],
        config=config,
        grid_fee_percentage=10
    )
    return area<|MERGE_RESOLUTION|>--- conflicted
+++ resolved
@@ -20,19 +20,12 @@
 from d3a.models.strategy.load_hours import LoadHoursStrategy
 from d3a.models.appliance.pv import PVAppliance
 from d3a.models.strategy.pv import PVStrategy
-<<<<<<< HEAD
-import d3a.constants
-
-
-def get_setup(config):
-    d3a.constants.GRID_FEE_TYPE = 2
-=======
 from d3a_interface.constants_limits import ConstSettings
 
 
 def get_setup(config):
     ConstSettings.IAASettings.GRID_FEE_TYPE = 2
->>>>>>> 848a137c
+    config.grid_fee_type = 2
     area = Area(
         'Grid',
         [
