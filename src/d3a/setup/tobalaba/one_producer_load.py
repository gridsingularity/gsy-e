from d3a.models.appliance.simple import SimpleAppliance
from d3a.models.appliance.switchable import SwitchableAppliance
from d3a.models.area import Area
from d3a.models.strategy.finite_power_plant import FinitePowerPlant
<<<<<<< HEAD
from d3a.models.strategy.load_hours_fb import LoadHoursStrategy
from d3a.models.strategy.const import ConstSettings
=======
from d3a.models.strategy.load_hours import LoadHoursStrategy
from d3a.models.const import ConstSettings
>>>>>>> ca432efa


def get_setup(config):
    ConstSettings.BlockchainSettings.START_LOCAL_CHAIN = False
    area = Area(
        'Grid',
        [
<<<<<<< HEAD
            Area('Cell Tower', strategy=LoadHoursStrategy(avg_power_W=25,
=======
            Area('Cell Tower', strategy=LoadHoursStrategy(avg_power_W=50,
>>>>>>> ca432efa
                                                          hrs_per_day=24),
                 appliance=SwitchableAppliance()),
            Area('Commercial Energy Producer',
                 strategy=FinitePowerPlant(energy_rate=30,
                                           max_available_power_kW=100),
                 appliance=SimpleAppliance()
                 ),

        ],
        config=config
    )
    return area<|MERGE_RESOLUTION|>--- conflicted
+++ resolved
@@ -2,13 +2,8 @@
 from d3a.models.appliance.switchable import SwitchableAppliance
 from d3a.models.area import Area
 from d3a.models.strategy.finite_power_plant import FinitePowerPlant
-<<<<<<< HEAD
-from d3a.models.strategy.load_hours_fb import LoadHoursStrategy
-from d3a.models.strategy.const import ConstSettings
-=======
 from d3a.models.strategy.load_hours import LoadHoursStrategy
 from d3a.models.const import ConstSettings
->>>>>>> ca432efa
 
 
 def get_setup(config):
@@ -16,11 +11,7 @@
     area = Area(
         'Grid',
         [
-<<<<<<< HEAD
-            Area('Cell Tower', strategy=LoadHoursStrategy(avg_power_W=25,
-=======
             Area('Cell Tower', strategy=LoadHoursStrategy(avg_power_W=50,
->>>>>>> ca432efa
                                                           hrs_per_day=24),
                  appliance=SwitchableAppliance()),
             Area('Commercial Energy Producer',
