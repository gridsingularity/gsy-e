--- conflicted
+++ resolved
@@ -239,9 +239,8 @@
             # Then self consumption energy for all areas
             _generate_self_consumption_entries(accumulated_trades),
             # Then consumption entries for intra-house trades
-<<<<<<< HEAD
-            _generate_intraarea_consumption_entries(accumulated_trades)
-        ]
+            *_generate_intraarea_consumption_entries(accumulated_trades)]
+
     }
 
 
@@ -257,9 +256,4 @@
             "cum_pv_gen": -1*sum(trades.pv_energ),
             "cum_stor_prof": sum(trades.stor_energ)
         } for ii, (hour, trades) in enumerate(price_lists.items())
-    ]
-=======
-            *_generate_intraarea_consumption_entries(accumulated_trades)]
-
-    }
->>>>>>> 64b89c89
+    ]