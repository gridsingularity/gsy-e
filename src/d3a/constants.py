--- conflicted
+++ resolved
@@ -45,10 +45,5 @@
 
 D3A_TEST_RUN = False
 
-<<<<<<< HEAD
-IS_CANARY_NETWORK = True
-
-CN_PROFILE_EXPANSION_DAYS = 7
-=======
 IS_CANARY_NETWORK = False
->>>>>>> a6a2c0bd
+CN_PROFILE_EXPANSION_DAYS = 7