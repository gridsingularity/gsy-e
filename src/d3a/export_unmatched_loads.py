from d3a.models.strategy.load_hours_fb import LoadHoursStrategy, CellTowerLoadHoursStrategy
from d3a.models.strategy.facebook_device import FacebookDeviceStrategy, \
    CellTowerFacebookDeviceStrategy
from d3a.models.strategy.permanent import PermanentLoadStrategy

DEFICIT_THRESHOLD_Wh = 0.001


def _calculate_stats_for_single_device(hour_data, area, current_slot):
<<<<<<< HEAD
    if isinstance(area.strategy, LoadHoursStrategy):
        desired_energy_Wh = area.strategy.state.desired_energy[current_slot]
=======
    if isinstance(area.strategy, LoadHoursStrategy) or \
       isinstance(area.strategy, FacebookDeviceStrategy):
        desired_energy = area.strategy.state.desired_energy[current_slot]
>>>>>>> 7b52c086
    elif isinstance(area.strategy, PermanentLoadStrategy):
        desired_energy_Wh = area.strategy.energy
    else:
        return hour_data
    traded_energy_kWh = area.parent.past_markets[current_slot].traded_energy[area.name] \
        if (current_slot in area.parent.past_markets) and \
           (area.name in area.parent.past_markets[current_slot].traded_energy) \
        else 0.0
    # Different sign conventions, hence the +
    deficit = desired_energy_Wh + traded_energy_kWh * 1000.0
    if deficit > DEFICIT_THRESHOLD_Wh:
        # Get the hour data entry for this hour, or create an empty one if not there
        device = hour_data["devices"].get(
            area.slug,
            {"unmatched_load_count": 0, "timepoints": []}
        )
        # Update load hour entry
        device["unmatched_load_count"] += 1
        device["timepoints"].append(current_slot.to_time_string())
        hour_data["devices"][area.slug] = device
    return hour_data


def _calculate_hour_stats_for_area(hour_data, area, current_slot):
    if not area.children:
        return _calculate_stats_for_single_device(hour_data, area, current_slot)
    else:
        for child in area.children:
            hour_data = _calculate_stats_for_single_device(hour_data, child, current_slot)
        return hour_data


def _accumulate_device_stats_to_area_stats(per_hour_device_data):
    for hour, unmatched_loads in per_hour_device_data.items():
        # this table holds the unmatched_count/timepoints dictionary
        # for all the devices of this hour.
        device_data_list = unmatched_loads["devices"].values()
        per_hour_device_data[hour]["unmatched_load_count"] = \
            sum([v["unmatched_load_count"] for v in device_data_list])
        per_hour_device_data[hour]["all_loads_met"] = \
            (per_hour_device_data[hour]["unmatched_load_count"] == 0)
        # For the UI's convenience, devices should be presented as arrays
        per_hour_device_data[hour]["devices"] = [per_hour_device_data[hour]["devices"]]
    area_data = {
        "timeslots": per_hour_device_data,
        "unmatched_load_count": sum([data["unmatched_load_count"]
                                     for _, data in per_hour_device_data.items()])
    }
    area_data["all_loads_met"] = (area_data["unmatched_load_count"] == 0)
    return area_data


def _calculate_area_stats(area):
    per_hour_device_data = {}
    # Iterate first through all the available market slots of the area
    for current_slot, market in area.past_markets.items():
        hour_data = per_hour_device_data.get(current_slot.hour, {"devices": {}})
        # Update hour data for the area, by accumulating slots in one hour
        per_hour_device_data[current_slot.hour] = \
            _calculate_hour_stats_for_area(hour_data, area, current_slot)
    area_data = _accumulate_device_stats_to_area_stats(per_hour_device_data)
    area_data["type"] = "cell_tower" if _is_cell_tower_node(area) else "house"
    return area_data


def _is_house_node(area):
    return all(grandkid.children == [] for grandkid in area.children) and \
           (any(isinstance(grandkid.strategy, LoadHoursStrategy) or
                isinstance(grandkid.strategy, PermanentLoadStrategy) or
                isinstance(grandkid.strategy, FacebookDeviceStrategy)
                for grandkid in area.children))


def _is_cell_tower_node(area):
    return isinstance(area.strategy, CellTowerLoadHoursStrategy) \
           or isinstance(area.strategy, CellTowerFacebookDeviceStrategy)


def _recurse_area_tree(area):
    unmatched_loads = {}
    for child in area.children:
        if child.children is None:
            # We are at a leaf node, no point in recursing further. This node's calculation
            # should be done on the upper level
            continue
        elif _is_house_node(child) or _is_cell_tower_node(child):
            # Need to iterate, because the area has been marked as a house or cell tower
            unmatched_loads[child.slug] = _calculate_area_stats(child)
        else:
            # Recurse even further. Merge new results with existing ones
            unmatched_loads = {**unmatched_loads, **_recurse_area_tree(child)}
    return unmatched_loads


def export_unmatched_loads(area):
    unmatched_loads_result = {}
    area_tree = _recurse_area_tree(area)
    # Calculate overall metrics for the whole grid
    unmatched_loads_result["unmatched_load_count"] = \
        sum([v["unmatched_load_count"] for k, v in area_tree.items()])
    unmatched_loads_result["all_loads_met"] = (unmatched_loads_result["unmatched_load_count"] == 0)
    unmatched_loads_result["areas"] = area_tree
    return unmatched_loads_result<|MERGE_RESOLUTION|>--- conflicted
+++ resolved
@@ -7,14 +7,9 @@
 
 
 def _calculate_stats_for_single_device(hour_data, area, current_slot):
-<<<<<<< HEAD
-    if isinstance(area.strategy, LoadHoursStrategy):
-        desired_energy_Wh = area.strategy.state.desired_energy[current_slot]
-=======
     if isinstance(area.strategy, LoadHoursStrategy) or \
        isinstance(area.strategy, FacebookDeviceStrategy):
-        desired_energy = area.strategy.state.desired_energy[current_slot]
->>>>>>> 7b52c086
+        desired_energy_Wh = area.strategy.state.desired_energy[current_slot]
     elif isinstance(area.strategy, PermanentLoadStrategy):
         desired_energy_Wh = area.strategy.energy
     else:
