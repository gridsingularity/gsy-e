--- conflicted
+++ resolved
@@ -158,13 +158,8 @@
     with Connection(StrictRedis.from_url(environ.get('REDIS_URL', 'redis://localhost'),
                                          retry_on_timeout=True)):
         Worker(
-<<<<<<< HEAD
-            ['d3a'],
-            name='simulation.{}.{:%s}'.format(getpid(), now())
-=======
             [get_simulation_queue_name()],
             name=f'simulation.{getpid()}.{now().timestamp()}', log_job_description=False
->>>>>>> c5565baa
         ).work()
 
 
