"""
Copyright 2018 Grid Singularity
This file is part of D3A.

This program is free software: you can redistribute it and/or modify
it under the terms of the GNU General Public License as published by
the Free Software Foundation, either version 3 of the License, or
(at your option) any later version.

This program is distributed in the hope that it will be useful,
but WITHOUT ANY WARRANTY; without even the implied warranty of
MERCHANTABILITY or FITNESS FOR A PARTICULAR PURPOSE.  See the
GNU General Public License for more details.

You should have received a copy of the GNU General Public License
along with this program.  If not, see <http://www.gnu.org/licenses/>.
"""
import inspect
import json
import os
import select
import sys
import termios
import tty
<<<<<<< HEAD
=======
import json
import d3a
import inspect
import os

from click.types import ParamType
from d3a_interface.enums import BidOfferMatchAlgoEnum
from pendulum import duration, from_format
from rex import rex
>>>>>>> 50312527
from functools import wraps
from logging import LoggerAdapter, getLogger, getLoggerClass, addLevelName, setLoggerClass, NOTSET

import d3a
import d3a.constants
import pendulum
from click.types import ParamType
from d3a import setup as d3a_setup
from d3a.constants import DATE_FORMAT, DISPATCH_EVENT_TICK_FREQUENCY_PERCENT
from d3a_interface.constants_limits import ConstSettings
from d3a_interface.constants_limits import GlobalConfig, RangeLimit
from d3a_interface.exceptions import D3AException
from d3a_interface.utils import iterate_over_all_modules, str_to_pendulum_datetime, \
    format_datetime, find_object_of_same_weekday_and_time
from pendulum import duration, from_format
from rex import rex

d3a_path = os.path.dirname(inspect.getsourcefile(d3a))


INTERVAL_DH_RE = rex("/^(?:(?P<days>[0-9]{1,4})[d:])?(?:(?P<hours>[0-9]{1,2})[h:])?$/")
INTERVAL_HM_RE = rex("/^(?:(?P<hours>[0-9]{1,4})[h:])?(?:(?P<minutes>[0-9]{1,2})m?)?$/")
INTERVAL_MS_RE = rex("/^(?:(?P<minutes>[0-9]{1,4})[m:])?(?:(?P<seconds>[0-9]{1,2})s?)?$/")
IMPORT_RE = rex("/^import +[\"'](?P<contract>[^\"']+.sol)[\"'];$/")

_CONTRACT_CACHE = {}

TRACE = 5


class TraceLogger(getLoggerClass()):
    def __init__(self, name, level=NOTSET):
        super().__init__(name, level)

        addLevelName(TRACE, "TRACE")

    def trace(self, msg, *args, **kwargs):
        """
        Log 'msg % args' with severity 'TRACE'.

        To pass exception information, use the keyword argument exc_info with
        a true value, e.g.

        logger.trace("Houston, we have a %s", "thorny problem", exc_info=1)
        """
        if self.isEnabledFor(TRACE):
            self._log(TRACE, msg, args, **kwargs)


setLoggerClass(TraceLogger)

log = getLogger(__name__)


class TaggedLogWrapper(LoggerAdapter):
    def __init__(self, *args, **kwargs):
        super().__init__(*args, **kwargs)

    def process(self, msg, kwargs):
        msg = "[{}] {}".format(self.extra, msg)
        return msg, kwargs

    def trace(self, msg, *args, **kwargs):
        """
        Delegate a trace call to the underlying logger.
        """
        self.log(TRACE, msg, *args, **kwargs)


class DateType(ParamType):
    name = 'date'

    def __init__(self, type):
        if type == DATE_FORMAT:
            self.allowed_formats = DATE_FORMAT
        else:
            raise ValueError(f"Invalid type. Choices: {DATE_FORMAT} ")

    def convert(self, value, param, ctx):
        try:
            return from_format(value, DATE_FORMAT)
        except ValueError:
            self.fail(
                "'{}' is not a valid date. Allowed formats: {}".format(
                    value,
                    self.allowed_formats
                )
            )


class IntervalType(ParamType):
    name = 'interval'

    def __init__(self, type):
        if type == 'H:M':
            self.re = INTERVAL_HM_RE
            self.allowed_formats = "'XXh', 'XXm', 'XXhYYm', 'XX:YY'"
        elif type == 'D:H':
            self.re = INTERVAL_DH_RE
            self.allowed_formats = "'XXh', 'XXd', 'XXdYYh'"
        elif type == 'M:S':
            self.re = INTERVAL_MS_RE
            self.allowed_formats = "'XXm', 'XXs', 'XXmYYs', 'XX:YY'"
        else:
            raise ValueError("Invalid type. Choices: 'H:M', 'M:S', 'D:H'")

    def convert(self, value, param, ctx):
        match = self.re(value)
        if match:
            return duration(**{
                k: int(v) if v else 0
                for k, v in match.items()
                if isinstance(k, str)
            })
        self.fail(
            "'{}' is not a valid duration. Allowed formats: {}".format(
                value,
                self.allowed_formats
            )
        )


class NonBlockingConsole:
    def __enter__(self):
        if os.isatty(sys.stdin.fileno()):
            self.old_settings = termios.tcgetattr(sys.stdin)
            tty.setcbreak(sys.stdin.fileno())
        return self

    def __exit__(self, type, value, traceback):
        if os.isatty(sys.stdin.fileno()):
            termios.tcsetattr(sys.stdin, termios.TCSADRAIN, self.old_settings)

    def get_char(self, timeout=0):
        if select.select([sys.stdin], [], [], timeout) == ([sys.stdin], [], []):
            return sys.stdin.read(1)
        return False


class ContractJoiner(object):
    def __init__(self):
        self.have_pragma = None
        self.seen = None

    def join(self, contract_file_path):
        self.have_pragma = False
        self.seen = set()

        old_cwd = os.getcwd()
        try:
            os.chdir(os.path.dirname(contract_file_path))
            with open(contract_file_path) as contract_file:
                return "\n".join(self._join(contract_file))
        finally:
            os.chdir(old_cwd)

    def _join(self, contract_file):

        out = []
        if contract_file.name in self.seen:
            return []

        self.seen.add(contract_file.name)
        log.trace('Reading contract file "%s"', contract_file.name)

        for line in contract_file:
            line = line.strip('\r\n')
            stripped_line = line.strip()
            if stripped_line.startswith('pragma'):
                if not self.have_pragma:
                    self.have_pragma = True
                    out.append(line)
            elif stripped_line.startswith('import'):
                match = IMPORT_RE(stripped_line)
                if match:
                    next_file = match.get('contract')
                    if next_file and os.path.exists(next_file):
                        with open(next_file) as next_contract:
                            out.extend(self._join(next_contract))

            else:
                out.append(line)
        return out


def make_iaa_name(owner):
    return f"IAA {owner.name}"


def make_iaa_name_from_dict(owner):
    return f"IAA {owner['name']}"


def make_ba_name(owner):
    return f"BA {owner.name}"


def area_name_from_area_or_iaa_name(name):
    return name[4:] if name[:4] == 'IAA ' else name


def is_timeslot_in_simulation_duration(config, time_slot):
    return config.start_date <= time_slot < config.end_date or \
           GlobalConfig.IS_CANARY_NETWORK


def format_interval(interval, show_day=True):
    if interval.days and show_day:
        template = "{i.days:02d}:{i.hours:02d}:{i.minutes:02d}:{i.remaining_seconds:02d}"
    else:
        template = "{i.hours:02d}:{i.minutes:02d}:{i.remaining_seconds:02d}"
    return template.format(i=interval)


def get_contract_path(contract_name):
    if contract_name.endswith(".sol"):
        contract_name = contract_name[:-4]
    contract_path = os.path.join(
        d3a.get_project_root(),
        'blockchain',
        'contracts',
        "{}.sol".format(contract_name)
    )
    return os.path.realpath(contract_path)


def get_cached_joined_contract_source(contract_name):
    contract_path = get_contract_path(contract_name)
    if contract_path not in _CONTRACT_CACHE:
        _CONTRACT_CACHE[contract_path] = ContractJoiner().join(contract_path)
    return _CONTRACT_CACHE[contract_path]


d3a_modules_path = d3a_setup.__path__ \
        if ConstSettings.GeneralSettings.SETUP_FILE_PATH is None \
        else [ConstSettings.GeneralSettings.SETUP_FILE_PATH]
available_simulation_scenarios = iterate_over_all_modules(d3a_modules_path)


def parseboolstring(thestring):
    if thestring == "None":
        return None
    elif thestring[0].upper() == 'T':
        return True
    elif thestring[0].upper() == 'F':
        return False
    else:
        return thestring


def read_settings_from_file(settings_file):
    """
    Reads basic and advanced settings from a settings file (json format).
    """
    if os.path.isfile(settings_file):
        with open(settings_file, "r") as sf:
            settings = json.load(sf)
        advanced_settings = settings["advanced_settings"]
        simulation_settings = {
            "sim_duration": IntervalType('H:M')(
                settings["basic_settings"].get('sim_duration', GlobalConfig.sim_duration)),
            "slot_length": IntervalType('M:S')(
                settings["basic_settings"].get('slot_length', GlobalConfig.slot_length)),
            "tick_length": IntervalType('M:S')(
                settings["basic_settings"].get('tick_length', GlobalConfig.tick_length)),
            "market_count": settings["basic_settings"].get('market_count', 1),
            "cloud_coverage": settings["basic_settings"].get(
                'cloud_coverage', advanced_settings["PVSettings"]["DEFAULT_POWER_PROFILE"])
        }
        return simulation_settings, advanced_settings
    else:
        raise FileExistsError("Please provide a valid settings_file path")


def update_advanced_settings(advanced_settings):
    """
    Updates ConstSettings class variables with advanced_settings.
    If variable is not part of ConstSettings, an Exception is raised.
    """

    def update_nested_settings(class_object, class_name, settings_dict):
        for set_var, set_val in settings_dict[class_name].items():
            getattr(class_object, set_var)
            if isinstance(set_val, str):
                setattr(class_object, set_var, parseboolstring(set_val))
            elif isinstance(set_val, dict):
                nested_class = getattr(class_object, set_var)
                update_nested_settings(nested_class, set_var, settings_dict[class_name])
            elif isinstance(set_val, list):
                if isinstance(getattr(class_object, set_var), RangeLimit):
                    setattr(class_object, set_var, RangeLimit(*set_val))
            else:
                setattr(class_object, set_var, set_val)

    for settings_class_name in advanced_settings.keys():
        setting_class = getattr(ConstSettings, settings_class_name)
        update_nested_settings(setting_class, settings_class_name, advanced_settings)


def get_market_slot_time_str(slot_number, config):
    return format_datetime(
        config.start_date.add(
            minutes=config.slot_length.minutes * slot_number
        )
    )


def constsettings_to_dict():

    def convert_nested_settings(class_object, class_name, settings_dict):
        for key, value in dict(class_object.__dict__).items():
            if key.startswith("__"):
                continue
            if inspect.isclass(value):
                convert_nested_settings(value, key, settings_dict[class_name])
            else:
                if class_name in settings_dict.keys():
                    settings_dict[class_name][key] = value
                else:
                    settings_dict[class_name] = {key: value}

    try:
        const_settings = {}
        for settings_class_name, settings_class in dict(ConstSettings.__dict__).items():
            if settings_class_name.startswith("__"):
                continue
            convert_nested_settings(settings_class, settings_class_name, const_settings)
        return const_settings
    except Exception:
        raise SyntaxError("Error when serializing the const settings file. Incorrect "
                          "setting structure.")


def retry_function(max_retries=3):
    def decorator_with_max_retries(f):
        @wraps(f)
        def wrapped(*args, **kwargs):
            return recursive_retry(f, 0, max_retries, *args, **kwargs)
        return wrapped
    return decorator_with_max_retries


def recursive_retry(functor, retry_count, max_retries, *args, **kwargs):
    try:
        return functor(*args, **kwargs)
    except (AssertionError, D3AException) as e:
        log.debug(f"Retrying action {functor.__name__} for the {retry_count+1} time.")
        if retry_count >= max_retries:
            raise e
        return recursive_retry(functor, retry_count+1, max_retries, *args, **kwargs)


def change_global_config(**kwargs):
    for arg, value in kwargs.items():
        if hasattr(GlobalConfig, arg):
            setattr(GlobalConfig, arg, value)
        else:
            # continue, if config setting is not member of GlobalConfig, e.g. pv_user_profile
            pass


def validate_const_settings_for_simulation():
    from d3a_interface.constants_limits import ConstSettings
    # If schemes are not compared and an individual scheme is selected
    # And the market type is not single sided market
    # This is a wrong configuration and an exception is raised
    if not ConstSettings.IAASettings.AlternativePricing.COMPARE_PRICING_SCHEMES and \
       ConstSettings.IAASettings.MARKET_TYPE != 1 and \
       ConstSettings.IAASettings.AlternativePricing.PRICING_SCHEME != 0:
        assert False, "Alternate pricing schemes are only usable with an one sided market."

    # If an alternate price is selected on compare schemes
    # There should be a single sided market
    if ConstSettings.IAASettings.AlternativePricing.COMPARE_PRICING_SCHEMES and \
       ConstSettings.IAASettings.AlternativePricing.PRICING_SCHEME != 0:
        ConstSettings.IAASettings.MARKET_TYPE = 1


def round_floats_for_ui(number):
    return round(number, 3)


def add_or_create_key(dict, key, value):
    if key in dict:
        dict[key] += value
    else:
        dict[key] = value
    return dict


def subtract_or_create_key(dict, key, value):
    if key in dict:
        dict[key] -= value
    else:
        dict[key] = 0 - value
    return dict


def append_or_create_key(dict, key, obj):
    if key in dict:
        dict[key].append(obj)
    else:
        dict[key] = [obj]
    return dict


def create_subdict_or_update(indict, key, subdict):
    if key in indict:
        indict[key].update(subdict)
    else:
        indict[key] = subdict
    return indict


def write_default_to_dict(indict, key, default_value):
    if key not in indict:
        indict[key] = default_value


def convert_str_to_pause_after_interval(start_time, input_str):
    pause_time = str_to_pendulum_datetime(input_str)
    return pause_time - start_time


def convert_unit_to_mega(unit):
    return unit * 1e-6


def convert_unit_to_kilo(unit):
    return unit * 1e-3


def convert_kilo_to_mega(unit_k):
    return unit_k * 1e-3


def convert_percent_to_ratio(unit_percent):
    return unit_percent / 100


def short_offer_bid_log_str(offer_or_bid):
    return f"({{{offer_or_bid.id!s:.6s}}}: {offer_or_bid.energy} kWh)"


def export_default_settings_to_json_file():
    base_settings = {
            "sim_duration": f"{GlobalConfig.DURATION_D*24}h",
            "slot_length": f"{GlobalConfig.SLOT_LENGTH_M}m",
            "tick_length": f"{GlobalConfig.TICK_LENGTH_S}s",
            "market_count": GlobalConfig.MARKET_COUNT,
            "cloud_coverage": GlobalConfig.CLOUD_COVERAGE,
            "start_date": pendulum.instance(GlobalConfig.start_date).format(DATE_FORMAT),
    }
    all_settings = {"basic_settings": base_settings, "advanced_settings": constsettings_to_dict()}
    settings_filename = os.path.join(d3a_path, "setup", "d3a-settings.json")
    with open(settings_filename, "w") as settings_file:
        settings_file.write(json.dumps(all_settings, indent=2))


def area_sells_to_child(trade, area_name, child_names):
    return area_name_from_area_or_iaa_name(trade.seller) == \
            area_name and area_name_from_area_or_iaa_name(trade.buyer) in child_names


def child_buys_from_area(trade, area_name, child_names):
    return area_name_from_area_or_iaa_name(trade.buyer) == \
        area_name and area_name_from_area_or_iaa_name(trade.seller) in child_names


def if_not_in_list_append(target_list, obj):
    if obj not in target_list:
        target_list.append(obj)


def get_market_maker_rate_from_config(next_market, default_value=None):
    if next_market is None:
        return default_value
    if isinstance(GlobalConfig.market_maker_rate, dict):
        return find_object_of_same_weekday_and_time(GlobalConfig.market_maker_rate,
                                                    next_market.time_slot)
    else:
        return GlobalConfig.market_maker_rate


def convert_area_throughput_kVA_to_kWh(transfer_capacity_kWA, slot_length):
    return transfer_capacity_kWA * slot_length.total_minutes() / 60.0 \
        if transfer_capacity_kWA is not None else 0.


def get_simulation_queue_name():
    listen_to_cn = os.environ.get("LISTEN_TO_CANARY_NETWORK_REDIS_QUEUE", "no") == "yes"
    return "canary_network" if listen_to_cn else "d3a"


class ExternalTickCounter:

    def __init__(self, ticks_per_slot):
        self.ticks_per_slot = ticks_per_slot

    @property
    def _dispatch_tick_frequency(self) -> int:
        return int(
            self.ticks_per_slot *
            (DISPATCH_EVENT_TICK_FREQUENCY_PERCENT / 100)
        )

    def is_it_time_for_external_tick(self, current_tick_in_slot) -> bool:
        return current_tick_in_slot % self._dispatch_tick_frequency == 0


<<<<<<< HEAD
def should_read_profile_from_db(profile_uuid):
    return profile_uuid is not None and d3a.constants.CONNECT_TO_PROFILES_DB
=======
def is_external_matching_enabled():
    """Checks if the bid offer match type is set to external
    Returns True if both are matched
    """
    return (ConstSettings.IAASettings.BID_OFFER_MATCH_TYPE ==
            BidOfferMatchAlgoEnum.EXTERNAL.value)
>>>>>>> 50312527
<|MERGE_RESOLUTION|>--- conflicted
+++ resolved
@@ -22,18 +22,6 @@
 import sys
 import termios
 import tty
-<<<<<<< HEAD
-=======
-import json
-import d3a
-import inspect
-import os
-
-from click.types import ParamType
-from d3a_interface.enums import BidOfferMatchAlgoEnum
-from pendulum import duration, from_format
-from rex import rex
->>>>>>> 50312527
 from functools import wraps
 from logging import LoggerAdapter, getLogger, getLoggerClass, addLevelName, setLoggerClass, NOTSET
 
@@ -45,6 +33,7 @@
 from d3a.constants import DATE_FORMAT, DISPATCH_EVENT_TICK_FREQUENCY_PERCENT
 from d3a_interface.constants_limits import ConstSettings
 from d3a_interface.constants_limits import GlobalConfig, RangeLimit
+from d3a_interface.enums import BidOfferMatchAlgoEnum
 from d3a_interface.exceptions import D3AException
 from d3a_interface.utils import iterate_over_all_modules, str_to_pendulum_datetime, \
     format_datetime, find_object_of_same_weekday_and_time
@@ -544,14 +533,13 @@
         return current_tick_in_slot % self._dispatch_tick_frequency == 0
 
 
-<<<<<<< HEAD
 def should_read_profile_from_db(profile_uuid):
     return profile_uuid is not None and d3a.constants.CONNECT_TO_PROFILES_DB
-=======
+
+
 def is_external_matching_enabled():
     """Checks if the bid offer match type is set to external
     Returns True if both are matched
     """
     return (ConstSettings.IAASettings.BID_OFFER_MATCH_TYPE ==
-            BidOfferMatchAlgoEnum.EXTERNAL.value)
->>>>>>> 50312527
+            BidOfferMatchAlgoEnum.EXTERNAL.value)