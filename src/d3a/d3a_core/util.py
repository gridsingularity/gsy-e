"""
Copyright 2018 Grid Singularity
This file is part of D3A.

This program is free software: you can redistribute it and/or modify
it under the terms of the GNU General Public License as published by
the Free Software Foundation, either version 3 of the License, or
(at your option) any later version.

This program is distributed in the hope that it will be useful,
but WITHOUT ANY WARRANTY; without even the implied warranty of
MERCHANTABILITY or FITNESS FOR A PARTICULAR PURPOSE.  See the
GNU General Public License for more details.

You should have received a copy of the GNU General Public License
along with this program.  If not, see <http://www.gnu.org/licenses/>.
"""
import select
import sys
import termios
import tty
from logging import LoggerAdapter, getLogger
import json
import time

from click.types import ParamType
from pendulum import duration, from_format, DateTime
from rex import rex
from pkgutil import walk_packages
from datetime import timedelta
from functools import wraps

from d3a import setup as d3a_setup
from d3a.models.const import ConstSettings
from d3a.d3a_core.exceptions import D3AException
from d3a.constants import DATE_FORMAT, DATE_TIME_FORMAT, DATE_TIME_UI_FORMAT, TIME_FORMAT
from d3a.models.const import GlobalConfig

import d3a
import inspect
import os
d3a_path = os.path.dirname(inspect.getsourcefile(d3a))

log = getLogger(__name__)


INTERVAL_DH_RE = rex("/^(?:(?P<days>[0-9]{1,4})[d:])?(?:(?P<hours>[0-9]{1,2})[h:])?$/")
INTERVAL_HM_RE = rex("/^(?:(?P<hours>[0-9]{1,4})[h:])?(?:(?P<minutes>[0-9]{1,2})m?)?$/")
INTERVAL_MS_RE = rex("/^(?:(?P<minutes>[0-9]{1,4})[m:])?(?:(?P<seconds>[0-9]{1,2})s?)?$/")
IMPORT_RE = rex("/^import +[\"'](?P<contract>[^\"']+.sol)[\"'];$/")

_CONTRACT_CACHE = {}


class TaggedLogWrapper(LoggerAdapter):
    def process(self, msg, kwargs):
        msg = "[{}] {}".format(self.extra, msg)
        return msg, kwargs


class DateType(ParamType):
    name = 'date'

    def __init__(self, type):
        if type == DATE_FORMAT:
            self.allowed_formats = DATE_FORMAT
        else:
            raise ValueError(f"Invalid type. Choices: {DATE_FORMAT} ")

    def convert(self, value, param, ctx):
        try:
            return from_format(value, DATE_FORMAT)
        except ValueError:
            self.fail(
                "'{}' is not a valid date. Allowed formats: {}".format(
                    value,
                    self.allowed_formats
                )
            )


class IntervalType(ParamType):
    name = 'interval'

    def __init__(self, type):
        if type == 'H:M':
            self.re = INTERVAL_HM_RE
            self.allowed_formats = "'XXh', 'XXm', 'XXhYYm', 'XX:YY'"
        elif type == 'D:H':
            self.re = INTERVAL_DH_RE
            self.allowed_formats = "'XXh', 'XXd', 'XXdYYh'"
        elif type == 'M:S':
            self.re = INTERVAL_MS_RE
            self.allowed_formats = "'XXm', 'XXs', 'XXmYYs', 'XX:YY'"
        else:
            raise ValueError("Invalid type. Choices: 'H:M', 'M:S', 'D:H'")

    def convert(self, value, param, ctx):
        match = self.re(value)
        if match:
            return duration(**{
                k: int(v) if v else 0
                for k, v in match.items()
                if isinstance(k, str)
            })
        self.fail(
            "'{}' is not a valid duration. Allowed formats: {}".format(
                value,
                self.allowed_formats
            )
        )


class NonBlockingConsole:
    def __enter__(self):
        if os.isatty(sys.stdin.fileno()):
            self.old_settings = termios.tcgetattr(sys.stdin)
            tty.setcbreak(sys.stdin.fileno())
        return self

    def __exit__(self, type, value, traceback):
        if os.isatty(sys.stdin.fileno()):
            termios.tcsetattr(sys.stdin, termios.TCSADRAIN, self.old_settings)

    def get_char(self, timeout=0):
        if select.select([sys.stdin], [], [], timeout) == ([sys.stdin], [], []):
            return sys.stdin.read(1)
        return False


class ContractJoiner(object):
    def __init__(self):
        self.have_pragma = None
        self.seen = None

    def join(self, contract_file_path):
        self.have_pragma = False
        self.seen = set()

        old_cwd = os.getcwd()
        try:
            os.chdir(os.path.dirname(contract_file_path))
            with open(contract_file_path) as contract_file:
                return "\n".join(self._join(contract_file))
        finally:
            os.chdir(old_cwd)

    def _join(self, contract_file):

        out = []
        if contract_file.name in self.seen:
            return []

        self.seen.add(contract_file.name)
        log.debug('Reading contract file "%s"', contract_file.name)

        for line in contract_file:
            line = line.strip('\r\n')
            stripped_line = line.strip()
            if stripped_line.startswith('pragma'):
                if not self.have_pragma:
                    self.have_pragma = True
                    out.append(line)
            elif stripped_line.startswith('import'):
                match = IMPORT_RE(stripped_line)
                if match:
                    next_file = match.get('contract')
                    if next_file and os.path.exists(next_file):
                        with open(next_file) as next_contract:
                            out.extend(self._join(next_contract))

            else:
                out.append(line)
        return out


def make_iaa_name(owner):
    return f"IAA {owner.name}"


def make_ba_name(owner):
    return f"BA {owner.name}"


def area_name_from_area_or_iaa_name(name):
    return name[4:] if name[:4] == 'IAA ' else name


def is_market_in_simulation_duration(config, market):
    return config.start_date <= market.time_slot < \
           (config.start_date + config.sim_duration)


def format_interval(interval, show_day=True):
    if interval.days and show_day:
        template = "{i.days:02d}:{i.hours:02d}:{i.minutes:02d}:{i.remaining_seconds:02d}"
    else:
        template = "{i.hours:02d}:{i.minutes:02d}:{i.remaining_seconds:02d}"
    return template.format(i=interval)


def get_contract_path(contract_name):
    if contract_name.endswith(".sol"):
        contract_name = contract_name[:-4]
    contract_path = os.path.join(
        d3a.get_project_root(),
        'blockchain',
        'contracts',
        "{}.sol".format(contract_name)
    )
    return os.path.realpath(contract_path)


def get_cached_joined_contract_source(contract_name):
    contract_path = get_contract_path(contract_name)
    if contract_path not in _CONTRACT_CACHE:
        _CONTRACT_CACHE[contract_path] = ContractJoiner().join(contract_path)
    return _CONTRACT_CACHE[contract_path]


def iterate_over_all_d3a_setup():
    module_list = []
    d3a_modules_path = d3a_setup.__path__ \
        if ConstSettings.GeneralSettings.SETUP_FILE_PATH is None \
        else [ConstSettings.GeneralSettings.SETUP_FILE_PATH]
    for loader, module_name, is_pkg in walk_packages(d3a_modules_path):
        if is_pkg:
            loader.find_module(module_name).load_module(module_name)
        else:
            module_list.append(module_name)
    return module_list


available_simulation_scenarios = iterate_over_all_d3a_setup()


def parseboolstring(thestring):
    if thestring == "None":
        return None
    elif thestring[0].upper() == 'T':
        return True
    elif thestring[0].upper() == 'F':
        return False
    else:
        return thestring


def read_settings_from_file(settings_file):
    """
    Reads basic and advanced settings from a settings file (json format).
    """
    if os.path.isfile(settings_file):
        with open(settings_file, "r") as sf:
            settings = json.load(sf)
        advanced_settings = settings["advanced_settings"]
        simulation_settings = {
            "sim_duration": IntervalType('H:M')(
                settings["basic_settings"].get('sim_duration', timedelta(hours=24))),
            "slot_length": IntervalType('M:S')(
                settings["basic_settings"].get('slot_length', timedelta(minutes=15))),
            "tick_length": IntervalType('M:S')(
                settings["basic_settings"].get('tick_length', timedelta(seconds=15))),
            "market_count": settings["basic_settings"].get('market_count', 1),
            "cloud_coverage": settings["basic_settings"].get(
                'cloud_coverage', advanced_settings["PVSettings"]["DEFAULT_POWER_PROFILE"]),
            "market_maker_rate": settings["basic_settings"].get(
                'market_maker_rate', advanced_settings["GeneralSettings"]
                ["DEFAULT_MARKET_MAKER_RATE"]),
            "iaa_fee": settings["basic_settings"].get(
                'INTER_AREA_AGENT_FEE_PERCENTAGE',
                advanced_settings["IAASettings"]["FEE_PERCENTAGE"])
        }
        return simulation_settings, advanced_settings
    else:
        raise FileExistsError("Please provide a valid settings_file path")


def update_advanced_settings(advanced_settings):
    """
    Updates ConstSettings class variables with advanced_settings.
    If variable is not part of ConstSettings, an Exception is raised.
    """

    def update_nested_settings(class_object, class_name, settings_dict):
        for set_var, set_val in settings_dict[class_name].items():
            getattr(class_object, set_var)
            if isinstance(set_val, str):
                setattr(class_object, set_var, parseboolstring(set_val))
            elif isinstance(set_val, dict):
                nested_class = getattr(class_object, set_var)
                update_nested_settings(nested_class, set_var, settings_dict[class_name])
            else:
                setattr(class_object, set_var, set_val)

    for settings_class_name in advanced_settings.keys():
        setting_class = getattr(ConstSettings, settings_class_name)
        update_nested_settings(setting_class, settings_class_name, advanced_settings)


def generate_market_slot_list(area=None):
    """
    Returns a list of all slot times
    """
    config = GlobalConfig if area is None else area.config
    return [
        config.start_date + (config.slot_length * i) for i in range(
            (config.sim_duration + (config.market_count * config.slot_length)) //
            config.slot_length - 1)
        if (config.slot_length * i) <= config.sim_duration]


def constsettings_to_dict():

    def convert_nested_settings(class_object, class_name, settings_dict):
        for key, value in dict(class_object.__dict__).items():
            if key.startswith("__"):
                continue
            if inspect.isclass(value):
                convert_nested_settings(value, key, settings_dict[class_name])
            else:
                if class_name in settings_dict.keys():
                    settings_dict[class_name][key] = value
                else:
                    settings_dict[class_name] = {key: value}

    try:
        const_settings = {}
        for settings_class_name, settings_class in dict(ConstSettings.__dict__).items():
            if settings_class_name.startswith("__"):
                continue
            convert_nested_settings(settings_class, settings_class_name, const_settings)
        return const_settings
    except Exception:
        raise SyntaxError("Error when serializing the const settings file. Incorrect "
                          "setting structure.")


def wait_until_timeout_blocking(functor, timeout=10, polling_period=0.01):
    current_time = 0.0
    while not functor() and current_time < timeout:
        start_time = time.time()
        time.sleep(polling_period)
        current_time += time.time() - start_time
    assert functor()


def retry_function(max_retries=3):
    def decorator_with_max_retries(f):
        @wraps(f)
        def wrapped(*args, **kwargs):
            return recursive_retry(f, 0, max_retries, *args, **kwargs)
        return wrapped
    return decorator_with_max_retries


def recursive_retry(functor, retry_count, max_retries, *args, **kwargs):
    try:
        return functor(*args, **kwargs)
    except (AssertionError, D3AException) as e:
        log.info(f"Retrying action {functor.__name__} for the {retry_count+1} time.")
        if retry_count >= max_retries:
            raise e
        return recursive_retry(functor, retry_count+1, max_retries, *args, **kwargs)


def change_global_config(**kwargs):
    for arg, value in kwargs.items():
        if hasattr(GlobalConfig, arg):
            setattr(GlobalConfig, arg, value)
        else:
            # continue, if config setting is not member of GlobalConfig, e.g. pv_user_profile
            pass


def validate_const_settings_for_simulation():
    from d3a.models.const import ConstSettings
    # If schemes are not compared and an individual scheme is selected
    # And the market type is not single sided market
    # This is a wrong configuration and an exception is raised
    if not ConstSettings.IAASettings.AlternativePricing.COMPARE_PRICING_SCHEMES and \
       ConstSettings.IAASettings.MARKET_TYPE != 1 and \
       ConstSettings.IAASettings.AlternativePricing.PRICING_SCHEME != 0:
        assert False, "Alternate pricing schemes are only usable with an one sided market."

    # If an alternate price is selected on compare schemes
    # There should be a single sided market
    if ConstSettings.IAASettings.AlternativePricing.COMPARE_PRICING_SCHEMES and \
       ConstSettings.IAASettings.AlternativePricing.PRICING_SCHEME != 0:
        ConstSettings.IAASettings.MARKET_TYPE = 1


def convert_datetime_to_str_keys(indict, outdict, ui_format=False):
    """
    Converts all Datetime keys in a dict into strings in DATE_TIME_FORMAT
    """

    for key, value in indict.items():
        if isinstance(key, DateTime):
            if not ui_format:
                outdict[key.format(DATE_TIME_FORMAT)] = indict[key]
            else:
                outdict[key.format(DATE_TIME_UI_FORMAT)] = indict[key]
        else:
            if isinstance(indict[key], dict):
                outdict[key] = {}
                convert_datetime_to_str_keys(indict[key], outdict[key])

    return outdict


def round_floats_for_ui(number):
    return round(number, 3)


def add_or_create_key(dict, key, value):
    if key in dict:
        dict[key] += value
    else:
        dict[key] = value
    return dict


def subtract_or_create_key(dict, key, value):
    if key in dict:
        dict[key] -= value
    else:
        dict[key] = 0 - value
    return dict


def append_or_create_key(dict, key, obj):
    if key in dict:
        dict[key].append(obj)
    else:
        dict[key] = [obj]
    return dict


def create_subdict_or_update(indict, key, subdict):
    if key in indict:
        indict[key].update(subdict)
    else:
        indict[key] = subdict
    return indict


<<<<<<< HEAD
def is_installed(module_name):
    try:
        __import__(module_name)
        return True
    except ModuleNotFoundError:
        return False
=======
def str_to_pendulum(input_str: str):
    try:
        pendulum_time = from_format(input_str, TIME_FORMAT)
    except ValueError:
        try:
            pendulum_time = from_format(input_str, DATE_TIME_FORMAT)
        except ValueError:
            raise Exception(f"Format is not one of ('{TIME_FORMAT}', '{DATE_TIME_FORMAT}')")
    return pendulum_time


def convert_str_to_pauseafter_intervall(start_time,  input_str):
    pause_time = str_to_pendulum(input_str)
    return pause_time - start_time
>>>>>>> 1f750704
<|MERGE_RESOLUTION|>--- conflicted
+++ resolved
@@ -444,14 +444,14 @@
     return indict
 
 
-<<<<<<< HEAD
 def is_installed(module_name):
     try:
         __import__(module_name)
         return True
     except ModuleNotFoundError:
         return False
-=======
+
+      
 def str_to_pendulum(input_str: str):
     try:
         pendulum_time = from_format(input_str, TIME_FORMAT)
@@ -466,4 +466,3 @@
 def convert_str_to_pauseafter_intervall(start_time,  input_str):
     pause_time = str_to_pendulum(input_str)
     return pause_time - start_time
->>>>>>> 1f750704
