--- conflicted
+++ resolved
@@ -111,37 +111,6 @@
         file_name = ("%s.csv" % slug).replace(' ', '_')
         return directory.joinpath(file_name).as_posix()
 
-<<<<<<< HEAD
-    def export(self, export_plots=True, power_flow=None):
-        """Wrapping function, executes all export and plotting functions"""
-        if export_plots:
-            self.plot_dir = os.path.join(self.directory, 'plot')
-            if power_flow is not None:
-                power_flow.export_power_flow_results(self.plot_dir)
-
-            if not os.path.exists(self.plot_dir):
-                os.makedirs(self.plot_dir)
-
-            self.export_json_data(self.directory)
-
-            self.plot_energy_profile(self.area, self.plot_dir)
-            self.plot_all_unmatched_loads()
-            self.plot_avg_trade_price(self.area, self.plot_dir)
-            self.plot_ess_soc_history(self.area, self.plot_dir)
-            self.plot_ess_energy_trace(self.area, self.plot_dir)
-            if ConstSettings.GeneralSettings.EXPORT_OFFER_BID_TRADE_HR:
-                self.plot_stock_info_per_area_per_market_slot(self.area, self.plot_dir)
-            if ConstSettings.GeneralSettings.EXPORT_DEVICE_PLOTS:
-                self.plot_device_stats(self.area, [])
-            if ConstSettings.GeneralSettings.EXPORT_ENERGY_TRADE_PROFILE_HR:
-                self.plot_energy_trade_profile_hr(self.area, self.plot_dir)
-            if ConstSettings.IAASettings.MARKET_TYPE == 2 and \
-                    ConstSettings.IAASettings.BID_OFFER_MATCH_TYPE == \
-                    BidOfferMatchAlgoEnum.PAY_AS_CLEAR.value and \
-                    ConstSettings.GeneralSettings.EXPORT_SUPPLY_DEMAND_PLOTS is True:
-                self.plot_supply_demand_curve(self.area, self.plot_dir)
-            self.move_root_plot_folder()
-=======
     def export(self, power_flow=None):
         self.plot_dir = os.path.join(self.directory, 'plot')
         if power_flow is not None:
@@ -165,11 +134,10 @@
             self.plot_energy_trade_profile_hr(self.area, self.plot_dir)
         if ConstSettings.IAASettings.MARKET_TYPE == 2 and \
                 ConstSettings.IAASettings.BID_OFFER_MATCH_TYPE == \
-                d3a.constants.BidOfferMatchAlgoEnum.PAY_AS_CLEAR.value and \
+                BidOfferMatchAlgoEnum.PAY_AS_CLEAR.value and \
                 ConstSettings.GeneralSettings.EXPORT_SUPPLY_DEMAND_PLOTS is True:
             self.plot_supply_demand_curve(self.area, self.plot_dir)
         self.move_root_plot_folder()
->>>>>>> cb6c5de9
 
     def data_to_csv(self, area, is_first):
         self._export_area_with_children(area, self.directory, is_first)
