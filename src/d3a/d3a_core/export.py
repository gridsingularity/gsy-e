"""
Copyright 2018 Grid Singularity
This file is part of D3A.

This program is free software: you can redistribute it and/or modify
it under the terms of the GNU General Public License as published by
the Free Software Foundation, either version 3 of the License, or
(at your option) any later version.

This program is distributed in the hope that it will be useful,
but WITHOUT ANY WARRANTY; without even the implied warranty of
MERCHANTABILITY or FITNESS FOR A PARTICULAR PURPOSE.  See the
GNU General Public License for more details.

You should have received a copy of the GNU General Public License
along with this program.  If not, see <http://www.gnu.org/licenses/>.
"""
import csv
import json
import logging
import operator
import os
import pathlib
import shutil
from collections import namedtuple
from copy import deepcopy
from functools import reduce  # forward compatibility for Python 3
from typing import Dict, Tuple, List, Mapping

import d3a.constants
import plotly.graph_objs as go
from d3a.d3a_core.sim_results.plotly_graph import PlotlyGraph
from d3a.d3a_core.singletons import bid_offer_matcher
<<<<<<< HEAD
from d3a.d3a_core.util import constsettings_to_dict, round_floats_for_ui
from d3a.models.area import Area
from d3a.models.market.market_structures import MarketClearingState, AvailableMarketTypes, \
    market_type_file_suffix_dict
from d3a.models.market.market_structures import Trade, BalancingTrade, Bid, Offer, BalancingOffer
from d3a.models.state import ESSEnergyOrigin
from d3a.models.strategy.storage import StorageStrategy
from d3a_interface.constants_limits import ConstSettings, GlobalConfig, DATE_TIME_FORMAT
from d3a_interface.enums import BidOfferMatchAlgoEnum
from d3a_interface.utils import mkdir_from_str, generate_market_slot_list
from d3a_interface.dataclasses import PlotDescription
from pendulum import DateTime
=======
from d3a_interface.enums import BidOfferMatchAlgoEnum, SpotMarketTypeEnum
>>>>>>> a826d1ba
from slugify import slugify
from sortedcontainers import SortedDict

_log = logging.getLogger(__name__)


ENERGY_BUYER_SIGN_PLOTS = 1
ENERGY_SELLER_SIGN_PLOTS = -1 * ENERGY_BUYER_SIGN_PLOTS

alternative_pricing_subdirs = {
    0: "d3a_pricing",
    1: "no_scheme_pricing",
    2: "feed_in_tariff_pricing",
    3: "net_metering_pricing"
}

EXPORT_DEVICE_VARIABLES = ["trade_energy_kWh", "sold_trade_energy_kWh", "bought_trade_energy_kWh",
                           "trade_price_eur", "pv_production_kWh", "soc_history_%",
                           "load_profile_kWh"]

SlotDataRange = namedtuple("SlotDataRange", ("start", "end"))


class ExportAndPlot:
    """Handle local export of plots and csv-files."""

    def __init__(self, root_area: Area, path: str, subdir: str, file_stats_endpoint,
                 endpoint_buffer):
        self.area = root_area
        self.endpoint_buffer = endpoint_buffer
        self.file_stats_endpoint = file_stats_endpoint
        self.raw_data_subdir = None
        try:
            if path is not None:
                path = os.path.abspath(path)
            if ConstSettings.IAASettings.AlternativePricing.COMPARE_PRICING_SCHEMES is True:
                subdir = os.path.join(subdir, alternative_pricing_subdirs[
                                      ConstSettings.IAASettings.AlternativePricing.PRICING_SCHEME])

            self.rootdir = pathlib.Path(path or str(pathlib.Path.home()) + "/d3a-simulation")
            self.directory = pathlib.Path(self.rootdir, subdir)
            self.zip_filename = pathlib.Path(self.rootdir, subdir + "_results")
            mkdir_from_str(str(self.directory))
            if d3a.constants.RETAIN_PAST_MARKET_STRATEGIES_STATE:
                self.raw_data_subdir = pathlib.Path(self.directory, "raw_data")
                if not self.raw_data_subdir.exists():
                    self.raw_data_subdir.mkdir(exist_ok=True, parents=True)
        except Exception as ex:
            _log.error("Could not open directory for csv exports: %s", str(ex))
            return

    def export_json_data(self, directory: dir) -> None:
        """Write aggregated results into JSON files."""
        json_dir = os.path.join(directory, "aggregated_results")
        mkdir_from_str(json_dir)
        settings_file = os.path.join(json_dir, "const_settings.json")
        with open(settings_file, "w") as outfile:
            json.dump(constsettings_to_dict(), outfile, indent=2)
        for key, value in self.endpoint_buffer.generate_json_report().items():
            json_file = os.path.join(json_dir, key + ".json")
            with open(json_file, "w") as outfile:
                json.dump(value, outfile, indent=2)

    @staticmethod
    def _file_path(directory: dir, area_slug: str) -> dir:
        """Return directory for the provided area_slug."""
        file_name = ("%s.csv" % area_slug).replace(" ", "_")
        return directory.joinpath(file_name).as_posix()

    def export(self, power_flow=None) -> None:
        """Main caller for local export of plots and csv-files."""
        self.plot_dir = os.path.join(self.directory, "plot")
        if power_flow is not None:
            power_flow.export_power_flow_results(self.plot_dir)

        if not os.path.exists(self.plot_dir):
            os.makedirs(self.plot_dir)

        self.export_json_data(self.directory)

        self.plot_energy_profile(self.area, self.plot_dir)
        self.plot_all_unmatched_loads()
        self.plot_avg_trade_price(self.area, self.plot_dir)
        self.plot_ess_soc_history(self.area, self.plot_dir)
        self.plot_ess_energy_trace(self.area, self.plot_dir)
        if ConstSettings.GeneralSettings.EXPORT_OFFER_BID_TRADE_HR:
            self.plot_stock_info_per_area_per_market_slot(self.area, self.plot_dir)
        if ConstSettings.GeneralSettings.EXPORT_DEVICE_PLOTS:
            self.plot_device_stats(self.area, [])
        if ConstSettings.GeneralSettings.EXPORT_ENERGY_TRADE_PROFILE_HR:
            self.plot_energy_trade_profile_hr(self.area, self.plot_dir)
        if (ConstSettings.IAASettings.MARKET_TYPE == SpotMarketTypeEnum.TWO_SIDED.value and
                ConstSettings.IAASettings.BID_OFFER_MATCH_TYPE ==
                BidOfferMatchAlgoEnum.PAY_AS_CLEAR.value and
                ConstSettings.GeneralSettings.EXPORT_SUPPLY_DEMAND_PLOTS is True):
            self.plot_supply_demand_curve(self.area, self.plot_dir)
        self.move_root_plot_folder()

    def data_to_csv(self, area: Area, is_first: bool) -> None:
        """Wrapper for recursive function self._export_area_with_children."""
        self._export_area_with_children(area, self.directory, is_first)

    def area_tree_summary_to_json(self, data: Dict) -> None:
        """Write area tree information to JSON file."""
        subdirectory = pathlib.Path(self.directory, "raw_data")
        if not subdirectory.exists():
            subdirectory.mkdir(exist_ok=True, parents=True)
        json_file = os.path.join(self.directory, "area_tree_summary.json")
        with open(json_file, "w") as outfile:
            json.dump(data, outfile, indent=2)

    def raw_data_to_json(self, time_slot, data: Dict) -> None:
        """Write raw data (bids/offers/trades to local JSON files for integration tests."""
        json_file = os.path.join(self.raw_data_subdir, f"{time_slot}.json")
        with open(json_file, "w") as outfile:
            json.dump(data, outfile, indent=2)

    def move_root_plot_folder(self) -> None:
        """
        Removes "grid" folder in self.plot_dir
        """
        old_dir = os.path.join(self.plot_dir, self.area.slug)
        if not os.path.isdir(old_dir):
            _log.error("PLOT ERROR: No plots were generated for {} under {}".
                       format(self.area.slug, self.plot_dir))
            return
        source = os.listdir(old_dir)
        for si in source:
            shutil.move(os.path.join(old_dir, si), self.plot_dir)
        shutil.rmtree(old_dir)

    def _export_spot_markets_stats(self, area: Area, directory: dir, is_first: bool) -> None:
        """Export bids, offers, trades, statistics csv-files for all spot markets."""
        self._export_area_stats_csv_file(area, directory, AvailableMarketTypes.SPOT_MARKET,
                                         is_first)
        if not area.children:
            return
        self._export_trade_csv_files(past_markets=area.past_markets,
                                     directory=directory,
                                     filename=f"{area.slug}-trades",
                                     is_first=is_first)

        self._export_area_offers_bids_csv_files(past_markets=area.past_markets,
                                                market_member="offer_history",
                                                directory=directory,
                                                filename=f"{area.slug}-offers",
                                                labels=("slot",) + Offer.csv_fields(),
                                                is_first=is_first)

        self._export_area_offers_bids_csv_files(past_markets=area.past_markets,
                                                market_member="bid_history",
                                                directory=directory,
                                                filename=f"{area.slug}-bids",
                                                labels=("slot",) + Bid.csv_fields(),
                                                is_first=is_first)

    def _export_settlement_markets_stats(self, area: Area, directory: dir, is_first: bool) -> None:
        """Export bids, offers, trades, statistics csv-files for all settlement markets."""
        if not ConstSettings.SettlementMarketSettings.ENABLE_SETTLEMENT_MARKETS:
            return
        self._export_area_stats_csv_file(area, directory, AvailableMarketTypes.SETTLEMENT_MARKET,
                                         is_first)
        if not area.children:
            return
        self._export_trade_csv_files(
            past_markets=area.past_settlement_markets.values(),
            directory=directory,
            filename=f"{area.slug}-settlement-trades",
            is_first=is_first)
        self._export_area_offers_bids_csv_files(
            past_markets=area.past_settlement_markets.values(),
            market_member="offer_history",
            directory=directory,
            filename=f"{area.slug}-settlement-offers",
            labels=("slot",) + Offer.csv_fields(),
            is_first=is_first)
        self._export_area_offers_bids_csv_files(
            past_markets=area.past_settlement_markets.values(),
            market_member="bid_history",
            directory=directory,
            filename=f"{area.slug}-settlement-bids",
            labels=("slot",) + Bid.csv_fields(),
            is_first=is_first)

    def _export_balancing_markets_stats(self, area: Area, directory: dir, is_first: bool) -> None:
        """Export bids, offers, trades, statistics csv-files for all balancing markets."""
        if not ConstSettings.BalancingSettings.ENABLE_BALANCING_MARKET:
            return
        self._export_area_stats_csv_file(area, directory, AvailableMarketTypes.BALANCING_MARKET,
                                         is_first)
        if not area.children:
            return
        self._export_trade_csv_files(past_markets=area.past_balancing_markets,
                                     directory=directory,
                                     filename=f"{area.slug}-balancing-trades",
                                     labels=BalancingTrade.csv_fields(),
                                     is_first=is_first)

        self._export_area_offers_bids_csv_files(past_markets=area.past_balancing_markets,
                                                market_member="offer_history",
                                                directory=directory,
                                                filename=f"{area.slug}-balancing-offers",
                                                labels=("slot",) + BalancingOffer.csv_fields(),
                                                is_first=is_first)

    def _export_area_with_children(self, area: Area, directory: dir,
                                   is_first: bool = False) -> None:
        """
        Uses the FileExportEndpoints object and writes them to csv files
        Runs _export_area_energy and _export_area_stats_csv_file
        """
        if area.children:
            subdirectory = pathlib.Path(directory, area.slug.replace(" ", "_"))
            if not subdirectory.exists():
                subdirectory.mkdir(exist_ok=True, parents=True)
            for child in area.children:
                self._export_area_with_children(child, subdirectory, is_first)

        self._export_spot_markets_stats(area, directory, is_first)
        self._export_settlement_markets_stats(area, directory, is_first)
        self._export_balancing_markets_stats(area, directory, is_first)

        if area.children:
<<<<<<< HEAD
            if ConstSettings.IAASettings.MARKET_TYPE == 2 and \
                    ConstSettings.IAASettings.BID_OFFER_MATCH_TYPE == \
                    BidOfferMatchAlgoEnum.PAY_AS_CLEAR.value:
=======
            self._export_trade_csv_files(area, directory, balancing=False, is_first=is_first)
            if ConstSettings.BalancingSettings.ENABLE_BALANCING_MARKET:
                self._export_trade_csv_files(area, directory, balancing=True, is_first=is_first)
            self._export_area_offers_bids_csv_files(area, directory, "offers", Offer,
                                                    "offer_history", area.past_markets,
                                                    is_first=is_first)
            self._export_area_offers_bids_csv_files(area, directory, "bids", Bid,
                                                    "bid_history", area.past_markets,
                                                    is_first=is_first)
            if ConstSettings.BalancingSettings.ENABLE_BALANCING_MARKET:
                self._export_area_offers_bids_csv_files(area, directory, "balancing-offers",
                                                        BalancingOffer, "offer_history",
                                                        area.past_balancing_markets,
                                                        is_first=is_first)
            if (ConstSettings.IAASettings.MARKET_TYPE == SpotMarketTypeEnum.TWO_SIDED and
                    ConstSettings.IAASettings.BID_OFFER_MATCH_TYPE ==
                    BidOfferMatchAlgoEnum.PAY_AS_CLEAR.value):
>>>>>>> a826d1ba
                self._export_area_clearing_rate(area, directory, "market-clearing-rate", is_first)

    def _export_area_clearing_rate(self, area, directory, file_suffix, is_first) -> None:
        """Export clearing rate as in a csv-file."""
        file_path = self._file_path(directory, f"{area.slug}-{file_suffix}")
        labels = ("slot",) + MarketClearingState.csv_fields()
        try:
            with open(file_path, "a") as csv_file:
                writer = csv.writer(csv_file)
                if is_first:
                    writer.writerow(labels)
                for market in area.past_markets:
                    for time, clearing in (
                            bid_offer_matcher.matcher.match_algorithm.state.clearing.items()):
                        if market.time_slot > time:
                            row = (market.time_slot, time, clearing)
                            writer.writerow(row)
        except OSError:
            _log.exception("Could not export area market_clearing_rate")

    def _export_area_offers_bids_csv_files(self, past_markets: List, market_member: str,
                                           directory: dir, filename: str, labels: Tuple,
                                           is_first: bool = False) -> None:
        """ Export files containing individual offers, bids (*-bids*/*-offers*.csv files)."""
        file_path = self._file_path(directory, filename)
        try:
            with open(file_path, "a") as csv_file:
                writer = csv.writer(csv_file)
                if is_first:
                    writer.writerow(labels)
                for market in past_markets:
                    for offer_or_bid in getattr(market, market_member):
                        row = (market.time_slot,) + offer_or_bid.to_csv()
                        writer.writerow(row)
        except OSError:
            _log.exception("Could not export area balancing offers")

    def _export_trade_csv_files(self, past_markets: List, directory: dir, filename: str,
                                labels: Tuple = Trade.csv_fields(),
                                is_first: bool = False) -> None:
        """Export files containing individual trades (*-trades.csv files)."""
        file_path = self._file_path(directory, filename)
        try:
            with open(file_path, "a") as csv_file:
                writer = csv.writer(csv_file)
                if is_first:
                    writer.writerow(labels)
                for market in past_markets:
                    for trade in market.trades:
                        row = (market.time_slot,) + trade.to_csv()
                        writer.writerow(row)
        except OSError:
            _log.exception("Could not export area trades")

    def _export_area_stats_csv_file(self, area: Area, directory: str,
                                    past_market_type: AvailableMarketTypes,
                                    is_first: bool) -> None:
        """Export trade statistics in *.csv files."""
        file_name = f"{area.slug}{market_type_file_suffix_dict[past_market_type]}"
        data = self.file_stats_endpoint.export_data_factory(area, past_market_type)
        rows = data.rows
        if not rows and not is_first:
            return

        try:
            with open(self._file_path(directory, file_name), "a") as csv_file:
                writer = csv.writer(csv_file)
                if is_first:
                    writer.writerow(data.labels)
                for row in rows:
                    writer.writerow(row)
        except Exception as ex:
            _log.error("Could not export area data: %s" % str(ex))

    def plot_device_stats(self, area: Area, node_address_list: list) -> None:
        """
        Wrapper for _plot_device_stats
        """
        new_node_address_list = node_address_list + [area.name]
        for child in area.children:
            if child.children:
                self.plot_device_stats(child, new_node_address_list)
            else:
                address_list = new_node_address_list + [child.name]
                self._plot_device_stats(address_list, child.strategy)

    @staticmethod
    def _get_from_dict(data_dict: Dict, map_list: List) -> Mapping:
        """Get nested data from a dict by following a path provided by a list of keys."""
        return reduce(operator.getitem, map_list, data_dict)

    def _plot_device_stats(self, address_list: list, device_strategy):
        """Plot device graphs."""
        # Dont use the root area name for address list:
        device_address_list = address_list[1::]

        device_name = device_address_list[-1].replace(" ", "_")
        device_stats = self.endpoint_buffer.results_handler.all_raw_results["device_statistics"]
        device_dict = self._get_from_dict(device_stats, device_address_list)
        # converting address_list into plot_dir by slugifying the members
        plot_dir = os.path.join(self.plot_dir,
                                "/".join([slugify(node).lower() for node in address_list][0:-1]))
        mkdir_from_str(plot_dir)
        output_file = os.path.join(
            plot_dir, "device_profile_{}.html".format(device_name))
        PlotlyGraph.plot_device_profile(device_dict, device_name, output_file, device_strategy)

    def plot_energy_profile(self, area: Area, subdir: str) -> None:
        """Plot the energy profile of areas (not devices)."""
        energy_profile = self.endpoint_buffer.results_handler.trade_profile_plot_results

        new_subdir = os.path.join(subdir, area.slug)
        self._plot_energy_profile(new_subdir, area.name, energy_profile)
        for child in area.children:
            if child.children:
                self.plot_energy_profile(child, new_subdir)

    def _plot_energy_profile(self, subdir: str, market_name: str, energy_profile) -> None:
        """
        Plots history of energy trades
        """
        plot_desc = PlotDescription(data=[], barmode="relative", xtitle="Time",
                                    ytitle="Energy [kWh]",
                                    title="Energy Trade Profile of {}".format(market_name))
        key = "energy"
        plot_desc.data.extend(self._plot_energy_graph(
            energy_profile,
            market_name, "sold_energy_lists", "-seller", key, ENERGY_SELLER_SIGN_PLOTS))
        plot_desc.data.extend(self._plot_energy_graph(
            energy_profile,
            market_name, "bought_energy_lists", "-buyer", key, ENERGY_BUYER_SIGN_PLOTS))
        if len(plot_desc.data) == 0:
            return
        if all([len(da.y) == 0 for da in plot_desc.data]):
            return
        plot_dir = os.path.join(self.plot_dir, subdir)
        mkdir_from_str(plot_dir)
        output_file = os.path.join(plot_dir,
                                   "energy_profile_{}.html".format(market_name))
        PlotlyGraph.plot_bar_graph(plot_desc, output_file)

    def _plot_energy_graph(self, trades, market_name, agent, agent_label, key, scale_value):
        internal_data = []
        for trader in trades[market_name][agent].keys():

            graph_obj = PlotlyGraph(trades[market_name][agent][trader], key)
            graph_obj.graph_value(scale_value=scale_value)
            data_obj = go.Bar(x=list(graph_obj.umHours.keys()),
                              y=list(graph_obj.umHours.values()),
                              name=trader + agent_label)
            internal_data.append(data_obj)
        return internal_data

    def plot_all_unmatched_loads(self):
        """
        Plot unmatched loads of all loads in the configuration into one plot
        """
        root_name = self.area.slug
        plot_desc = PlotDescription(data=[], barmode="stack",
                                    xtitle="Time", ytitle="Energy (kWh)",
                                    title=f"Unmatched Loads for all devices in {root_name}")
        unmatched_key = "deficit [kWh]"
        load_list = [child_key for child_key in self.file_stats_endpoint.plot_stats.keys()
                     if unmatched_key in self.file_stats_endpoint.plot_stats[child_key].keys()]

        for li in load_list:
            graph_obj = PlotlyGraph(self.file_stats_endpoint.plot_stats[li], unmatched_key)
            if sum(graph_obj.dataset[unmatched_key]) < 1e-10:
                continue
            graph_obj.graph_value()
            data_obj = go.Bar(x=list(graph_obj.umHours.keys()),
                              y=list(graph_obj.umHours.values()),
                              name=li)
            plot_desc.data.append(data_obj)
        if len(plot_desc.data) == 0:
            return
        plot_dir = os.path.join(self.plot_dir)
        mkdir_from_str(plot_dir)
        output_file = os.path.join(plot_dir, "unmatched_loads_{}.html".format(root_name))
        PlotlyGraph.plot_bar_graph(plot_desc, output_file)

    def plot_ess_soc_history(self, area, subdir):
        """
        Wrapper for _plot_ess_soc_history.
        """

        storage_key = "charge [%]"
        new_subdir = os.path.join(subdir, area.slug)
        storage_list = [child.slug for child in area.children
                        if storage_key in self.file_stats_endpoint.plot_stats[child.slug].keys()]
        if storage_list is not []:
            self._plot_ess_soc_history(storage_list, new_subdir, area.slug)
        for child in area.children:
            if child.children:
                self.plot_ess_soc_history(child, new_subdir)

    def _plot_ess_soc_history(self, storage_list: list, subdir: str, root_name: str):
        """
        Plots ess soc for each knot in the hierarchy
        """
        plot_desc = PlotDescription(
            data=[], barmode="relative", xtitle="Time", ytitle="Charge [%]",
            title=f"ESS SOC ({root_name})")

        storage_key = "charge [%]"

        for si in storage_list:
            graph_obj = PlotlyGraph(self.file_stats_endpoint.plot_stats[si], storage_key)
            graph_obj.graph_value()
            data_obj = go.Scatter(x=list(graph_obj.umHours.keys()),
                                  y=list(graph_obj.umHours.values()),
                                  name=si)
            plot_desc.data.append(data_obj)
        if len(plot_desc.data) == 0:
            return
        plot_dir = os.path.join(self.plot_dir, subdir)
        mkdir_from_str(plot_dir)
        output_file = os.path.join(plot_dir, "ess_soc_history_{}.html".format(root_name))
        PlotlyGraph.plot_bar_graph(plot_desc, output_file)

    def _plot_stock_info_per_area_per_market_slot(self, area, plot_dir):
        """
        Plots stock stats for each knot in the hierarchy per market_slot
        """
        area_stats = self.endpoint_buffer.offer_bid_trade_hr.state[area.name]
        self.market_slot_data_mapping = {}
        fig = go.Figure()

        for index, (market_slot_date, markets) in enumerate(area_stats.items()):
            start = len(fig.data)
            for tick_slot, info_dicts in markets.items():
                for info_dict in info_dicts:
                    if info_dict["tag"] == "bid":
                        tool_tip = f"{info_dict['buyer_origin']} " \
                                   f"Bid ({info_dict['energy']} kWh @ " \
                                   f"{round_floats_for_ui(info_dict['rate'])} € cents / kWh)"
                        info_dict.update({"tool_tip": tool_tip})
                    elif info_dict["tag"] == "offer":
                        tool_tip = f"{info_dict['seller_origin']} " \
                                   f"Offer({info_dict['energy']} kWh @ " \
                                   f"{round_floats_for_ui(info_dict['rate'])} € cents / kWh)"
                        info_dict.update({"tool_tip": tool_tip})
                    elif info_dict["tag"] == "trade":
                        tool_tip = f"Trade: {info_dict['seller_origin']} --> " \
                                   f"{info_dict['buyer_origin']} " \
                                   f"({info_dict['energy']} kWh @ " \
                                   f"{round_floats_for_ui(info_dict['rate'])} € / kWh)"
                        info_dict.update({"tool_tip": tool_tip})
                for info_dict in info_dicts:
                    size = 5 if info_dict["tag"] in ["offer", "bid"] else 10
                    all_info_dicts = list([
                        info_dict,
                        *[i for i in info_dicts if i["rate"] == info_dict["rate"]]])
                    # Removes duplicate dicts from a list of dicts
                    all_info_dicts = [dict(t)
                                      for t in {
                                          tuple(sorted(d.items())) for d in all_info_dicts
                                      }]
                    all_info_dicts.sort(key=lambda e: e["tool_tip"])
                    tooltip_text = "<br />".join(map(lambda e: e["tool_tip"], all_info_dicts))
                    fig.add_trace(
                        go.Scatter(x=[tick_slot],
                                   y=[info_dict["rate"]],
                                   text=tooltip_text,
                                   hoverinfo="text",
                                   marker=dict(size=size, color=all_info_dicts[0]["color"]),
                                   visible=False)
                    )
            self.market_slot_data_mapping[index] = SlotDataRange(start, len(fig.data))
        PlotlyGraph.plot_slider_graph(
            fig, plot_dir, area.name, self.market_slot_data_mapping
        )

    def plot_stock_info_per_area_per_market_slot(self, area, plot_dir):
        """
        Wrapper for _plot_stock_info_per_area_per_market_slot.
        """
        new_sub_dir = os.path.join(plot_dir, area.slug)
        mkdir_from_str(new_sub_dir)
        self._plot_stock_info_per_area_per_market_slot(area, new_sub_dir)

        for child in area.children:
            if not child.children:
                continue
            self.plot_stock_info_per_area_per_market_slot(child, new_sub_dir)

    def plot_ess_energy_trace(self, area, subdir):
        """
        Wrapper for _plot_ess_energy_trace.
        """

        new_subdir = os.path.join(subdir, area.slug)
        storage_list = [child for child in area.children
                        if isinstance(child.strategy, StorageStrategy)]
        for element in storage_list:
            self._plot_ess_energy_trace(element.strategy.state.time_series_ess_share,
                                        new_subdir, area.slug)
        for child in area.children:
            if child.children:
                self.plot_ess_energy_trace(child, new_subdir)

    def _plot_ess_energy_trace(self, energy: dict, subdir: str, root_name: str):
        """
        Plots ess energy trace for each knot in the hierarchy
        """
        plot_desc = PlotDescription(data=[], barmode="stack", xtitle="Time",
                                    ytitle="Energy [kWh]",
                                    title=f"ESS ENERGY SHARE ({root_name})")

        temp = {ESSEnergyOrigin.UNKNOWN: {slot: 0. for slot in generate_market_slot_list()},
                ESSEnergyOrigin.LOCAL: {slot: 0. for slot in generate_market_slot_list()},
                ESSEnergyOrigin.EXTERNAL: {slot: 0. for slot in generate_market_slot_list()}}

        for time, energy_info in energy.items():
            temp[ESSEnergyOrigin.EXTERNAL][time] = energy_info[ESSEnergyOrigin.EXTERNAL]
            temp[ESSEnergyOrigin.LOCAL][time] = energy_info[ESSEnergyOrigin.LOCAL]
            temp[ESSEnergyOrigin.UNKNOWN][time] = energy_info[ESSEnergyOrigin.UNKNOWN]
        for energy_type in [ESSEnergyOrigin.EXTERNAL, ESSEnergyOrigin.LOCAL,
                            ESSEnergyOrigin.UNKNOWN]:
            data_obj = go.Bar(x=list(temp[energy_type].keys()),
                              y=list(temp[energy_type].values()),
                              name=f"{energy_type}")
            plot_desc.data.append(data_obj)
        if len(plot_desc.data) == 0:
            return
        plot_dir = os.path.join(self.plot_dir, subdir)
        mkdir_from_str(plot_dir)
        output_file = os.path.join(plot_dir, "ess_energy_share_{}.html".format(root_name))
        PlotlyGraph.plot_bar_graph(plot_desc, output_file)

    def plot_supply_demand_curve(self, area, subdir):
        """
        Wrapper for _plot_supply_demand_curve
        """
        new_subdir = os.path.join(subdir, area.slug)
        self._plot_supply_demand_curve(new_subdir, area)
        for child in area.children:
            if child.children:
                self.plot_supply_demand_curve(child, new_subdir)

    def _plot_supply_demand_curve(self, subdir: str, area: Area):
        if area.slug not in self.file_stats_endpoint.clearing:
            return
        for market_slot, clearing in self.file_stats_endpoint.clearing[area.slug].items():
            data = list()
            xmax = 0
            for time_slot, supply_curve in \
                    self.file_stats_endpoint.cumulative_offers[area.slug][market_slot].items():
                data.append(self.render_supply_demand_curve(supply_curve, time_slot, True))
            for time_slot, demand_curve in \
                    self.file_stats_endpoint.cumulative_bids[area.slug][market_slot].items():
                data.append(self.render_supply_demand_curve(demand_curve, time_slot, False))

            if len(data) == 0:
                continue

            for time_slot, clearing_point in clearing.items():
                # clearing_point[0] --> Clearing-Rate
                # clearing_point[1] --> Clearing-Energy
                if len(clearing_point) != 0:
                    data_obj = go.Scatter(x=[0, clearing_point[1]],
                                          y=[clearing_point[0], clearing_point[0]],
                                          mode="lines+markers",
                                          line=dict(width=5),
                                          name=time_slot.format(DATE_TIME_FORMAT)
                                               + " Clearing-Rate")
                    data.append(data_obj)
                    data_obj = go.Scatter(x=[clearing_point[1], clearing_point[1]],
                                          y=[0, clearing_point[0]],
                                          mode="lines+markers",
                                          line=dict(width=5),
                                          name=time_slot.format(DATE_TIME_FORMAT)
                                               + " Clearing-Energy")
                    data.append(data_obj)
                    xmax = max(xmax, clearing_point[1]) * 3

            plot_dir = os.path.join(self.plot_dir, subdir, "mcp")
            mkdir_from_str(plot_dir)
            output_file = os.path.join(plot_dir,
                                       f"supply_demand_{market_slot}.html")
            PlotlyGraph.plot_line_graph("supply_demand_curve", "Energy (kWh)",
                                        "Rate (ct./kWh)", data, output_file, xmax)

    @classmethod
    def render_supply_demand_curve(cls, dataset, time, supply):
        rate, energy = cls.calc_supply_demand_curve(dataset, supply=supply)
        name = str(time) + "-" + ("supply" if supply else "demand")
        data_obj = go.Scatter(x=energy,
                              y=rate,
                              mode="lines",
                              name=name)
        return data_obj

    @staticmethod
    def calc_supply_demand_curve(dataset, supply=True):
        sort_values = SortedDict(dataset)
        if supply:
            rate = list(sort_values.keys())
            energy = list(sort_values.values())
        else:
            rate = list(reversed(sort_values.keys()))
            energy = list(reversed(sort_values.values()))

        cond_rate = list()
        cond_energy = list()

        for i in range(len(energy)):

            if i == 0:
                cond_rate.append(rate[0])
                cond_energy.append(0)
                cond_rate.append(rate[0])
                cond_energy.append(energy[i])
            else:
                if energy[i-1] == energy[i] and supply:
                    continue
                cond_rate.append(rate[i])
                cond_energy.append(energy[i-1])
                cond_energy.append(energy[i])
                cond_rate.append(rate[i])
        return cond_rate, cond_energy

    def plot_avg_trade_price(self, area, subdir):
        """
        Wrapper for _plot_avg_trade_rate
        """
        if area.children:
            area_list = [area.slug]
            if area.parent:
                area_list.append(area.parent.slug)
            area_list += [ci.slug for ci in area.children]
            new_subdir = os.path.join(subdir, area.slug)
            self._plot_avg_trade_price(area_list, new_subdir)
            for child in area.children:
                self.plot_avg_trade_price(child, new_subdir)

    def _plot_avg_trade_price(self, area_list: list, subdir: str):
        """
        Plots average trade for the specified level of the hierarchy
        """
        plot_desc = PlotDescription(data=[], barmode="stack", xtitle="Time",
                                    ytitle="Rate [ct./kWh]",
                                    title=f"Average Trade Price {area_list[0]}")
        key = "avg trade rate [ct./kWh]"
        for area_name in area_list:
            plot_desc.data.append(
                self._plot_avg_trade_graph(self.file_stats_endpoint.plot_stats,
                                           area_name, key, area_name)
            )
            if ConstSettings.BalancingSettings.ENABLE_BALANCING_MARKET and \
                    self.file_stats_endpoint.plot_balancing_stats[area_name.lower()] is not None:
                area_name_balancing = area_name.lower() + "-demand-balancing-trades"
                plot_desc.data.append(self._plot_avg_trade_graph(
                    self.file_stats_endpoint.plot_balancing_stats, area_name,
                    "avg demand balancing trade rate [ct./kWh]",
                    area_name_balancing)
                )
                area_name_balancing = area_name.lower() + "-supply-balancing-trades"
                plot_desc.data.append(self._plot_avg_trade_graph(
                    self.file_stats_endpoint.plot_balancing_stats, area_name,
                    "avg supply balancing trade rate [ct./kWh]",
                    area_name_balancing)
                )

        if all([len(da.y) == 0 for da in plot_desc.data]):
            return
        plot_dir = os.path.join(self.plot_dir, subdir)
        mkdir_from_str(plot_dir)
        output_file = os.path.join(plot_dir, "average_trade_price_{}.html".format(area_list[0]))
        PlotlyGraph.plot_bar_graph(plot_desc, output_file)

    def _plot_avg_trade_graph(self, stats, area_name, key, label):
        graph_obj = PlotlyGraph(stats[area_name.lower()], key)
        graph_obj.graph_value()
        data_obj = go.Scatter(x=list(graph_obj.umHours.keys()),
                              y=list(graph_obj.umHours.values()),
                              name=label.lower())
        return data_obj

    def plot_energy_trade_profile_hr(self, area: Area, subdir: str):
        """
        Wrapper for _plot_energy_profile_hr
        """
        new_subdir = os.path.join(subdir, area.slug)
        self._plot_energy_profile_hr(area, new_subdir)
        for child in area.children:
            if child.children:
                self.plot_energy_trade_profile_hr(child, new_subdir)

    def _plot_energy_profile_hr(self, area: Area, subdir: str):
        """
        Plots history of energy trades plotted for each market_slot
        """
        market_name = area.name
        plot_desc = PlotDescription(
            data=[], barmode="relative", xtitle="Time", ytitle="Energy [kWh]",
            title=f"High Resolution Energy Trade Profile of {market_name}")

        area_stats = self.endpoint_buffer.offer_bid_trade_hr.state[area.name]
        plot_dir = os.path.join(self.plot_dir, subdir, "energy_profile_hr")
        mkdir_from_str(plot_dir)
        for market_slot, data in area_stats.items():
            plot_data = self.get_plotly_graph_dataset(data, market_slot)
            if len(plot_data) > 0:
                market_slot_str = market_slot.format(DATE_TIME_FORMAT)
                output_file = \
                    os.path.join(plot_dir, f"energy_profile_hr_"
                                           f"{market_name}_{market_slot_str}.html")
                time_range = [market_slot - GlobalConfig.tick_length,
                              market_slot + GlobalConfig.slot_length + GlobalConfig.tick_length]
                PlotlyGraph.plot_bar_graph(plot_desc, output_file, time_range=time_range)

    @staticmethod
    def get_plotly_graph_dataset(market_trades: Dict, market_slot: DateTime) -> List:
        """Add plotly graph dataset"""
        plotly_dataset_list = []
        seller_dict = {}
        buyer_dict = {}
        # This zero point is needed to make plotly also plot the first data point:
        zero_point_dict = {"timestamp": [market_slot - GlobalConfig.tick_length],
                           "energy": [0.0]}
        # 1. accumulate data by buyer and seller:
        for market_slot_time, market_slot_trades in market_trades.items():
            for trade in market_slot_trades:
                if trade["tag"] == "trade":
                    trade_time = market_slot_time
                    seller = trade["seller_origin"]
                    buyer = trade["buyer_origin"]
                    energy = trade["energy"]
                    if seller not in seller_dict:
                        seller_dict[seller] = deepcopy(zero_point_dict)
                    if buyer not in buyer_dict:
                        buyer_dict[buyer] = deepcopy(zero_point_dict)
                    seller_dict[seller]["timestamp"].append(trade_time)
                    seller_dict[seller]["energy"].append(energy * ENERGY_SELLER_SIGN_PLOTS)
                    buyer_dict[buyer]["timestamp"].append(trade_time)
                    buyer_dict[buyer]["energy"].append(energy * ENERGY_BUYER_SIGN_PLOTS)

        # 2. Create bar plot objects and collect them in a list
        # The widths of bars in a plotly.Bar is set in milliseconds when axis is in datetime format
        for agent, data in seller_dict.items():
            data_obj = go.Bar(x=data["timestamp"],
                              y=data["energy"],
                              width=GlobalConfig.tick_length.seconds * 1000,
                              name=agent + "-seller")
            plotly_dataset_list.append(data_obj)

        for agent, data in buyer_dict.items():
            data_obj = go.Bar(x=data["timestamp"],
                              y=data["energy"],
                              width=GlobalConfig.tick_length.seconds * 1000,
                              name=agent + "-buyer")
            plotly_dataset_list.append(data_obj)
        return plotly_dataset_list<|MERGE_RESOLUTION|>--- conflicted
+++ resolved
@@ -31,7 +31,6 @@
 import plotly.graph_objs as go
 from d3a.d3a_core.sim_results.plotly_graph import PlotlyGraph
 from d3a.d3a_core.singletons import bid_offer_matcher
-<<<<<<< HEAD
 from d3a.d3a_core.util import constsettings_to_dict, round_floats_for_ui
 from d3a.models.area import Area
 from d3a.models.market.market_structures import MarketClearingState, AvailableMarketTypes, \
@@ -40,13 +39,10 @@
 from d3a.models.state import ESSEnergyOrigin
 from d3a.models.strategy.storage import StorageStrategy
 from d3a_interface.constants_limits import ConstSettings, GlobalConfig, DATE_TIME_FORMAT
-from d3a_interface.enums import BidOfferMatchAlgoEnum
+from d3a_interface.dataclasses import PlotDescription
+from d3a_interface.enums import BidOfferMatchAlgoEnum, SpotMarketTypeEnum
 from d3a_interface.utils import mkdir_from_str, generate_market_slot_list
-from d3a_interface.dataclasses import PlotDescription
 from pendulum import DateTime
-=======
-from d3a_interface.enums import BidOfferMatchAlgoEnum, SpotMarketTypeEnum
->>>>>>> a826d1ba
 from slugify import slugify
 from sortedcontainers import SortedDict
 
@@ -270,29 +266,9 @@
         self._export_balancing_markets_stats(area, directory, is_first)
 
         if area.children:
-<<<<<<< HEAD
-            if ConstSettings.IAASettings.MARKET_TYPE == 2 and \
-                    ConstSettings.IAASettings.BID_OFFER_MATCH_TYPE == \
-                    BidOfferMatchAlgoEnum.PAY_AS_CLEAR.value:
-=======
-            self._export_trade_csv_files(area, directory, balancing=False, is_first=is_first)
-            if ConstSettings.BalancingSettings.ENABLE_BALANCING_MARKET:
-                self._export_trade_csv_files(area, directory, balancing=True, is_first=is_first)
-            self._export_area_offers_bids_csv_files(area, directory, "offers", Offer,
-                                                    "offer_history", area.past_markets,
-                                                    is_first=is_first)
-            self._export_area_offers_bids_csv_files(area, directory, "bids", Bid,
-                                                    "bid_history", area.past_markets,
-                                                    is_first=is_first)
-            if ConstSettings.BalancingSettings.ENABLE_BALANCING_MARKET:
-                self._export_area_offers_bids_csv_files(area, directory, "balancing-offers",
-                                                        BalancingOffer, "offer_history",
-                                                        area.past_balancing_markets,
-                                                        is_first=is_first)
             if (ConstSettings.IAASettings.MARKET_TYPE == SpotMarketTypeEnum.TWO_SIDED and
                     ConstSettings.IAASettings.BID_OFFER_MATCH_TYPE ==
                     BidOfferMatchAlgoEnum.PAY_AS_CLEAR.value):
->>>>>>> a826d1ba
                 self._export_area_clearing_rate(area, directory, "market-clearing-rate", is_first)
 
     def _export_area_clearing_rate(self, area, directory, file_suffix, is_first) -> None:
