"""
Copyright 2018 Grid Singularity
This file is part of D3A.

This program is free software: you can redistribute it and/or modify
it under the terms of the GNU General Public License as published by
the Free Software Foundation, either version 3 of the License, or
(at your option) any later version.

This program is distributed in the hope that it will be useful,
but WITHOUT ANY WARRANTY; without even the implied warranty of
MERCHANTABILITY or FITNESS FOR A PARTICULAR PURPOSE.  See the
GNU General Public License for more details.

You should have received a copy of the GNU General Public License
along with this program.  If not, see <http://www.gnu.org/licenses/>.
"""
from numpy import random
from importlib import import_module
from logging import getLogger
import time
from time import sleep
from pathlib import Path
import dill
import click
import platform

from pendulum import DateTime
from pendulum import duration
from pendulum.period import Period
from pickle import HIGHEST_PROTOCOL
from ptpython.repl import embed

from d3a.d3a_core.area_serializer import are_all_areas_unique
from d3a.constants import TIME_ZONE, DATE_TIME_FORMAT
from d3a.d3a_core.exceptions import SimulationException
from d3a.d3a_core.export import ExportAndPlot
from d3a.models.config import SimulationConfig
# noinspection PyUnresolvedReferences
from d3a import setup as d3a_setup  # noqa
from d3a.d3a_core.util import NonBlockingConsole, validate_const_settings_for_simulation
from d3a.d3a_core.sim_results.endpoint_buffer import SimulationEndpointBuffer
from d3a.d3a_core.redis_communication import RedisSimulationCommunication
from d3a.models.const import ConstSettings
from d3a.d3a_core.exceptions import D3AException
from d3a.models.area.event_deserializer import deserialize_events_to_areas

if platform.python_implementation() != "PyPy" and \
        ConstSettings.BlockchainSettings.BC_INSTALLED is True:
    from d3a.blockchain import BlockChainInterface

log = getLogger(__name__)


class SimulationResetException(Exception):
    pass


class Simulation:
    def __init__(self, setup_module_name: str, simulation_config: SimulationConfig = None,
                 simulation_events: str = None, slowdown: int = 0, seed=None,
                 paused: bool = False, pause_after: duration = None, repl: bool = False,
                 no_export: bool = False, export_path: str = None,
                 export_subdir: str = None, redis_job_id=None, enable_bc=False):
        self.initial_params = dict(
            slowdown=slowdown,
            seed=seed,
            paused=paused,
            pause_after=pause_after
        )

        self.simulation_config = simulation_config
        self.use_repl = repl
        self.export_on_finish = not no_export
        self.export_path = export_path

        self.sim_status = "initialized"

        if export_subdir is None:
            self.export_subdir = \
                DateTime.now(tz=TIME_ZONE).format(f"{DATE_TIME_FORMAT}:ss")
        else:
            self.export_subdir = export_subdir

        self.setup_module_name = setup_module_name
        self.use_bc = enable_bc
        self.is_stopped = False
        self.redis_connection = RedisSimulationCommunication(self, redis_job_id)
        self._started_from_cli = redis_job_id is None

        self.run_start = None
        self.paused_time = None

        self._load_setup_module()
        self._init(**self.initial_params)

        deserialize_events_to_areas(simulation_events, self.area)

        validate_const_settings_for_simulation()
        self.endpoint_buffer = SimulationEndpointBuffer(redis_job_id, self.initial_params,
                                                        self.area)
        if self.export_on_finish:
            self.export = ExportAndPlot(self.area, self.export_path, self.export_subdir,
                                        self.endpoint_buffer)

    def _set_traversal_length(self):
        no_of_levels = self._get_setup_levels(self.area) + 1
        num_ticks_to_propagate = no_of_levels * 2
        ConstSettings.GeneralSettings.MAX_OFFER_TRAVERSAL_LENGTH = int(num_ticks_to_propagate)
        time_to_propagate_minutes = num_ticks_to_propagate * \
            self.simulation_config.tick_length.seconds / 60.
        log.info("Setup has {} levels, offers/bids need at least {} minutes "
                 "({} ticks) to propagate.".format(no_of_levels, time_to_propagate_minutes,
                                                   ConstSettings.GeneralSettings.
                                                   MAX_OFFER_TRAVERSAL_LENGTH,))

    def _get_setup_levels(self, area, level_count=0):
        level_count += 1
        count_list = [self._get_setup_levels(child, level_count)
                      for child in area.children if child.children]
        return max(count_list) if len(count_list) > 0 else level_count

    def _load_setup_module(self):
        try:

            if ConstSettings.GeneralSettings.SETUP_FILE_PATH is None:
                self.setup_module = import_module(".{}".format(self.setup_module_name),
                                                  'd3a.setup')
            else:
                import sys
                sys.path.append(ConstSettings.GeneralSettings.SETUP_FILE_PATH)
                self.setup_module = import_module("{}".format(self.setup_module_name))
            log.debug("Using setup module '%s'", self.setup_module_name)
        except ImportError as ex:
            raise SimulationException(
                "Invalid setup module '{}'".format(self.setup_module_name)) from ex

    def _init(self, slowdown, seed, paused, pause_after):
        self.paused = paused
        self.pause_after = pause_after
        self.slowdown = slowdown

        if seed is not None:
            random.seed(int(seed))
        else:
            random_seed = random.randint(0, 1000000)
            random.seed(random_seed)
            self.initial_params["seed"] = random_seed
            log.info("Random seed: {}".format(random_seed))

        self.area = self.setup_module.get_setup(self.simulation_config)
        self.bc = None
        if self.use_bc:
            self.bc = BlockChainInterface()
        log.debug("Starting simulation with config %s", self.simulation_config)

        self._set_traversal_length()

        are_all_areas_unique(self.area, set())

        self.area.activate(self.bc)

    @property
    def finished(self):
        return self.area.current_tick >= self.area.config.total_ticks

    @property
    def time_since_start(self):
        return self.area.current_tick * self.simulation_config.tick_length

    def reset(self):
        """
        Reset simulation to initial values and restart the run.
        """
        log.info("=" * 15 + " Simulation reset requested " + "=" * 15)
        self._init(**self.initial_params)
        self.run()
        raise SimulationResetException

    def stop(self):
        self.is_stopped = True

    def deactivate_areas(self, area):
        """
        For putting the last market into area.past_markets
        """
        area.deactivate()

        for child in area.children:
            if child.children != []:
                self.deactivate_areas(child)

    def run(self, resume=False) -> (Period, duration):
        self.sim_status = "running"
        if resume:
            log.critical("Resuming simulation")
            self._info()
        self.is_stopped = False
        while True:
            if resume:
                # FIXME: Fix resume time calculation
                if self.run_start is None or self.paused_time is None:
                    raise RuntimeError("Can't resume without saved state")
                slot_resume, tick_resume = divmod(self.area.current_tick,
                                                  self.simulation_config.ticks_per_slot)
            else:
                self.run_start = DateTime.now(tz=TIME_ZONE)
                self.paused_time = 0
                slot_resume = tick_resume = 0

            try:
                self._run_cli_execute_cycle(slot_resume, tick_resume) \
                    if self._started_from_cli \
                    else self._execute_simulation(slot_resume, tick_resume)
            except KeyboardInterrupt:
                break
            except SimulationResetException:
                break
            else:
                break

    def _run_cli_execute_cycle(self, slot_resume, tick_resume):
        with NonBlockingConsole() as console:
            self._execute_simulation(slot_resume, tick_resume, console)

    def _update_and_send_results(self, is_final=False):
        self.endpoint_buffer.update_stats(self.area, self.status)
        if is_final:
            self.redis_connection.publish_results(
                self.endpoint_buffer
            )
        else:
            self.redis_connection.publish_intermediate_results(
                self.endpoint_buffer
            )

    def _execute_simulation(self, slot_resume, tick_resume, console=None):
        config = self.simulation_config
        tick_lengths_s = config.tick_length.total_seconds()
        slot_count = int(config.sim_duration / config.slot_length)

        self._update_and_send_results()
        for slot_no in range(slot_resume, slot_count):
            run_duration = (
                    DateTime.now(tz=TIME_ZONE) - self.run_start -
                    duration(seconds=self.paused_time)
            )

            log.info(
                "Slot %d of %d (%2.0f%%) - %s elapsed, ETA: %s",
                slot_no + 1,
                slot_count,
                (slot_no + 1) / slot_count * 100,
                run_duration, run_duration / (slot_no + 1) * slot_count
            )
            if self.is_stopped:
                log.info("Received stop command.")
                sleep(5)
                break

            for tick_no in range(tick_resume, config.ticks_per_slot):
                # reset tick_resume after possible resume
                tick_resume = 0
                if console is not None:
                    self._handle_input(console)
                    self.paused_time += self._handle_paused(console)
                tick_start = time.monotonic()
                log.trace(
                    "Tick %d of %d in slot %d (%2.0f%%)",
                    tick_no + 1,
                    config.ticks_per_slot,
                    slot_no + 1,
                    (tick_no + 1) / config.ticks_per_slot * 100,
                )

                self.area.tick(is_root_area=True)

                realtime_tick_length = time.monotonic() - tick_start
                if self.slowdown and realtime_tick_length < tick_lengths_s:
                    # Simulation runs faster than real time but a slowdown was
                    # requested
                    tick_diff = tick_lengths_s - realtime_tick_length
                    diff_slowdown = tick_diff * self.slowdown / 10000
                    log.trace("Slowdown: %.4f", diff_slowdown)
                    if console is not None:
                        self._handle_input(console, diff_slowdown)

                if ConstSettings.GeneralSettings.RUN_REAL_TIME:
                    sleep(abs(tick_lengths_s - realtime_tick_length))

            self._update_and_send_results()
            if self.export_on_finish:
                self.export.data_to_csv(self.area, True if slot_no == 0 else False)

        self.sim_status = "finished"
        self.deactivate_areas(self.area)
        self._update_and_send_results(is_final=True)

        run_duration = (
                DateTime.now(tz=TIME_ZONE) - self.run_start -
                duration(seconds=self.paused_time)
        )
        paused_duration = duration(seconds=self.paused_time)

        if not self.is_stopped:
            log.info(
                "Run finished in %s%s / %.2fx real time",
                run_duration,
                " ({} paused)".format(paused_duration) if paused_duration else "",
                config.sim_duration / (run_duration - paused_duration)
            )
        if self.export_on_finish:
<<<<<<< HEAD
            log.error("Exporting simulation data.")
            self.export.export()
=======
            log.info("Exporting simulation data.")
            ExportAndPlot(self.area, self.export_path, self.export_subdir,
                          self.endpoint_buffer)
>>>>>>> 4fd8610b

        if self.use_repl:
            self._start_repl()

    def toggle_pause(self):
        if self.finished:
            return False
        self.paused = not self.paused
        return True

    def _handle_input(self, console, sleep: float = 0):
        timeout = 0
        start = 0
        if sleep > 0:
            timeout = sleep / 100
            start = time.monotonic()
        while True:
            cmd = console.get_char(timeout)
            if cmd:
                if cmd not in {'i', 'p', 'q', 'r', 'S', 'R', 's', '+', '-'}:
                    log.critical("Invalid command. Valid commands:\n"
                                 "  [i] info\n"
                                 "  [p] pause\n"
                                 "  [q] quit\n"
                                 "  [r] reset\n"
                                 "  [S] stop\n"
                                 "  [R] start REPL\n"
                                 "  [s] save state\n"
                                 "  [+] increase slowdown\n"
                                 "  [-] decrease slowdown")
                    continue

                if self.finished and cmd in {'p', '+', '-'}:
                    log.info("Simulation has finished. The commands [p, +, -] are unavailable.")
                    continue

                if cmd == 'r':
                    self.reset()
                elif cmd == 'R':
                    self._start_repl()
                elif cmd == 'i':
                    self._info()
                elif cmd == 'p':
                    self.paused = not self.paused
                    break
                elif cmd == 'q':
                    raise KeyboardInterrupt()
                elif cmd == 's':
                    self.save_state()
                elif cmd == 'S':
                    self.stop()
                elif cmd == '+':
                    v = 5
                    if self.slowdown <= 95:
                        self.slowdown += v
                        log.critical("Simulation slowdown changed to %d", self.slowdown)
                elif cmd == '-':
                    if self.slowdown >= 5:
                        self.slowdown -= 5
                        log.critical("Simulation slowdown changed to %d", self.slowdown)
            if sleep == 0 or time.monotonic() - start >= sleep:
                break

    def _handle_paused(self, console):
        if self.pause_after and self.time_since_start >= self.pause_after:
            self.paused = True
            self.pause_after = None
        if self.paused:
            start = time.monotonic()
            log.critical("Simulation paused. Press 'p' to resume or resume from API.")
            self.endpoint_buffer.update_stats(self.area, self.status)
            self.redis_connection.publish_intermediate_results(self.endpoint_buffer)
            while self.paused:
                self._handle_input(console, 0.1)
            log.critical("Simulation resumed")
            return time.monotonic() - start
        return 0

    def _info(self):
        info = self.simulation_config.as_dict()
        slot, tick = divmod(self.area.current_tick, self.simulation_config.ticks_per_slot)
        percent = self.area.current_tick / self.simulation_config.total_ticks * 100
        slot_count = self.simulation_config.sim_duration // self.simulation_config.slot_length
        info.update(slot=slot + 1, tick=tick + 1, slot_count=slot_count, percent=percent)
        log.critical(
            "\n"
            "Simulation configuration:\n"
            "  Duration: %(sim_duration)s\n"
            "  Slot length: %(slot_length)s\n"
            "  Tick length: %(tick_length)s\n"
            "  Market count: %(market_count)d\n"
            "  Ticks per slot: %(ticks_per_slot)d\n"
            "Status:\n"
            "  Slot: %(slot)d / %(slot_count)d\n"
            "  Tick: %(tick)d / %(ticks_per_slot)d\n"
            "  Completed: %(percent).1f%%",
            info
        )

    def _start_repl(self):
        log.debug(
            "An interactive REPL has been started. The root Area is available as "
            "`root_area`.")
        log.debug("Ctrl-D to quit.")
        embed({'root_area': self.area})

    def save_state(self):
        save_dir = Path('.d3a')
        save_dir.mkdir(exist_ok=True)
        save_file_name = save_dir.joinpath(
            "saved-state_{:%Y%m%dT%H%M%S}.pickle".format(DateTime.now(tz=TIME_ZONE))
        )
        with save_file_name.open('wb') as save_file:
            dill.dump(self, save_file, protocol=HIGHEST_PROTOCOL)
        log.critical("Saved state to %s", save_file_name.resolve())
        return save_file_name

    @property
    def status(self):
        if self.is_stopped:
            return "stopped"
        elif self.paused:
            return "paused"
        else:
            return self.sim_status

    def __getstate__(self):
        state = self.__dict__.copy()
        state['_random_state'] = random.getstate()
        del state['setup_module']
        return state

    def __setstate__(self, state):
        random.setstate(state.pop('_random_state'))
        self.__dict__.update(state)
        self._load_setup_module()


def run_simulation(setup_module_name="", simulation_config=None, simulation_events=None,
                   slowdown=None, redis_job_id=None, kwargs=None):

    try:
        if "pricing_scheme" in kwargs:
            ConstSettings.IAASettings.AlternativePricing.PRICING_SCHEME = \
                kwargs.pop("pricing_scheme")
        simulation = Simulation(
            setup_module_name=setup_module_name,
            simulation_config=simulation_config,
            simulation_events=simulation_events,
            slowdown=slowdown,
            redis_job_id=redis_job_id,
            **kwargs
        )

    except D3AException as ex:
        raise click.BadOptionUsage(ex.args[0])

    simulation.run()<|MERGE_RESOLUTION|>--- conflicted
+++ resolved
@@ -310,14 +310,8 @@
                 config.sim_duration / (run_duration - paused_duration)
             )
         if self.export_on_finish:
-<<<<<<< HEAD
-            log.error("Exporting simulation data.")
+            log.info("Exporting simulation data.")
             self.export.export()
-=======
-            log.info("Exporting simulation data.")
-            ExportAndPlot(self.area, self.export_path, self.export_subdir,
-                          self.endpoint_buffer)
->>>>>>> 4fd8610b
 
         if self.use_repl:
             self._start_repl()
