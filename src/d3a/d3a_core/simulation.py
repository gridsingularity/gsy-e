--- conflicted
+++ resolved
@@ -373,20 +373,12 @@
 
                 self.area.tick_and_dispatch()
                 self.area.update_area_current_tick()
-<<<<<<< HEAD
                 bid_offer_matcher.event_tick(
-                    is_it_time_for_external_tick=external_global_statistics.
-                    is_it_time_for_external_tick(current_tick_in_slot),
+                    is_it_time_for_external_tick=
+                    global_objects.external_global_stats.is_it_time_for_external_tick(
+                            current_tick_in_slot),
                     slot_completion=f"{int(self.progress_info.percentage_completed)}%",
                     market_slot=self.progress_info.next_slot_str)
-=======
-                if self.simulation_config.external_connection_enabled:
-                    bid_offer_matcher.event_tick(
-                        is_it_time_for_external_tick=(
-                            global_objects.external_global_stats.is_it_time_for_external_tick(
-                                current_tick_in_slot)))
-
->>>>>>> 4b19d914
                 self.simulation_config.external_redis_communicator.\
                     publish_aggregator_commands_responses_events()
 
