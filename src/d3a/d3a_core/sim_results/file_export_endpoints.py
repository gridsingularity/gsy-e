--- conflicted
+++ resolved
@@ -17,7 +17,9 @@
 """
 from abc import ABC, abstractmethod
 from typing import List, Dict
+
 from d3a_interface.constants_limits import ConstSettings
+from d3a_interface.enums import BidOfferMatchAlgoEnum, SpotMarketTypeEnum
 
 from d3a.d3a_core.singletons import bid_offer_matcher
 from d3a.models.area import Area
@@ -25,12 +27,122 @@
 from d3a.models.strategy.load_hours import LoadHoursStrategy
 from d3a.models.strategy.pv import PVStrategy
 from d3a.models.strategy.storage import StorageStrategy
-<<<<<<< HEAD
-from d3a_interface.constants_limits import ConstSettings
-from d3a_interface.enums import BidOfferMatchAlgoEnum
+
+
+class BaseDataExporter(ABC):
+
+    @property
+    @abstractmethod
+    def labels(self) -> List:
+        """Labels for csv headers."""
+
+    @property
+    @abstractmethod
+    def rows(self) -> List:
+        """Return rows containing the offer, bids, trades data."""
+
+
+class UpperLevelDataExporter(BaseDataExporter):
+    def __init__(self, past_markets):
+        self.past_markets = past_markets
+
+    @property
+    def labels(self) -> List:
+        return ["slot",
+                "avg trade rate [ct./kWh]",
+                "min trade rate [ct./kWh]",
+                "max trade rate [ct./kWh]",
+                "# trades",
+                "total energy traded [kWh]",
+                "total trade volume [EURO ct.]"]
+
+    @property
+    def rows(self):
+        return [self._row(m.time_slot, m) for m in self.past_markets]
+
+    def _row(self, slot, market):
+        return [slot,
+                market.avg_trade_price,
+                market.min_trade_price,
+                market.max_trade_price,
+                len(market.trades),
+                sum(trade.offer_bid.energy for trade in market.trades),
+                sum(trade.offer_bid.price for trade in market.trades)]
+
+
+class BalancingDataExporter(BaseDataExporter):
+    def __init__(self, past_markets):
+        self.past_markets = past_markets
+
+    @property
+    def labels(self) -> List:
+        return ["slot",
+                "avg supply balancing trade rate [ct./kWh]",
+                "avg demand balancing trade rate [ct./kWh]"]
+
+    @property
+    def rows(self):
+        return [self._row(m.time_slot, m) for m in self.past_markets]
+
+    def _row(self, slot, market):
+        return [slot,
+                market.avg_supply_balancing_trade_rate,
+                market.avg_demand_balancing_trade_rate]
+
+
+class LeafDataExporter(BaseDataExporter):
+    def __init__(self, area, past_markets):
+        self.area = area
+        self.past_markets = past_markets
+
+    @property
+    def labels(self) -> List:
+        return ["slot",
+                "energy traded [kWh]",
+                ] + self._specific_labels()
+
+    def _specific_labels(self):
+        if isinstance(self.area.strategy, StorageStrategy):
+            return ["bought [kWh]", "sold [kWh]", "charge [kWh]", "offered [kWh]", "charge [%]"]
+        elif isinstance(self.area.strategy, LoadHoursStrategy):
+            return ["desired energy [kWh]", "deficit [kWh]"]
+        elif isinstance(self.area.strategy, PVStrategy):
+            return ["produced [kWh]", "not sold [kWh]"]
+        return []
+
+    @property
+    def rows(self):
+        return [self._row(market.time_slot, market) for market in self.past_markets]
+
+    def _traded(self, market):
+        return (market.traded_energy[self.area.name]
+                if self.area.name in market.traded_energy else 0)
+
+    def _row(self, slot, market):
+        return [slot,
+                self._traded(market),
+                ] + self._specific_row(slot, market)
+
+    def _specific_row(self, slot, market):
+        if isinstance(self.area.strategy, StorageStrategy):
+            s = self.area.strategy.state
+            return [market.bought_energy(self.area.name),
+                    market.sold_energy(self.area.name),
+                    s.charge_history_kWh[slot],
+                    s.offered_history[slot],
+                    s.charge_history[slot]]
+        elif isinstance(self.area.strategy, (LoadHoursStrategy)):
+            desired = self.area.strategy.state.get_desired_energy_Wh(slot) / 1000
+            return [desired, self._traded(market) + desired]
+        elif isinstance(self.area.strategy, PVStrategy):
+            not_sold = self.area.strategy.state.get_available_energy_kWh(slot)
+            produced = self.area.strategy.state.get_energy_production_forecast_kWh(slot, 0.0)
+            return [produced, not_sold]
+        return []
 
 
 class FileExportEndpoints:
+    """Handle data preparation for csv-file and plot export."""
     def __init__(self):
         self.plot_stats = {}
         self.plot_balancing_stats = {}
@@ -41,26 +153,40 @@
     def __call__(self, area):
         self._populate_area_children_data(area)
 
-    def _populate_area_children_data(self, area):
+    def _populate_area_children_data(self, area: Area) -> None:
+        """Wrapper for calling self.update_plot_stats recursively"""
         if area.children:
             for child in area.children:
                 self._populate_area_children_data(child)
-        self.update_plot_stats(area)
+        self._update_plot_stats(area)
 
     @staticmethod
-    def generate_market_export_data(area, is_balancing_market):
-        return ExportBalancingData(area) if is_balancing_market else ExportData.create(area)
-
-    def _get_stats_from_market_data(self, out_dict, area, balancing):
-        data = self.generate_market_export_data(area, balancing)
+    def export_data_factory(
+            area: Area, past_market_type: AvailableMarketTypes
+    ) -> BaseDataExporter:
+        """Decide which data acquisition class to use."""
+        if past_market_type == AvailableMarketTypes.SPOT:
+            return (UpperLevelDataExporter(area.past_markets)
+                    if len(area.children) > 0 else LeafDataExporter(area, area.past_markets))
+        if past_market_type == AvailableMarketTypes.BALANCING:
+            return BalancingDataExporter(area.past_balancing_markets)
+        if past_market_type == AvailableMarketTypes.SETTLEMENT:
+            past_markets = area.past_settlement_markets.values()
+            return (UpperLevelDataExporter(past_markets)
+                    if len(area.children) > 0 else LeafDataExporter(area, past_markets))
+
+    def _get_stats_from_market_data(self, out_dict: Dict, area: Area,
+                                    past_market_type: AvailableMarketTypes) -> None:
+        """Get statistics and write them to out_dict."""
+        data = self.export_data_factory(area, past_market_type)
         if area.slug not in out_dict:
-            out_dict[area.slug] = dict((key, []) for key in data.labels())
-        for row in data.rows():
-            for ii, label in enumerate(data.labels()):
+            out_dict[area.slug] = dict((label, []) for label in data.labels)
+        for row in data.rows:
+            for ii, label in enumerate(data.labels):
                 out_dict[area.slug][label].append(row[ii])
 
-    def _populate_plots_stats_for_supply_demand_curve(self, area):
-        if (ConstSettings.IAASettings.MARKET_TYPE == 2 and
+    def _populate_plots_stats_for_supply_demand_curve(self, area: Area) -> None:
+        if (ConstSettings.IAASettings.MARKET_TYPE == SpotMarketTypeEnum.TWO_SIDED.value and
                 ConstSettings.IAASettings.BID_OFFER_MATCH_TYPE ==
                 BidOfferMatchAlgoEnum.PAY_AS_CLEAR.value):
             if len(area.past_markets) == 0:
@@ -81,187 +207,6 @@
                 clearing_state.cumulative_bids.get(market.id, {})
             self.clearing[area.slug][market.time_slot] = \
                 clearing_state.clearing.get(market.id, ())
-=======
->>>>>>> 1ef753fa
-
-
-class BaseDataExporter(ABC):
-
-    @property
-    @abstractmethod
-    def labels(self) -> List:
-        """Labels for csv headers."""
-
-    @property
-    @abstractmethod
-    def rows(self) -> List:
-        """Return rows containing the offer, bids, trades data."""
-
-
-class UpperLevelDataExporter(BaseDataExporter):
-    def __init__(self, past_markets):
-        self.past_markets = past_markets
-
-    @property
-    def labels(self) -> List:
-        return ["slot",
-                "avg trade rate [ct./kWh]",
-                "min trade rate [ct./kWh]",
-                "max trade rate [ct./kWh]",
-                "# trades",
-                "total energy traded [kWh]",
-                "total trade volume [EURO ct.]"]
-
-    @property
-    def rows(self):
-        return [self._row(m.time_slot, m) for m in self.past_markets]
-
-    def _row(self, slot, market):
-        return [slot,
-                market.avg_trade_price,
-                market.min_trade_price,
-                market.max_trade_price,
-                len(market.trades),
-                sum(trade.offer_bid.energy for trade in market.trades),
-                sum(trade.offer_bid.price for trade in market.trades)]
-
-
-class BalancingDataExporter(BaseDataExporter):
-    def __init__(self, past_markets):
-        self.past_markets = past_markets
-
-    @property
-    def labels(self) -> List:
-        return ["slot",
-                "avg supply balancing trade rate [ct./kWh]",
-                "avg demand balancing trade rate [ct./kWh]"]
-
-    @property
-    def rows(self):
-        return [self._row(m.time_slot, m) for m in self.past_markets]
-
-    def _row(self, slot, market):
-        return [slot,
-                market.avg_supply_balancing_trade_rate,
-                market.avg_demand_balancing_trade_rate]
-
-
-class LeafDataExporter(BaseDataExporter):
-    def __init__(self, area, past_markets):
-        self.area = area
-        self.past_markets = past_markets
-
-    @property
-    def labels(self) -> List:
-        return ["slot",
-                "energy traded [kWh]",
-                ] + self._specific_labels()
-
-    def _specific_labels(self):
-        if isinstance(self.area.strategy, StorageStrategy):
-            return ["bought [kWh]", "sold [kWh]", "charge [kWh]", "offered [kWh]", "charge [%]"]
-        elif isinstance(self.area.strategy, LoadHoursStrategy):
-            return ["desired energy [kWh]", "deficit [kWh]"]
-        elif isinstance(self.area.strategy, PVStrategy):
-            return ["produced [kWh]", "not sold [kWh]"]
-        return []
-
-    @property
-    def rows(self):
-        return [self._row(market.time_slot, market) for market in self.past_markets]
-
-    def _traded(self, market):
-        return (market.traded_energy[self.area.name]
-                if self.area.name in market.traded_energy else 0)
-
-    def _row(self, slot, market):
-        return [slot,
-                self._traded(market),
-                ] + self._specific_row(slot, market)
-
-    def _specific_row(self, slot, market):
-        if isinstance(self.area.strategy, StorageStrategy):
-            s = self.area.strategy.state
-            return [market.bought_energy(self.area.name),
-                    market.sold_energy(self.area.name),
-                    s.charge_history_kWh[slot],
-                    s.offered_history[slot],
-                    s.charge_history[slot]]
-        elif isinstance(self.area.strategy, (LoadHoursStrategy)):
-            desired = self.area.strategy.state.get_desired_energy_Wh(slot) / 1000
-            return [desired, self._traded(market) + desired]
-        elif isinstance(self.area.strategy, PVStrategy):
-            not_sold = self.area.strategy.state.get_available_energy_kWh(slot)
-            produced = self.area.strategy.state.get_energy_production_forecast_kWh(slot, 0.0)
-            return [produced, not_sold]
-        return []
-
-
-class FileExportEndpoints:
-    """Handle data preparation for csv-file and plot export."""
-    def __init__(self):
-        self.plot_stats = {}
-        self.plot_balancing_stats = {}
-        self.cumulative_offers = {}
-        self.cumulative_bids = {}
-        self.clearing = {}
-
-    def __call__(self, area):
-        self._populate_area_children_data(area)
-
-    def _populate_area_children_data(self, area: Area) -> None:
-        """Wrapper for calling self.update_plot_stats recursively"""
-        if area.children:
-            for child in area.children:
-                self._populate_area_children_data(child)
-        self._update_plot_stats(area)
-
-    @staticmethod
-    def export_data_factory(
-            area: Area, past_market_type: AvailableMarketTypes
-    ) -> BaseDataExporter:
-        """Decide which data acquisition class to use."""
-        if past_market_type == AvailableMarketTypes.SPOT:
-            return (UpperLevelDataExporter(area.past_markets)
-                    if len(area.children) > 0 else LeafDataExporter(area, area.past_markets))
-        if past_market_type == AvailableMarketTypes.BALANCING:
-            return BalancingDataExporter(area.past_balancing_markets)
-        if past_market_type == AvailableMarketTypes.SETTLEMENT:
-            past_markets = area.past_settlement_markets.values()
-            return (UpperLevelDataExporter(past_markets)
-                    if len(area.children) > 0 else LeafDataExporter(area, past_markets))
-
-    def _get_stats_from_market_data(self, out_dict: Dict, area: Area,
-                                    past_market_type: AvailableMarketTypes) -> None:
-        """Get statistics and write them to out_dict."""
-        data = self.export_data_factory(area, past_market_type)
-        if area.slug not in out_dict:
-            out_dict[area.slug] = dict((label, []) for label in data.labels)
-        for row in data.rows:
-            for ii, label in enumerate(data.labels):
-                out_dict[area.slug][label].append(row[ii])
-
-    def _populate_plots_stats_for_supply_demand_curve(self, area: Area) -> None:
-        """Populate the statistics for supply_demand_curve."""
-        """To be enabled in context of D3ASIM-3534"""
-        return
-        if (ConstSettings.IAASettings.MARKET_TYPE == 2 and
-                ConstSettings.IAASettings.BID_OFFER_MATCH_TYPE == 2):
-            if len(area.past_markets) == 0:
-                return
-            market = area.past_markets[-1]
-            if area.slug not in self.cumulative_offers:
-                self.cumulative_offers[area.slug] = {}
-                self.cumulative_bids[area.slug] = {}
-                self.clearing[area.slug] = {}
-            if market.time_slot not in self.cumulative_offers[area.slug]:
-                self.cumulative_offers[area.slug][market.time_slot] = {}
-                self.cumulative_bids[area.slug][market.time_slot] = {}
-                self.clearing[area.slug][market.time_slot] = {}
-            self.cumulative_offers[area.slug][market.time_slot] = market.state.cumulative_offers
-            self.cumulative_bids[area.slug][market.time_slot] = market.state.cumulative_bids
-            self.clearing[area.slug][market.time_slot] = (
-                bid_offer_matcher.matcher.match_algorithm.state.clearing)
 
     def _update_plot_stats(self, area: Area) -> None:
         """Populate the statistics for the plots into self.plot_stats."""
