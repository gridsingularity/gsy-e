"""
Copyright 2018 Grid Singularity
This file is part of D3A.

This program is free software: you can redistribute it and/or modify
it under the terms of the GNU General Public License as published by
the Free Software Foundation, either version 3 of the License, or
(at your option) any later version.

This program is distributed in the hope that it will be useful,
but WITHOUT ANY WARRANTY; without even the implied warranty of
MERCHANTABILITY or FITNESS FOR A PARTICULAR PURPOSE.  See the
GNU General Public License for more details.

You should have received a copy of the GNU General Public License
along with this program.  If not, see <http://www.gnu.org/licenses/>.
"""

from d3a.d3a_core.sim_results.market_price_energy_day import MarketPriceEnergyDay
from d3a.d3a_core.sim_results.area_throughput_stats import AreaThroughputStats
from d3a.d3a_core.sim_results.bills import MarketEnergyBills, CumulativeBills
from d3a.d3a_core.sim_results.device_statistics import DeviceStatistics
from d3a.d3a_core.sim_results.export_unmatched_loads import MarketUnmatchedLoads
from d3a_interface.constants_limits import ConstSettings
from d3a.d3a_core.sim_results.kpi import KPI
from d3a.d3a_core.sim_results.area_market_stock_stats import OfferBidTradeGraphStats
from d3a_interface.utils import convert_pendulum_to_str_in_dict
from d3a.d3a_core.sim_results.energy_trade_profile import EnergyTradeProfile
from d3a.d3a_core.sim_results.cumulative_grid_trades import CumulativeGridTrades
from d3a.models.strategy.pv import PVStrategy
from d3a.models.strategy.storage import StorageStrategy
from d3a.models.strategy.load_hours import LoadHoursStrategy
from d3a.models.strategy.finite_power_plant import FinitePowerPlant
from d3a.models.strategy.infinite_bus import InfiniteBusStrategy
from d3a.models.strategy.market_maker_strategy import MarketMakerStrategy

_NO_VALUE = {
    'min': None,
    'avg': None,
    'max': None
}


class SimulationEndpointBuffer:
    def __init__(self, job_id, initial_params, area, should_export_plots):
        self.job_id = job_id
        self.result_area_uuids = set()
        self.current_market_time_slot_str = ""
        self.current_market_time_slot_unix = None
        self.current_market_time_slot = None
        self.random_seed = initial_params["seed"] if initial_params["seed"] is not None else ''
        self.status = {}
        self.area_result_dict = self._create_area_tree_dict(area)
        self.flattened_area_core_stats_dict = {}
        self.simulation_progress = {
            "eta_seconds": 0,
            "elapsed_time_seconds": 0,
            "percentage_completed": 0
        }
        self.should_export_plots = should_export_plots
        self.market_unmatched_loads = MarketUnmatchedLoads(self.area_result_dict)
        self.price_energy_day = MarketPriceEnergyDay(should_export_plots)
        self.market_bills = MarketEnergyBills()
        self.cumulative_bills = CumulativeBills()
        if ConstSettings.BalancingSettings.ENABLE_BALANCING_MARKET:
            self.balancing_bills = MarketEnergyBills(is_spot_market=False)
        self.cumulative_grid_trades = CumulativeGridTrades()
        self.device_statistics = DeviceStatistics(should_export_plots)
        self.trade_profile = EnergyTradeProfile(should_export_plots)
        self.kpi = KPI(should_export_plots)
        self.area_throughput_stats = AreaThroughputStats()

        self.bids_offers_trades = {}
        self.last_energy_trades_high_resolution = {}

        if ConstSettings.GeneralSettings.EXPORT_OFFER_BID_TRADE_HR or \
                ConstSettings.GeneralSettings.EXPORT_ENERGY_TRADE_PROFILE_HR:
            self.area_market_stocks_stats = OfferBidTradeGraphStats()

    @staticmethod
    def _structure_results_from_area_object(target_area):
        area_dict = dict()
        area_dict['name'] = target_area.name
        area_dict['uuid'] = target_area.uuid
        area_dict['type'] = str(target_area.strategy.__class__.__name__) \
            if target_area.strategy is not None else "Area"
        area_dict['children'] = []
        return area_dict

    def _create_area_tree_dict(self, area):
        area_result_dict = self._structure_results_from_area_object(area)
        for child in area.children:
            area_result_dict["children"].append(
                self._create_area_tree_dict(child)
            )
        return area_result_dict

    def update_results_area_uuids(self, area):
        if area.strategy is not None or (area.strategy is None and area.children):
            self.result_area_uuids.update({area.uuid})
        for child in area.children:
            self.update_results_area_uuids(child)

    def generate_result_report(self):
        # TODO: In D3ASIM-2288, add unix_time=True to convert_pendulum_to_str_in_dict
        return {
            "job_id": self.job_id,
            "current_market": self.current_market_time_slot_str,
            "random_seed": self.random_seed,
            "cumulative_grid_trades": self.cumulative_grid_trades.current_trades,
            "bills": self.market_bills.bills_redis_results,
            "cumulative_bills": self.cumulative_bills.cumulative_bills,
            "status": self.status,
            "progress_info": self.simulation_progress,
            "kpi": self.kpi.performance_indices_redis,
            "last_unmatched_loads": self.market_unmatched_loads.last_unmatched_loads,
            "last_energy_trade_profile": convert_pendulum_to_str_in_dict(
                self.trade_profile.traded_energy_current, {}, ui_format=True),
            "last_price_energy_day": convert_pendulum_to_str_in_dict(
                self.price_energy_day.redis_output, {}),
            "last_device_statistics": self.device_statistics.current_stats_dict,
            "area_throughput": self.area_throughput_stats.results_redis,
            "last_energy_trades_high_resolution": convert_pendulum_to_str_in_dict(
                self.last_energy_trades_high_resolution, {}),
            "bids_offers_trades": self.bids_offers_trades,
            "results_area_uuids": list(self.result_area_uuids),
        }

    def generate_json_report(self):
        return {
            "job_id": self.job_id,
            "random_seed": self.random_seed,
            "unmatched_loads": self.market_unmatched_loads.unmatched_loads,
            "price_energy_day": self.price_energy_day.csv_output,
            "cumulative_grid_trades":
                self.cumulative_grid_trades.current_trades,
            "bills": self.market_bills.bills_results,
            "cumulative_bills": self.cumulative_bills.cumulative_bills,
            "status": self.status,
            "progress_info": self.simulation_progress,
            "device_statistics": self.device_statistics.device_stats_dict,
            "energy_trade_profile": convert_pendulum_to_str_in_dict(
                self.trade_profile.traded_energy_profile, {}, ui_format=True),
            "kpi": self.kpi.performance_indices,
            "area_throughput": self.area_throughput_stats.results,
        }

    def _populate_core_stats(self, area):
        if area.uuid not in self.flattened_area_core_stats_dict:
            self.flattened_area_core_stats_dict[area.uuid] = {}
        if self.current_market_time_slot_str == "":
            return
        core_stats_dict = {'bids': [], 'offers': [], 'trades': [], 'market_fee': 0.0}
        if hasattr(area.current_market, 'offer_history'):
            for offer in area.current_market.offer_history:
                core_stats_dict['offers'].append(offer.serializable_dict())
        if hasattr(area.current_market, 'bid_history'):
            for bid in area.current_market.bid_history:
                core_stats_dict['bids'].append(bid.serializable_dict())
        if hasattr(area.current_market, 'trades'):
            for trade in area.current_market.trades:
                core_stats_dict['trades'].append(trade.serializable_dict())
<<<<<<< HEAD
        if hasattr(area.current_market, 'market_fee'):
            core_stats_dict['market_fee'] = area.current_market.market_fee
=======
        if getattr(area, 'strategy', None) is None and area.current_market is not None:
            core_stats_dict['grid_fee_constant'] = area.current_market.const_fee_rate
>>>>>>> d1742d76

        if isinstance(area.strategy, PVStrategy):
            core_stats_dict['pv_production_kWh'] = \
                area.strategy.energy_production_forecast_kWh.get(self.current_market_time_slot,
                                                                 0)
            if area.parent.current_market is not None:
                for t in area.strategy.trades[area.parent.current_market]:
                    core_stats_dict['trades'].append(t.serializable_dict())

        elif isinstance(area.strategy, StorageStrategy):
            core_stats_dict['soc_history_%'] = \
                area.strategy.state.charge_history.get(self.current_market_time_slot, 0)
            if area.parent.current_market is not None:
                for t in area.strategy.trades[area.parent.current_market]:
                    core_stats_dict['trades'].append(t.serializable_dict())

        elif isinstance(area.strategy, LoadHoursStrategy):
            core_stats_dict['load_profile_kWh'] = \
                area.strategy.state.desired_energy_Wh.get(self.current_market_time_slot, 0) / 1000
            if area.parent.current_market is not None:
                for t in area.strategy.trades[area.parent.current_market]:
                    core_stats_dict['trades'].append(t.serializable_dict())

        elif type(area.strategy) == FinitePowerPlant:
            core_stats_dict['production_kWh'] = area.strategy.energy_per_slot_kWh
            if area.parent.current_market is not None:
                for t in area.strategy.trades[area.parent.current_market]:
                    core_stats_dict['trades'].append(t.serializable_dict())

        elif type(area.strategy) in [InfiniteBusStrategy, MarketMakerStrategy]:
            core_stats_dict['energy_rate'] = \
                area.strategy.energy_rate[area.parent.current_market.time_slot]
            if area.parent.current_market is not None:
                for t in area.strategy.trades[area.parent.current_market]:
                    core_stats_dict['trades'].append(t.serializable_dict())

        self.flattened_area_core_stats_dict[area.uuid] = core_stats_dict

        for child in area.children:
            self._populate_core_stats(child)

    def update_stats(self, area, simulation_status, progress_info):
        self.status = simulation_status
        if area.current_market is not None:
            self.current_market_time_slot_str = area.current_market.time_slot_str
            self.current_market_time_slot_unix = area.current_market.time_slot.timestamp()
            self.current_market_time_slot = area.current_market.time_slot
        self._populate_core_stats(area)
        self.simulation_progress = {
            "eta_seconds": progress_info.eta.seconds,
            "elapsed_time_seconds": progress_info.elapsed_time.seconds,
            "percentage_completed": int(progress_info.percentage_completed)
        }

<<<<<<< HEAD
        self.cumulative_grid_trades.update(area)
        # print(f"area_result_dict: {self.area_result_dict}")
        # print(f"flattened_area_core_stats_dict: {self.flattened_area_core_stats_dict}")
=======
        self.cumulative_grid_trades.update(self.area_result_dict,
                                           self.flattened_area_core_stats_dict)
>>>>>>> d1742d76

        if self.current_market_time_slot_str != "":
            self.market_bills.update(self.area_result_dict, self.flattened_area_core_stats_dict)
            # self.update_area_aggregated_stats(self.area_result_dict)

        # if ConstSettings.BalancingSettings.ENABLE_BALANCING_MARKET:
        #     self.balancing_bills.update(area)

        self.cumulative_bills.update_cumulative_bills(area)

        self.market_unmatched_loads.update_unmatched_loads(
            self.area_result_dict, self.flattened_area_core_stats_dict,
            self.current_market_time_slot_str
        )

        self.device_statistics.update(self.area_result_dict,
                                      self.flattened_area_core_stats_dict,
                                      self.current_market_time_slot_str)

        self.price_energy_day.update(self.area_result_dict,
                                     self.flattened_area_core_stats_dict,
                                     self.current_market_time_slot_str)

        self.kpi.update_kpis_from_area(area)

        self.area_throughput_stats.update(area)

        self.generate_result_report()

        self.bids_offers_trades.clear()

        self.trade_profile.update(
            self.area_result_dict,
            self.flattened_area_core_stats_dict,
            self.current_market_time_slot_str
        )

        if ConstSettings.GeneralSettings.EXPORT_OFFER_BID_TRADE_HR or \
                ConstSettings.GeneralSettings.EXPORT_ENERGY_TRADE_PROFILE_HR:
            self.area_market_stocks_stats.update(area)

        self.result_area_uuids = set()
        self.update_results_area_uuids(area)
        self.update_offer_bid_trade()

    def update_area_aggregated_stats(self, area_dict):
        self._merge_cumulative_bills_into_bills_for_market_info(area_dict)
        for child in area_dict['children']:
            self.update_area_aggregated_stats(child)

    def update_offer_bid_trade(self):
        if self.current_market_time_slot_str == "":
            return
        for area_uuid, area_result in self.flattened_area_core_stats_dict.items():
            self.bids_offers_trades[area_uuid] = area_result

    def _merge_cumulative_bills_into_bills_for_market_info(self, area_dict):
        pass
        # bills = self.market_bills.bills_redis_results[area_dict['uuid']]
        # bills.update({
        #     "penalty_cost":
        #         self.cumulative_bills.cumulative_bills_results[area_dict['uuid']]["penalties"],
        #     "penalty_energy":
        #         self.cumulative_bills.cumulative_bills_results[area_dict['uuid']]["penalty_energy"]})
        # area.stats.update_aggregated_stats({"bills": bills})
        #
        # area.stats.kpi.update(self.kpi.performance_indices_redis.get(area_dict['uuid'], {}))<|MERGE_RESOLUTION|>--- conflicted
+++ resolved
@@ -160,13 +160,10 @@
         if hasattr(area.current_market, 'trades'):
             for trade in area.current_market.trades:
                 core_stats_dict['trades'].append(trade.serializable_dict())
-<<<<<<< HEAD
         if hasattr(area.current_market, 'market_fee'):
             core_stats_dict['market_fee'] = area.current_market.market_fee
-=======
         if getattr(area, 'strategy', None) is None and area.current_market is not None:
             core_stats_dict['grid_fee_constant'] = area.current_market.const_fee_rate
->>>>>>> d1742d76
 
         if isinstance(area.strategy, PVStrategy):
             core_stats_dict['pv_production_kWh'] = \
@@ -221,15 +218,8 @@
             "percentage_completed": int(progress_info.percentage_completed)
         }
 
-<<<<<<< HEAD
-        self.cumulative_grid_trades.update(area)
-        # print(f"area_result_dict: {self.area_result_dict}")
-        # print(f"flattened_area_core_stats_dict: {self.flattened_area_core_stats_dict}")
-=======
         self.cumulative_grid_trades.update(self.area_result_dict,
                                            self.flattened_area_core_stats_dict)
->>>>>>> d1742d76
-
         if self.current_market_time_slot_str != "":
             self.market_bills.update(self.area_result_dict, self.flattened_area_core_stats_dict)
             # self.update_area_aggregated_stats(self.area_result_dict)
