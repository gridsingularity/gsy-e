--- conflicted
+++ resolved
@@ -174,13 +174,6 @@
                                                     if area.current_market is not None
                                                     else 0.)
 
-<<<<<<< HEAD
-        if isinstance(area.strategy, PVStrategy):
-            core_stats_dict['pv_production_kWh'] = (
-                area.strategy.state.get_energy_production_forecast_kWh(
-                    self.current_market_time_slot, 0.0))
-            core_stats_dict['available_energy_kWh'] = (
-=======
         if isinstance(area.strategy, HomeMeterStrategy):
             core_stats_dict["home_meter_profile_kWh"] = (
                 area.strategy.state.get_energy_at_market_slot(self.current_market_time_slot))
@@ -193,33 +186,19 @@
                 area.strategy.state.get_energy_production_forecast_kWh(
                     self.current_market_time_slot, 0.0))
             core_stats_dict["available_energy_kWh"] = (
->>>>>>> 3c75998c
                 area.strategy.state.get_available_energy_kWh(self.current_market_time_slot))
             if area.parent.current_market is not None:
                 for trade in area.strategy.trades[area.parent.current_market]:
                     core_stats_dict["trades"].append(trade.serializable_dict())
 
         elif isinstance(area.strategy, StorageStrategy):
-<<<<<<< HEAD
-            core_stats_dict['soc_history_%'] = (
-=======
             core_stats_dict["soc_history_%"] = (
->>>>>>> 3c75998c
                 area.strategy.state.charge_history.get(self.current_market_time_slot, 0))
             if area.parent.current_market is not None:
                 for trade in area.strategy.trades[area.parent.current_market]:
                     core_stats_dict["trades"].append(trade.serializable_dict())
 
         elif isinstance(area.strategy, LoadHoursStrategy):
-<<<<<<< HEAD
-            core_stats_dict['load_profile_kWh'] = (area.strategy.state.get_desired_energy_Wh(
-                self.current_market_time_slot) / 1000.0)
-            core_stats_dict['total_energy_demanded_wh'] = (area.strategy.state.
-                                                           total_energy_demanded_Wh)
-            core_stats_dict['energy_requirement_kWh'] = (
-                    area.strategy.state.get_energy_requirement_Wh(self.current_market_time_slot) /
-                    1000.0)
-=======
             core_stats_dict["load_profile_kWh"] = (
                 area.strategy.state.get_desired_energy_Wh(self.current_market_time_slot) / 1000.0)
             core_stats_dict["total_energy_demanded_wh"] = (
@@ -227,7 +206,6 @@
             core_stats_dict["energy_requirement_kWh"] = (
                 area.strategy.state.get_energy_requirement_Wh(
                     self.current_market_time_slot) / 1000.0)
->>>>>>> 3c75998c
 
             if area.parent.current_market is not None:
                 for trade in area.strategy.trades[area.parent.current_market]:
@@ -241,17 +219,10 @@
 
         elif type(area.strategy) in [InfiniteBusStrategy, MarketMakerStrategy, CommercialStrategy]:
             if area.parent.current_market is not None:
-<<<<<<< HEAD
-                core_stats_dict['energy_rate'] = (
-                    area.strategy.energy_rate.get(area.parent.current_market.time_slot, None))
-                for t in area.strategy.trades[area.parent.current_market]:
-                    core_stats_dict['trades'].append(t.serializable_dict())
-=======
                 core_stats_dict["energy_rate"] = (
                     area.strategy.energy_rate.get(area.parent.current_market.time_slot, None))
                 for trade in area.strategy.trades[area.parent.current_market]:
                     core_stats_dict["trades"].append(trade.serializable_dict())
->>>>>>> 3c75998c
 
         self.flattened_area_core_stats_dict[area.uuid] = core_stats_dict
 
