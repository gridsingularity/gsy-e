--- conflicted
+++ resolved
@@ -161,7 +161,6 @@
         if hasattr(area.current_market, 'trades'):
             for trade in area.current_market.trades:
                 core_stats_dict['trades'].append(trade.serializable_dict())
-<<<<<<< HEAD
         if area.strategy is None and area.current_market is not None:
             area_stats = {
                 'baseline_peak_energy_import_kWh': area.baseline_peak_energy_import_kWh,
@@ -174,10 +173,7 @@
                     area.current_market.time_slot, 0.)
             }
             core_stats_dict['area_throughput'] = area_stats
-=======
-        if getattr(area, 'strategy', None) is None and area.current_market is not None:
             core_stats_dict['grid_fee_constant'] = area.current_market.const_fee_rate
->>>>>>> 5bb09ead
 
         if isinstance(area.strategy, PVStrategy):
             core_stats_dict['pv_production_kWh'] = \
