from gsy_e.models.area import Area
from gsy_e.models.strategy.pv import PVStrategy
from gsy_e.models.strategy.load_hours import LoadHoursStrategy
from gsy_framework.constants_limits import ConstSettings
from gsy_framework.enums import OrdersMatchAlgoEnum


def get_setup(config):
<<<<<<< HEAD
    ConstSettings.IAASettings.MARKET_TYPE = 2
    ConstSettings.IAASettings.ORDERS_MATCH_TYPE = \
        OrdersMatchAlgoEnum.PAY_AS_CLEAR.value
=======
    ConstSettings.MASettings.MARKET_TYPE = 2
    ConstSettings.MASettings.BID_OFFER_MATCH_TYPE = \
        BidOfferMatchAlgoEnum.PAY_AS_CLEAR.value
>>>>>>> 379dae56
    area = Area(
            name="GRID",
            children=[
                    Area(
                            name="Building-1",
                            children=[
                                    Area(
                                            name="Office1X",
                                            children=[
                                                    Area(
                                                            name="Office1X-PV",
                                                            strategy=PVStrategy(
                                                                    panel_count=50,
                                                                    capacity_kW=0.2,
                                                                    initial_selling_rate=25,
                                                                    final_selling_rate=15)
                                                            ),
                                                    Area(
                                                            name="Office1X-LOAD",
                                                            strategy=LoadHoursStrategy(
                                                                    avg_power_W=500,
                                                                    hrs_per_day=5,
                                                                    hrs_of_day=[7, 8, 17, 18, 19],
                                                                    initial_buying_rate=0,
                                                                    final_buying_rate=26)
                                                            )
                                                    ],
                                            ),
                                    Area(
                                            name="Office1Y",
                                            children=[
                                                    Area(
                                                            name="Office1Y-LOAD",
                                                            strategy=LoadHoursStrategy(
                                                                    avg_power_W=1000,
                                                                    hrs_per_day=24,
                                                                    hrs_of_day=list(range(24)),
                                                                    initial_buying_rate=0,
                                                                    final_buying_rate=29)
                                                            )
                                                    ]
                                            )
                                            ],
                                            ),
                    Area(
                            name="Building-2",
                            children=[
                                    Area(
                                            name="Office2X",
                                            children=[
                                                    Area(
                                                            name="Office2X-PV",
                                                            strategy=PVStrategy(
                                                                    panel_count=50,
                                                                    capacity_kW=0.2,
                                                                    initial_selling_rate=25,
                                                                    final_selling_rate=5)
                                                            ),
                                                    Area(
                                                            name="Office2X-LOAD",
                                                            strategy=LoadHoursStrategy(
                                                                    avg_power_W=500,
                                                                    hrs_per_day=5,
                                                                    hrs_of_day=[7, 8, 17, 18, 19],
                                                                    initial_buying_rate=0,
                                                                    final_buying_rate=29)
                                                            )
                                                    ],
                                            ),
                                    Area(
                                            name="Office2Y",
                                            children=[
                                                    Area(
                                                            name="Office2Y-LOAD",
                                                            strategy=LoadHoursStrategy(
                                                                    avg_power_W=1000,
                                                                    hrs_per_day=24,
                                                                    hrs_of_day=list(range(24)),
                                                                    initial_buying_rate=0,
                                                                    final_buying_rate=20)
                                                            )
                                                    ]
                                            )
                                            ],
                                            ),
                                            ],
            config=config
    )
    return area<|MERGE_RESOLUTION|>--- conflicted
+++ resolved
@@ -6,15 +6,9 @@
 
 
 def get_setup(config):
-<<<<<<< HEAD
-    ConstSettings.IAASettings.MARKET_TYPE = 2
-    ConstSettings.IAASettings.ORDERS_MATCH_TYPE = \
+    ConstSettings.MASettings.MARKET_TYPE = 2
+    ConstSettings.MASettings.ORDERS_MATCH_TYPE = \
         OrdersMatchAlgoEnum.PAY_AS_CLEAR.value
-=======
-    ConstSettings.MASettings.MARKET_TYPE = 2
-    ConstSettings.MASettings.BID_OFFER_MATCH_TYPE = \
-        BidOfferMatchAlgoEnum.PAY_AS_CLEAR.value
->>>>>>> 379dae56
     area = Area(
             name="GRID",
             children=[
