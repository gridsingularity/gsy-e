--- conflicted
+++ resolved
@@ -22,13 +22,8 @@
 
 
 def get_setup(config):
-<<<<<<< HEAD
-    ConstSettings.IAASettings.MARKET_TYPE = 2
+    ConstSettings.MASettings.MARKET_TYPE = 2
     ConstSettings.GeneralSettings.EXPORT_ORDERS_TRADE_HR = True
-=======
-    ConstSettings.MASettings.MARKET_TYPE = 2
-    ConstSettings.GeneralSettings.EXPORT_OFFER_BID_TRADE_HR = True
->>>>>>> 379dae56
 
     area = Area(
         "Grid",
