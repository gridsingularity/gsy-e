"""
Copyright 2018 Grid Singularity
This file is part of Grid Singularity Exchange.

This program is free software: you can redistribute it and/or modify
it under the terms of the GNU General Public License as published by
the Free Software Foundation, either version 3 of the License, or
(at your option) any later version.

This program is distributed in the hope that it will be useful,
but WITHOUT ANY WARRANTY; without even the implied warranty of
MERCHANTABILITY or FITNESS FOR A PARTICULAR PURPOSE.  See the
GNU General Public License for more details.

You should have received a copy of the GNU General Public License
along with this program.  If not, see <http://www.gnu.org/licenses/>.
"""

from gsy_e.models.area import Area
from gsy_framework.constants_limits import ConstSettings, GlobalConfig
from gsy_e.models.strategy.infinite_bus import InfiniteBusStrategy
from gsy_e.models.strategy.load_hours import LoadHoursStrategy
from gsy_e.models.strategy.pv import PVStrategy
from gsy_e.models.strategy.storage import StorageStrategy
from gsy_e.models.strategy.finite_power_plant import FinitePowerPlant


def get_setup(config):
<<<<<<< HEAD

    ConstSettings.MASettings.MARKET_TYPE = 2
    ConstSettings.MASettings.MIN_OFFER_AGE = 0
    ConstSettings.MASettings.MIN_BID_AGE = 0
=======
    GlobalConfig.FUTURE_MARKET_DURATION_HOURS = 0
    ConstSettings.IAASettings.MARKET_TYPE = 2
    ConstSettings.IAASettings.MIN_OFFER_AGE = 0
    ConstSettings.IAASettings.MIN_BID_AGE = 0
>>>>>>> e090a60f

    area = Area(
        "Grid",
        [
            Area(
                "Community",
                [
                    Area("Family 2 children with PV + ESS",
                         [
                            Area("Family General Load", strategy=LoadHoursStrategy(
                                avg_power_W=5680, hrs_of_day=list(range(24)), hrs_per_day=24,
                                initial_buying_rate=23, final_buying_rate=23)),
                            Area("Family PV", strategy=PVStrategy(
                                capacity_kW=17.985, panel_count=1,
                                initial_selling_rate=6, final_selling_rate=6)),
                            Area("Family ESS", strategy=StorageStrategy(
                                 initial_soc=20, battery_capacity_kWh=5,
                                 initial_buying_rate=22.94, final_buying_rate=22.94,
                                 initial_selling_rate=22.95, final_selling_rate=22.95))
                         ]),
                    Area("Community PP", strategy=FinitePowerPlant(
                        max_available_power_kW=10, energy_rate=1
                    )),
                    Area("Community Load", strategy=LoadHoursStrategy(
                        avg_power_W=1200, hrs_of_day=list(range(24)), hrs_per_day=24,
                        initial_buying_rate=10, final_buying_rate=10))

                ], grid_fee_constant=4.0),
            Area("DSO", strategy=InfiniteBusStrategy(energy_buy_rate=20, energy_sell_rate=22))
        ],
        config=config, grid_fee_constant=4.0,
    )
    return area<|MERGE_RESOLUTION|>--- conflicted
+++ resolved
@@ -26,17 +26,10 @@
 
 
 def get_setup(config):
-<<<<<<< HEAD
-
+    GlobalConfig.FUTURE_MARKET_DURATION_HOURS = 0
     ConstSettings.MASettings.MARKET_TYPE = 2
     ConstSettings.MASettings.MIN_OFFER_AGE = 0
     ConstSettings.MASettings.MIN_BID_AGE = 0
-=======
-    GlobalConfig.FUTURE_MARKET_DURATION_HOURS = 0
-    ConstSettings.IAASettings.MARKET_TYPE = 2
-    ConstSettings.IAASettings.MIN_OFFER_AGE = 0
-    ConstSettings.IAASettings.MIN_BID_AGE = 0
->>>>>>> e090a60f
 
     area = Area(
         "Grid",
