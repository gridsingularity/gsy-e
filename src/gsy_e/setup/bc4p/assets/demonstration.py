--- conflicted
+++ resolved
@@ -78,11 +78,7 @@
             Area(
                 "Berg",
                 [
-<<<<<<< HEAD
                     Area("Berg Business", strategy=InfluxCombinedExternalStrategy(query = DataQueryMQTT(connection_pxl, power_column="Ptot", device="berg-business_main-distribution", tablename="smartpi", multiplier = -1.0))),
-=======
-                    Area("Berg Business", strategy=InfluxCombinedExternalStrategy(query = DataQueryMQTT(connection_pxl, power_column="Ptot", device="berg-business_main-distribution", tablename="smartpi", multiplier = -1))),
->>>>>>> 93944ac8
                     Area("Berg House 1", strategy=InfluxCombinedExternalStrategy(query = DataQueryMQTT(connection_pxl, power_column="Ptot", device="berg-house1_main-distribution", tablename="smartpi"))),
                     Area("Berg House 2", strategy=InfluxCombinedExternalStrategy(query = DataQueryMQTT(connection_pxl, power_column="Ptot", device="berg-house2_main-distribution", tablename="smartpi"))),                                    
                 ], grid_fee_constant=0, external_connection_available=True
