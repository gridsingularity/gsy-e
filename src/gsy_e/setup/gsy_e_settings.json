--- conflicted
+++ resolved
@@ -228,15 +228,11 @@
         1,
         2
       ],
-<<<<<<< HEAD
       "ORDERS_MATCH_TYPE": 1,
-=======
-      "BID_OFFER_MATCH_TYPE": 1,
-      "BID_OFFER_MATCH_TYPE_LIMIT": [
+      "ORDERS_MATCH_TYPE_LIMIT": [
         1,
         3
       ],
->>>>>>> 379dae56
       "PAY_AS_CLEAR_AGGREGATION_ALGORITHM": 1,
       "MIN_OFFER_AGE": 2,
       "MIN_BID_AGE": 2,
