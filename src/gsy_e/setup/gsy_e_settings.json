{
  "basic_settings": {
    "sim_duration": "24h",
    "slot_length": "15m",
    "tick_length": "15s",
<<<<<<< HEAD
    "start_date": "2024-01-12"
=======
    "cloud_coverage": 0,
    "start_date": "2024-05-17"
>>>>>>> b79a0ee7
  },
  "advanced_settings": {
    "GeneralSettings": {
      "DEFAULT_MARKET_MAKER_RATE": 30,
      "DEFAULT_FEED_IN_TARIFF": 0,
      "DEFAULT_UPDATE_INTERVAL": 1,
      "MIN_UPDATE_INTERVAL": 1,
      "MARKET_CLEARING_FREQUENCY_PER_SLOT": 3,
      "EXPORT_SUPPLY_DEMAND_PLOTS": true,
      "ENERGY_RATE_DECREASE_PER_UPDATE": 1,
      "SETUP_FILE_PATH": null,
      "EXPORT_DEVICE_PLOTS": true,
      "EXPORT_ENERGY_TRADE_PROFILE_HR": false,
      "EXPORT_OFFER_BID_TRADE_HR": false,
      "RUN_REAL_TIME": false,
      "EVENT_DISPATCHING_VIA_REDIS": false,
      "RATE_CHANGE_PER_UPDATE_LIMIT": [0, 1000],
      "ENERGY_PROFILE_LIMIT": [0, 9223372036854775807],
      "MIN_NUM_TICKS": 10,
      "MIN_SLOT_LENGTH_M": 2,
      "MAX_SLOT_LENGTH_M": 60,
      "MIN_TICK_LENGTH_S": 1,
      "REDIS_PUBLISH_FULL_RESULTS": false,
      "SDK_COM_QUEUE_NAME": "sdk-events-responses",
      "CN_JOB_QUEUE_NAME": "canary_network",
      "SIM_JOB_QUEUE_NAME": "exchange",
      "EXCHANGE_ERROR_CHANNEL": "gsy-e-errors"
    },
    "SettlementMarketSettings": {
      "MAX_AGE_SETTLEMENT_MARKET_HOURS": 1,
      "ENABLE_SETTLEMENT_MARKETS": false,
      "RELATIVE_STD_FROM_FORECAST_FLOAT": 10.0
    },
    "FutureMarketSettings": {
      "FUTURE_MARKET_DURATION_HOURS": 0,
      "FUTURE_MARKET_CLEARING_INTERVAL_MINUTES": 15
    },
    "ForwardMarketSettings": {
      "ENABLE_FORWARD_MARKETS": false,
      "FULLY_AUTO_TRADING": true
    },
    "AreaSettings": {
      "PERCENTAGE_FEE_LIMIT": [0, 100],
      "CONSTANT_FEE_LIMIT": [0, 9223372036854775807]
    },
    "CommercialProducerSettings": {
      "ENERGY_RATE_LIMIT": [0, 10000],
      "MAX_POWER_KW_LIMIT": [0, 10000000]
    },
    "StorageSettings": {
      "MIN_SOC_LIMIT": [0, 99],
      "INITIAL_CHARGE_LIMIT": [0, 100],
      "CAPACITY": 1.2,
      "CAPACITY_LIMIT": [0, 2000000],
      "MAX_ABS_POWER": 5,
      "MAX_ABS_POWER_RANGE": [0, 2000000],
      "BUYING_RATE_RANGE": [0, 24.9],
      "INITIAL_BUYING_RATE_LIMIT": [0, 10000],
      "FINAL_BUYING_RATE_LIMIT": [0, 10000],
      "SELLING_RATE_RANGE": [30, 25],
      "INITIAL_SELLING_RATE_LIMIT": [0, 10000],
      "FINAL_SELLING_RATE_LIMIT": [0, 10000],
      "MIN_ALLOWED_SOC": 10
    },
    "LoadSettings": {
      "AVG_POWER_LIMIT": [0, 9223372036854775807],
      "HOURS_LIMIT": [0, 24],
      "BUYING_RATE_RANGE": [0, 35],
      "INITIAL_BUYING_RATE_LIMIT": [0, 10000],
      "FINAL_BUYING_RATE_LIMIT": [0, 10000],
      "LOAD_PENALTY_RATE": 29.2
    },
    "PVSettings": {
      "DEFAULT_PANEL_COUNT": 1,
      "PANEL_COUNT_LIMIT": [1, 10000],
      "FINAL_SELLING_RATE_LIMIT": [0, 10000],
      "INITIAL_SELLING_RATE_LIMIT": [0, 10000],
      "CAPACITY_KW_LIMIT": [0, 9223372036854775807],
      "MAX_PANEL_OUTPUT_W_LIMIT": [0, 9223372036854775807],
      "SELLING_RATE_RANGE": [30, 0],
      "DEFAULT_POWER_PROFILE": 0,
      "DEFAULT_CAPACITY_KW": 5,
      "MAX_PANEL_OUTPUT_W": 160,
      "PV_PENALTY_RATE": 0,
      "AZIMUTH_LIMIT": [0, 360],
      "TILT_LIMIT": [0, 90]
    },
    "SmartMeterSettings": {
      "SELLING_RATE_RANGE": [30, 0],
      "INITIAL_SELLING_RATE_LIMIT": [0, 10000],
      "FINAL_SELLING_RATE_LIMIT": [0, 10000],
      "BUYING_RATE_RANGE": [0, 35],
      "INITIAL_BUYING_RATE_LIMIT": [0, 10000],
      "FINAL_BUYING_RATE_LIMIT": [0, 10000]
    },
    "WindSettings": {
      "FINAL_SELLING_RATE": 0,
      "MAX_WIND_TURBINE_OUTPUT_W": 160
    },
    "HeatPumpSettings": {
      "MAX_POWER_RATING_KW_LIMIT": [0, 9223372036854775807],
      "TEMP_C_LIMIT": [0.0, 200.0],
      "TANK_VOLUME_L_LIMIT": [0, 9223372036854775807],
      "BUYING_RATE_LIMIT": [0, 10000],
      "MAX_POWER_RATING_KW": 3,
      "CONSUMPTION_KW": 0.5,
      "MIN_TEMP_C": 50,
      "MAX_TEMP_C": 65,
      "INIT_TEMP_C": 50,
      "EXT_TEMP_C": 10,
      "TANK_VOL_L": 50,
      "SOURCE_TYPE": 0,
<<<<<<< HEAD
      "BUYING_RATE_RANGE": [0, 30],
      "PREFERRED_BUYING_RATE": 30
=======
      "BUYING_RATE_RANGE": [
        0,
        30
      ],
      "PREFERRED_BUYING_RATE": 30,
      "CALIBRATION_COEFFICIENT": 0.6,
      "CALIBRATION_COEFFICIENT_RANGE": [
        0,
        1
      ]
>>>>>>> b79a0ee7
    },
    "MASettings": {
      "GRID_FEE_TYPE": 1,
      "VALID_FEE_TYPES": [1, 2],
      "MARKET_TYPE": 1,
      "MARKET_TYPE_LIMIT": [1, 3],
      "BID_OFFER_MATCH_TYPE": 1,
      "BID_OFFER_MATCH_TYPE_LIMIT": [1, 4],
      "PAY_AS_CLEAR_AGGREGATION_ALGORITHM": 1,
      "MIN_OFFER_AGE": 2,
      "MIN_BID_AGE": 2
    },
    "BlockchainSettings": {
      "BC_INSTALLED": true,
      "URL": "http://127.0.0.1:8545",
      "START_LOCAL_CHAIN": true,
      "TIMEOUT": 30
    },
    "BalancingSettings": {
      "ENABLE_BALANCING_MARKET": false,
      "SPOT_TRADE_RATIO": 0.2,
      "OFFER_DEMAND_RATIO": 0.1,
      "OFFER_SUPPLY_RATIO": 0.1,
      "FLEXIBLE_LOADS_SUPPORT": true
    },
    "SCMSettings": {
      "GRID_FEES_REDUCTION": 0.28,
      "INTRACOMMUNITY_BASE_RATE_EUR": null,
      "MARKET_ALGORITHM": 1,
      "MARKET_ALGORITHM_LIMIT": [
        1,
        3
      ],
      "HOURS_OF_DELAY": 72
    }
  }
}<|MERGE_RESOLUTION|>--- conflicted
+++ resolved
@@ -3,12 +3,7 @@
     "sim_duration": "24h",
     "slot_length": "15m",
     "tick_length": "15s",
-<<<<<<< HEAD
-    "start_date": "2024-01-12"
-=======
-    "cloud_coverage": 0,
     "start_date": "2024-05-17"
->>>>>>> b79a0ee7
   },
   "advanced_settings": {
     "GeneralSettings": {
@@ -121,21 +116,10 @@
       "EXT_TEMP_C": 10,
       "TANK_VOL_L": 50,
       "SOURCE_TYPE": 0,
-<<<<<<< HEAD
       "BUYING_RATE_RANGE": [0, 30],
-      "PREFERRED_BUYING_RATE": 30
-=======
-      "BUYING_RATE_RANGE": [
-        0,
-        30
-      ],
       "PREFERRED_BUYING_RATE": 30,
       "CALIBRATION_COEFFICIENT": 0.6,
-      "CALIBRATION_COEFFICIENT_RANGE": [
-        0,
-        1
-      ]
->>>>>>> b79a0ee7
+      "CALIBRATION_COEFFICIENT_RANGE": [0, 1]
     },
     "MASettings": {
       "GRID_FEE_TYPE": 1,
@@ -165,10 +149,7 @@
       "GRID_FEES_REDUCTION": 0.28,
       "INTRACOMMUNITY_BASE_RATE_EUR": null,
       "MARKET_ALGORITHM": 1,
-      "MARKET_ALGORITHM_LIMIT": [
-        1,
-        3
-      ],
+      "MARKET_ALGORITHM_LIMIT": [1, 3],
       "HOURS_OF_DELAY": 72
     }
   }
