{
  "basic_settings": {
    "sim_duration": "24h",
    "slot_length": "15m",
    "tick_length": "15s",
    "cloud_coverage": 0,
<<<<<<< HEAD
    "start_date": "2023-10-26"
=======
    "start_date": "2023-11-28"
>>>>>>> 595df4b9
  },
  "advanced_settings": {
    "GeneralSettings": {
      "DEFAULT_MARKET_MAKER_RATE": 30,
      "DEFAULT_FEED_IN_TARIFF": 0,
      "DEFAULT_UPDATE_INTERVAL": 1,
      "MIN_UPDATE_INTERVAL": 1,
      "MARKET_CLEARING_FREQUENCY_PER_SLOT": 3,
      "EXPORT_SUPPLY_DEMAND_PLOTS": true,
      "ENERGY_RATE_DECREASE_PER_UPDATE": 1,
      "SETUP_FILE_PATH": null,
      "EXPORT_DEVICE_PLOTS": true,
      "EXPORT_ENERGY_TRADE_PROFILE_HR": false,
      "EXPORT_OFFER_BID_TRADE_HR": false,
      "RUN_REAL_TIME": false,
      "EVENT_DISPATCHING_VIA_REDIS": false,
      "RATE_CHANGE_PER_UPDATE_LIMIT": [
        0,
        1000
      ],
      "ENERGY_PROFILE_LIMIT": [
        0,
        9223372036854775807
      ],
      "MIN_NUM_TICKS": 10,
      "MIN_SLOT_LENGTH_M": 2,
      "MAX_SLOT_LENGTH_M": 60,
      "MIN_TICK_LENGTH_S": 1,
      "REDIS_PUBLISH_FULL_RESULTS": false,
      "SDK_COM_QUEUE_NAME": "sdk-events-responses",
      "CN_JOB_QUEUE_NAME": "canary_network",
      "SIM_JOB_QUEUE_NAME": "exchange",
      "EXCHANGE_ERROR_CHANNEL": "gsy-e-errors"
    },
    "SettlementMarketSettings": {
      "MAX_AGE_SETTLEMENT_MARKET_HOURS": 1,
      "ENABLE_SETTLEMENT_MARKETS": false,
      "RELATIVE_STD_FROM_FORECAST_FLOAT": 10.0
    },
    "FutureMarketSettings": {
      "FUTURE_MARKET_DURATION_HOURS": 0,
      "FUTURE_MARKET_CLEARING_INTERVAL_MINUTES": 15
    },
    "ForwardMarketSettings": {
      "ENABLE_FORWARD_MARKETS": false,
      "FULLY_AUTO_TRADING": true
    },
    "AreaSettings": {
      "PERCENTAGE_FEE_LIMIT": [
        0,
        100
      ],
      "CONSTANT_FEE_LIMIT": [
        0,
        9223372036854775807
      ]
    },
    "CommercialProducerSettings": {
      "ENERGY_RATE_LIMIT": [
        0,
        10000
      ],
      "MAX_POWER_KW_LIMIT": [
        0,
        10000000
      ]
    },
    "StorageSettings": {
      "MIN_SOC_LIMIT": [
        0,
        99
      ],
      "INITIAL_CHARGE_LIMIT": [
        0,
        100
      ],
      "CAPACITY": 1.2,
      "CAPACITY_LIMIT": [
        0,
        2000000
      ],
      "MAX_ABS_POWER": 5,
      "MAX_ABS_POWER_RANGE": [
        0,
        2000000
      ],
      "BUYING_RATE_RANGE": [
        0,
        24.9
      ],
      "INITIAL_BUYING_RATE_LIMIT": [
        0,
        10000
      ],
      "FINAL_BUYING_RATE_LIMIT": [
        0,
        10000
      ],
      "SELLING_RATE_RANGE": [
        30,
        25
      ],
      "INITIAL_SELLING_RATE_LIMIT": [
        0,
        10000
      ],
      "FINAL_SELLING_RATE_LIMIT": [
        0,
        10000
      ],
      "MIN_ALLOWED_SOC": 10
    },
    "LoadSettings": {
      "AVG_POWER_LIMIT": [
        0,
        9223372036854775807
      ],
      "HOURS_LIMIT": [
        0,
        24
      ],
      "BUYING_RATE_RANGE": [
        0,
        35
      ],
      "INITIAL_BUYING_RATE_LIMIT": [
        0,
        10000
      ],
      "FINAL_BUYING_RATE_LIMIT": [
        0,
        10000
      ],
      "LOAD_PENALTY_RATE": 29.2
    },
    "PVSettings": {
      "DEFAULT_PANEL_COUNT": 1,
      "PANEL_COUNT_LIMIT": [
        1,
        10000
      ],
      "FINAL_SELLING_RATE_LIMIT": [
        0,
        10000
      ],
      "INITIAL_SELLING_RATE_LIMIT": [
        0,
        10000
      ],
      "CAPACITY_KW_LIMIT": [
        0,
        9223372036854775807
      ],
      "MAX_PANEL_OUTPUT_W_LIMIT": [
        0,
        9223372036854775807
      ],
      "SELLING_RATE_RANGE": [
        30,
        0
      ],
      "DEFAULT_POWER_PROFILE": 0,
      "CLOUD_COVERAGE_LIMIT": [
        0,
        5
      ],
      "DEFAULT_CAPACITY_KW": 5,
      "MAX_PANEL_OUTPUT_W": 160,
      "PV_PENALTY_RATE": 0,
      "AZIMUTH_LIMIT": [
        0,
        360
      ],
      "TILT_LIMIT": [
        0,
        90
      ]
    },
    "SmartMeterSettings": {
      "SELLING_RATE_RANGE": [
        30,
        0
      ],
      "INITIAL_SELLING_RATE_LIMIT": [
        0,
        10000
      ],
      "FINAL_SELLING_RATE_LIMIT": [
        0,
        10000
      ],
      "BUYING_RATE_RANGE": [
        0,
        35
      ],
      "INITIAL_BUYING_RATE_LIMIT": [
        0,
        10000
      ],
      "FINAL_BUYING_RATE_LIMIT": [
        0,
        10000
      ]
    },
    "WindSettings": {
      "FINAL_SELLING_RATE": 0,
      "MAX_WIND_TURBINE_OUTPUT_W": 160
    },
    "HeatPumpSettings": {
      "MAX_POWER_RATING_KW_LIMIT": [
        0,
        9223372036854775807
      ],
      "TEMP_C_LIMIT": [
        0.0,
        200.0
      ],
      "TANK_VOLUME_L_LIMIT": [
        0,
        9223372036854775807
      ],
      "BUYING_RATE_LIMIT": [
        0,
        10000
      ],
      "MAX_POWER_RATING_KW": 3,
      "CONSUMPTION_KW": 0.5,
      "MIN_TEMP_C": 50,
      "MAX_TEMP_C": 65,
      "INIT_TEMP_C": 50,
      "EXT_TEMP_C": 10,
      "TANK_VOL_L": 50,
      "SOURCE_TYPE": 0,
      "BUYING_RATE_RANGE": [
        0,
        30
      ],
      "PREFERRED_BUYING_RATE": 30
    },
    "MASettings": {
      "GRID_FEE_TYPE": 1,
      "VALID_FEE_TYPES": [
        1,
        2
      ],
      "MARKET_TYPE": 1,
      "MARKET_TYPE_LIMIT": [
        1,
        3
      ],
      "BID_OFFER_MATCH_TYPE": 1,
      "BID_OFFER_MATCH_TYPE_LIMIT": [
        1,
        4
      ],
      "PAY_AS_CLEAR_AGGREGATION_ALGORITHM": 1,
      "MIN_OFFER_AGE": 2,
      "MIN_BID_AGE": 2
    },
    "BlockchainSettings": {
      "BC_INSTALLED": true,
      "URL": "http://127.0.0.1:8545",
      "START_LOCAL_CHAIN": true,
      "TIMEOUT": 30
    },
    "BalancingSettings": {
      "ENABLE_BALANCING_MARKET": false,
      "SPOT_TRADE_RATIO": 0.2,
      "OFFER_DEMAND_RATIO": 0.1,
      "OFFER_SUPPLY_RATIO": 0.1,
      "FLEXIBLE_LOADS_SUPPORT": true
    },
    "SCMSettings": {
      "GRID_FEES_REDUCTION": 0.28,
      "MARKET_ALGORITHM": 1,
      "MARKET_ALGORITHM_LIMIT": [
        1,
        2
      ]
    }
  }
}<|MERGE_RESOLUTION|>--- conflicted
+++ resolved
@@ -4,11 +4,7 @@
     "slot_length": "15m",
     "tick_length": "15s",
     "cloud_coverage": 0,
-<<<<<<< HEAD
-    "start_date": "2023-10-26"
-=======
     "start_date": "2023-11-28"
->>>>>>> 595df4b9
   },
   "advanced_settings": {
     "GeneralSettings": {
