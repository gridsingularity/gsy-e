"""
Copyright 2018 Grid Singularity
This file is part of Grid Singularity Exchange.

This program is free software: you can redistribute it and/or modify
it under the terms of the GNU General Public License as published by
the Free Software Foundation, either version 3 of the License, or
(at your option) any later version.

This program is distributed in the hope that it will be useful,
but WITHOUT ANY WARRANTY; without even the implied warranty of
MERCHANTABILITY or FITNESS FOR A PARTICULAR PURPOSE.  See the
GNU General Public License for more details.

You should have received a copy of the GNU General Public License
along with this program.  If not, see <http://www.gnu.org/licenses/>.
"""
import logging
from typing import Dict, TYPE_CHECKING, List

from gsy_framework.constants_limits import (ConstSettings, DATE_TIME_UI_FORMAT, DATE_TIME_FORMAT,
                                            GlobalConfig)
from gsy_framework.results_validator import results_validator
from gsy_framework.sim_results.all_results import ResultsHandler
from gsy_framework.utils import get_json_dict_memory_allocation_size
from pendulum import DateTime

from gsy_e.gsy_e_core.sim_results.offer_bids_trades_hr_stats import OfferBidTradeGraphStats
from gsy_e.gsy_e_core.util import get_market_maker_rate_from_config
from gsy_e.models.strategy.commercial_producer import CommercialStrategy
from gsy_e.models.strategy.finite_power_plant import FinitePowerPlant
from gsy_e.models.strategy.infinite_bus import InfiniteBusStrategy
from gsy_e.models.strategy.load_hours import LoadHoursStrategy
from gsy_e.models.strategy.market_maker_strategy import MarketMakerStrategy
from gsy_e.models.strategy.pv import PVStrategy
from gsy_e.models.strategy.smart_meter import SmartMeterStrategy
from gsy_e.models.strategy.storage import StorageStrategy

if TYPE_CHECKING:
    from gsy_e.models.area import Area
    from gsy_e.models.market import MarketBase
    from gsy_e.gsy_e_core.simulation import SimulationProgressInfo

_NO_VALUE = {
    "min": None,
    "avg": None,
    "max": None
}


class SimulationEndpointBuffer:
    """Handles collecting and buffering of all results for all areas."""

    def __init__(self, job_id, initial_params, area, should_export_plots):
        self.job_id = job_id
        self.result_area_uuids = set()
        self.current_market_time_slot_str = ""
        self.current_market_ui_time_slot_str = ""
        self.current_market_time_slot_unix = None
        self.current_market_time_slot = None
        self.random_seed = initial_params["seed"] if initial_params["seed"] is not None else ""
        self.status = {}
        self.area_result_dict = self._create_area_tree_dict(area)
        self.flattened_area_core_stats_dict = {}
        self.simulation_progress = {
            "eta_seconds": 0,
            "elapsed_time_seconds": 0,
            "percentage_completed": 0
        }

        self.bids_offers_trades = {}
        self.last_energy_trades_high_resolution = {}
        self.results_handler = ResultsHandler(should_export_plots)
        self.simulation_state = {"general": {}, "areas": {}}

        if (ConstSettings.GeneralSettings.EXPORT_OFFER_BID_TRADE_HR or
                ConstSettings.GeneralSettings.EXPORT_ENERGY_TRADE_PROFILE_HR):
            self.offer_bid_trade_hr = OfferBidTradeGraphStats()

    def prepare_results_for_publish(self) -> Dict:
        """Validate, serialise and check size of the results before sending to gsy-web."""
        result_report = self.generate_result_report()
        results_validator(result_report)

        message_size = get_json_dict_memory_allocation_size(result_report)
        if message_size > 64000:
            logging.error(f"Do not publish message bigger than 64 MB, "
                          f"current message size {message_size / 1000.0} MB.")
            return {}
        logging.debug(f"Publishing {message_size} KB of data via Redis.")
        return result_report

    @staticmethod
    def _structure_results_from_area_object(target_area: "Area") -> Dict:
        """Add basic information about the area in the area_tree_dict."""
        area_dict = dict()
        area_dict["name"] = target_area.name
        area_dict["uuid"] = target_area.uuid
        area_dict["parent_uuid"] = (target_area.parent.uuid
                                    if target_area.parent is not None else "")
        area_dict["type"] = (str(target_area.strategy.__class__.__name__)
                             if target_area.strategy is not None else "Area")
        area_dict["children"] = []
        return area_dict

    def _create_area_tree_dict(self, area: "Area") -> Dict:
        """Create a tree that mirrors the setup architecture and contains basic information."""
        area_result_dict = self._structure_results_from_area_object(area)
        for child in area.children:
            area_result_dict["children"].append(
                self._create_area_tree_dict(child)
            )
        return area_result_dict

    def update_results_area_uuids(self, area: "Area") -> None:
        """Populate a set of area uuids that contribute to the stats."""
        if area.strategy is not None or (area.strategy is None and area.children):
            self.result_area_uuids.update({area.uuid})
        for child in area.children:
            self.update_results_area_uuids(child)

    def generate_result_report(self) -> Dict:
        """Create dict that contains all statistics that are sent to the gsy-web."""
        # TODO: In D3ASIM-2288, add unix_time=True to convert_pendulum_to_str_in_dict
        return {
            "job_id": self.job_id,
            "current_market": self.current_market_time_slot_str,
            "current_market_ui_time_slot_str": self.current_market_ui_time_slot_str,
            "random_seed": self.random_seed,
            "status": self.status,
            "progress_info": self.simulation_progress,
            "bids_offers_trades": self.bids_offers_trades,
            "results_area_uuids": list(self.result_area_uuids),
            "simulation_state": self.simulation_state,
            "simulation_raw_data": self.flattened_area_core_stats_dict,
            "configuration_tree": self.area_result_dict
        }

    def generate_json_report(self) -> Dict:
        """Create dict that contains all locally exported statistics (for JSON files)."""
        return {
            "job_id": self.job_id,
            "random_seed": self.random_seed,
            "status": self.status,
            "progress_info": self.simulation_progress,
            "simulation_state": self.simulation_state,
            **self.results_handler.all_raw_results
        }

    def _read_settlement_markets_stats_to_dict(self, area: "Area") -> Dict[str, Dict]:
        """Read last settlement market and return market_stats in a dict."""
        stats_dict = {}
        if not area.last_past_settlement_market:
            return stats_dict
        last_market_time = area.last_past_settlement_market[0].format(DATE_TIME_FORMAT)
        last_market_obj = area.last_past_settlement_market[1]
        stats_dict[last_market_time] = self._read_market_stats_to_dict(last_market_obj)
        return stats_dict

    @staticmethod
<<<<<<< HEAD
    def _read_market_stats_to_dict(market: "MarketBase") -> Dict:
=======
    def _get_future_orders_from_timeslot(future_orders: List, time_slot: DateTime) -> List:
        return [order.serializable_dict()
                for order in future_orders
                if order.time_slot == time_slot]

    def _read_future_markets_stats_to_dict(self, area: "Area") -> Dict[str, Dict]:
        """Read future markets and return market_stats in a dict."""

        stats_dict = {}
        if not area.future_markets:
            return stats_dict

        for time_slot in area.future_market_time_slots:
            time_slot_str = time_slot.format(DATE_TIME_FORMAT)
            stats_dict[time_slot_str] = {
                "bids": self._get_future_orders_from_timeslot(
                    area.future_markets.bid_history, time_slot),
                "offers": self._get_future_orders_from_timeslot(
                    area.future_markets.offer_history, time_slot),
                "trades": self._get_future_orders_from_timeslot(
                    area.future_markets.trades, time_slot),
                "market_fee": area.future_markets.market_fee,
                "const_fee_rate": (area.future_markets.const_fee_rate
                                   if area.future_markets.const_fee_rate is not None else 0.),
                "feed_in_tariff": GlobalConfig.FEED_IN_TARIFF,
                "market_maker_rate": get_market_maker_rate_from_config(
                    area.future_markets, time_slot=time_slot)
            }

        return stats_dict

    @staticmethod
    def _read_market_stats_to_dict(market: "Market") -> Dict:
>>>>>>> a424f224
        """Read all market related stats to a dictionary."""
        stats_dict = {"bids": [], "offers": [], "trades": [], "market_fee": 0.0}
        for offer in market.offer_history:
            stats_dict["offers"].append(offer.serializable_dict())
        for bid in market.bid_history:
            stats_dict["bids"].append(bid.serializable_dict())
        for trade in market.trades:
            stats_dict["trades"].append(trade.serializable_dict())

        stats_dict["market_fee"] = market.market_fee
        stats_dict["const_fee_rate"] = (market.const_fee_rate
                                        if market.const_fee_rate is not None else 0.)
        stats_dict["feed_in_tariff"] = GlobalConfig.FEED_IN_TARIFF
        stats_dict["market_maker_rate"] = get_market_maker_rate_from_config(market)
        return stats_dict

    def _populate_core_stats_and_sim_state(self, area: "Area") -> None:
        """Populate all area statistics and state into self.flattened_area_core_stats_dict and
        self.simulation_state."""
        if area.uuid not in self.flattened_area_core_stats_dict:
            self.flattened_area_core_stats_dict[area.uuid] = {}
        if self.current_market_time_slot_str == "":
            return
        core_stats_dict = {"bids": [], "offers": [], "trades": [], "market_fee": 0.0}
        if area.current_market:
            core_stats_dict.update(self._read_market_stats_to_dict(area.current_market))

            if ConstSettings.SettlementMarketSettings.ENABLE_SETTLEMENT_MARKETS:
                core_stats_dict["settlement_market_stats"] = (
                    self._read_settlement_markets_stats_to_dict(area))
            if GlobalConfig.FUTURE_MARKET_DURATION_HOURS > 0:
                core_stats_dict["future_market_stats"] = (
                    self._read_future_markets_stats_to_dict(area)
                )

        if area.strategy is None:
            core_stats_dict["area_throughput"] = {
                "baseline_peak_energy_import_kWh": area.throughput.baseline_peak_energy_import_kWh,
                "baseline_peak_energy_export_kWh": area.throughput.baseline_peak_energy_export_kWh,
                "import_capacity_kWh": area.throughput.import_capacity_kWh,
                "export_capacity_kWh": area.throughput.export_capacity_kWh,
                "imported_energy_kWh": area.stats.imported_traded_energy_kwh.get(
                    area.current_market.time_slot, 0.) if area.current_market is not None else 0.,
                "exported_energy_kWh": area.stats.exported_traded_energy_kwh.get(
                    area.current_market.time_slot, 0.) if area.current_market is not None else 0.,
            }
            core_stats_dict["grid_fee_constant"] = (area.current_market.const_fee_rate
                                                    if area.current_market is not None
                                                    else 0.)

        if isinstance(area.strategy, SmartMeterStrategy):
            core_stats_dict["smart_meter_profile_kWh"] = (
                area.strategy.state.get_energy_at_market_slot(self.current_market_time_slot))
            if area.parent.current_market is not None:
                for trade in area.strategy.trades[area.parent.current_market]:
                    core_stats_dict["trades"].append(trade.serializable_dict())

        elif isinstance(area.strategy, PVStrategy):
            core_stats_dict["pv_production_kWh"] = (
                area.strategy.state.get_energy_production_forecast_kWh(
                    self.current_market_time_slot, 0.0))
            core_stats_dict["available_energy_kWh"] = (
                area.strategy.state.get_available_energy_kWh(self.current_market_time_slot))
            if area.parent.current_market is not None:
                for trade in area.strategy.trades[area.parent.current_market]:
                    core_stats_dict["trades"].append(trade.serializable_dict())

        elif isinstance(area.strategy, StorageStrategy):
            core_stats_dict["soc_history_%"] = (
                area.strategy.state.charge_history.get(self.current_market_time_slot, 0))
            if area.parent.current_market is not None:
                for trade in area.strategy.trades[area.parent.current_market]:
                    core_stats_dict["trades"].append(trade.serializable_dict())

        elif isinstance(area.strategy, LoadHoursStrategy):
            core_stats_dict["load_profile_kWh"] = (
                area.strategy.state.get_desired_energy_Wh(self.current_market_time_slot) / 1000.0)
            core_stats_dict["total_energy_demanded_wh"] = (
                area.strategy.state.total_energy_demanded_Wh)
            core_stats_dict["energy_requirement_kWh"] = (
                area.strategy.state.get_energy_requirement_Wh(
                    self.current_market_time_slot) / 1000.0)

            if area.parent.current_market is not None:
                for trade in area.strategy.trades[area.parent.current_market]:
                    core_stats_dict["trades"].append(trade.serializable_dict())

        elif type(area.strategy) == FinitePowerPlant:
            core_stats_dict["production_kWh"] = area.strategy.energy_per_slot_kWh
            if area.parent.current_market is not None:
                for trade in area.strategy.trades[area.parent.current_market]:
                    core_stats_dict["trades"].append(trade.serializable_dict())

        elif type(area.strategy) in [InfiniteBusStrategy, MarketMakerStrategy, CommercialStrategy]:
            if area.parent.current_market is not None:
                core_stats_dict["energy_rate"] = (
                    area.strategy.energy_rate.get(area.parent.current_market.time_slot, None))
                for trade in area.strategy.trades[area.parent.current_market]:
                    core_stats_dict["trades"].append(trade.serializable_dict())

        self.flattened_area_core_stats_dict[area.uuid] = core_stats_dict

        self.simulation_state["areas"][area.uuid] = area.get_state()

        for child in area.children:
            self._populate_core_stats_and_sim_state(child)

    def update_stats(self, area: "Area", simulation_status: str,
                     progress_info: "SimulationProgressInfo", sim_state: Dict) -> None:
        """Wrapper for handling of all results."""
        self.area_result_dict = self._create_area_tree_dict(area)
        self.status = simulation_status
        is_initial_current_market_on_cn = (
                GlobalConfig.IS_CANARY_NETWORK and
                (area.spot_market is None or
                 (area.current_market and
                  area.spot_market.time_slot -
                  area.current_market.time_slot > area.config.slot_length)))
        if area.current_market is not None and not is_initial_current_market_on_cn:
            self.current_market_time_slot_str = area.current_market.time_slot_str
            self.current_market_ui_time_slot_str = (
                area.current_market.time_slot.format(DATE_TIME_UI_FORMAT))
            self.current_market_time_slot_unix = area.current_market.time_slot.timestamp()
            self.current_market_time_slot = area.current_market.time_slot
        self.simulation_state["general"] = sim_state
        self._populate_core_stats_and_sim_state(area)
        self.simulation_progress = {
            "eta_seconds": progress_info.eta.seconds if progress_info.eta else None,
            "elapsed_time_seconds": progress_info.elapsed_time.seconds,
            "percentage_completed": int(progress_info.percentage_completed)
        }

        self.results_handler.update(
            self.area_result_dict, self.flattened_area_core_stats_dict,
            self.current_market_time_slot_str
        )

        self.bids_offers_trades.clear()

        if (ConstSettings.GeneralSettings.EXPORT_OFFER_BID_TRADE_HR or
                ConstSettings.GeneralSettings.EXPORT_ENERGY_TRADE_PROFILE_HR):
            self.offer_bid_trade_hr.update(area)

        self.result_area_uuids = set()
        self.update_results_area_uuids(area)
        self.update_offer_bid_trade()

    def update_offer_bid_trade(self) -> None:
        """Populate self.bids_offers_trades with results from flattened_area_core_stats_dict
        (for local export of statistics)."""
        if self.current_market_time_slot_str == "":
            return
        for area_uuid, area_result in self.flattened_area_core_stats_dict.items():
            self.bids_offers_trades[area_uuid] = {
                k: area_result[k] for k in ("offers", "bids", "trades")}<|MERGE_RESOLUTION|>--- conflicted
+++ resolved
@@ -158,9 +158,6 @@
         return stats_dict
 
     @staticmethod
-<<<<<<< HEAD
-    def _read_market_stats_to_dict(market: "MarketBase") -> Dict:
-=======
     def _get_future_orders_from_timeslot(future_orders: List, time_slot: DateTime) -> List:
         return [order.serializable_dict()
                 for order in future_orders
@@ -193,8 +190,7 @@
         return stats_dict
 
     @staticmethod
-    def _read_market_stats_to_dict(market: "Market") -> Dict:
->>>>>>> a424f224
+    def _read_market_stats_to_dict(market: "MarketBase") -> Dict:
         """Read all market related stats to a dictionary."""
         stats_dict = {"bids": [], "offers": [], "trades": [], "market_fee": 0.0}
         for offer in market.offer_history:
