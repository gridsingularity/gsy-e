"""
Copyright 2018 Grid Singularity
This file is part of Grid Singularity Exchange.

This program is free software: you can redistribute it and/or modify
it under the terms of the GNU General Public License as published by
the Free Software Foundation, either version 3 of the License, or
(at your option) any later version.

This program is distributed in the hope that it will be useful,
but WITHOUT ANY WARRANTY; without even the implied warranty of
MERCHANTABILITY or FITNESS FOR A PARTICULAR PURPOSE.  See the
GNU General Public License for more details.

You should have received a copy of the GNU General Public License
along with this program.  If not, see <http://www.gnu.org/licenses/>.
"""
import csv
import json
import logging
import os
import pathlib
import shutil
from typing import Dict, Tuple, List, TYPE_CHECKING

from gsy_framework.constants_limits import ConstSettings, GlobalConfig
from gsy_framework.data_classes import (
    Trade, BalancingTrade, Bid, Offer, BalancingOffer, MarketClearingState)
from gsy_framework.enums import BidOfferMatchAlgoEnum, SpotMarketTypeEnum
from gsy_framework.utils import mkdir_from_str
from pendulum import DateTime

import gsy_e.constants
from gsy_e.gsy_e_core.myco_singleton import bid_offer_matcher
from gsy_e.gsy_e_core.sim_results.file_export_endpoints import file_export_endpoints_factory
from gsy_e.gsy_e_core.sim_results.results_plots import (
    PlotAverageTradePrice, PlotESSSOCHistory, PlotESSEnergyTrace, PlotOrderInfo,
    PlotEnergyTradeProfileHR, PlotSupplyDemandCurve, PlotEnergyProfile, PlotUnmatchedLoads,
    PlotDeviceStats)
from gsy_e.gsy_e_core.util import constsettings_to_dict
from gsy_e.models.area import Area
<<<<<<< HEAD
from gsy_e.gsy_e_core.enums import (AvailableMarketTypes, PAST_MARKET_TYPE_FILE_SUFFIX_MAPPING)
from gsy_e.models.state import ESSEnergyOrigin
from gsy_e.models.strategy.storage import StorageStrategy
=======
from gsy_e.models.market.market_structures import (AvailableMarketTypes,
                                                   PAST_MARKET_TYPE_FILE_SUFFIX_MAPPING)
>>>>>>> a6213288

if TYPE_CHECKING:
    from gsy_e.models.market.future import FutureMarkets
    from gsy_e.gsy_e_core.sim_results.endpoint_buffer import SimulationEndpointBuffer
    from gsy_e.models.area.scm_manager import SCMManager

_log = logging.getLogger(__name__)


results_field_to_json_filename_mapping = {
    "area_throughput": "area_throughput",
    "assets_info": "assets_info",
    "bills": "bills",
    "const_settings": "const_settings",
    "cumulative_bills": "cumulative_bills",
    "cumulative_grid_trades": "cumulative_grid_trades",
    "cumulative_net_energy_flow": "cumulative_net_energy_flow",
    "device_statistics": "asset_statistics",
    "job_id": "job_id",
    "kpi": "kpi",
    "market_summary": "market_summary",
    "price_energy_day": "price_energy_day",
    "progress_info": "progress_info",
    "random_seed": "random_seed",
    "simulation_state": "simulation_state",
    "status": "status",
    "trade_profile": "trade_profile"
}

EXPORT_DEVICE_VARIABLES = ["trade_energy_kWh", "sold_trade_energy_kWh", "bought_trade_energy_kWh",
                           "trade_price_eur", "pv_production_kWh", "soc_history_%",
                           "load_profile_kWh"]


# pylint: disable=too-many-instance-attributes
class ExportAndPlot:
    """Handle local export of plots and csv-files."""

    # pylint: disable=too-many-arguments
    def __init__(self, root_area: Area, path: str, subdir: str,
                 endpoint_buffer: "SimulationEndpointBuffer"):
        self.area = root_area
        self.endpoint_buffer = endpoint_buffer
        self.file_stats_endpoint = file_export_endpoints_factory()
        self.raw_data_subdir = None
        try:
            if path is not None:
                path = os.path.abspath(path)

            self.rootdir = pathlib.Path(path or str(pathlib.Path.home()) + "/gsy_e-simulation")
            self.directory = pathlib.Path(self.rootdir, subdir)
            self.zip_filename = pathlib.Path(self.rootdir, subdir + "_results")
            mkdir_from_str(str(self.directory))
            if gsy_e.constants.RETAIN_PAST_MARKET_STRATEGIES_STATE:
                self.raw_data_subdir = pathlib.Path(self.directory, "raw_data")
                if not self.raw_data_subdir.exists():
                    self.raw_data_subdir.mkdir(exist_ok=True, parents=True)
        except OSError as ex:
            _log.error("Could not open directory for csv exports: %s", str(ex))
            return

        self.plot_dir = os.path.join(self.directory, "plot")

    def export_json_data(self, directory: dir) -> None:
        """Write aggregated results into JSON files."""
        json_dir = os.path.join(directory, "aggregated_results")
        mkdir_from_str(json_dir)
        settings_file = os.path.join(json_dir, "const_settings.json")
        with open(settings_file, "w", encoding="utf-8") as outfile:
            json.dump(constsettings_to_dict(), outfile, indent=2)
        for in_key, value in self.endpoint_buffer.generate_json_report().items():
            out_key = results_field_to_json_filename_mapping[in_key]
            json_file = os.path.join(json_dir, out_key + ".json")
            with open(json_file, "w", encoding="utf-8") as outfile:
                json.dump(value, outfile, indent=2)

    @staticmethod
    def _file_path(directory: dir, area_slug: str) -> dir:
        """Return directory for the provided area_slug."""
        file_name = f"{area_slug}.csv".replace(" ", "_")
        return directory.joinpath(file_name).as_posix()

    def export(self, power_flow=None) -> None:
        """Main caller for local export of plots and csv-files."""
        if power_flow:
            power_flow.export_power_flow_results(self.plot_dir)

        if not os.path.exists(self.plot_dir):
            os.makedirs(self.plot_dir)

        self.export_json_data(self.directory)

        PlotEnergyProfile(self.endpoint_buffer, self.plot_dir).plot(self.area)
        PlotUnmatchedLoads(self.area, self.file_stats_endpoint, self.plot_dir).plot()
        PlotAverageTradePrice(
            self.file_stats_endpoint, self.plot_dir).plot(self.area, self.plot_dir)
        PlotESSSOCHistory(
            self.file_stats_endpoint, self.plot_dir).plot(self.area, self.plot_dir)
        PlotESSEnergyTrace(self.plot_dir).plot(self.area, self.plot_dir)
        if ConstSettings.GeneralSettings.EXPORT_OFFER_BID_TRADE_HR:
            PlotOrderInfo(self.endpoint_buffer).plot_per_area_per_market_slot(
                self.area, self.plot_dir)
        if ConstSettings.GeneralSettings.EXPORT_DEVICE_PLOTS:
            PlotDeviceStats(self.endpoint_buffer, self.plot_dir).plot(self.area, [])
        if ConstSettings.GeneralSettings.EXPORT_ENERGY_TRADE_PROFILE_HR:
            PlotEnergyTradeProfileHR(
                self.endpoint_buffer, self.plot_dir).plot(self.area, self.plot_dir)
        if (ConstSettings.MASettings.MARKET_TYPE == SpotMarketTypeEnum.TWO_SIDED.value and
                ConstSettings.MASettings.BID_OFFER_MATCH_TYPE ==
                BidOfferMatchAlgoEnum.PAY_AS_CLEAR.value and
                ConstSettings.GeneralSettings.EXPORT_SUPPLY_DEMAND_PLOTS is True):
            PlotSupplyDemandCurve(
                self.file_stats_endpoint, self.plot_dir).plot(self.area, self.plot_dir)

        self.move_root_plot_folder()

    def data_to_csv(self, area: Area, is_first: bool) -> None:
        """Wrapper for recursive function self._export_area_with_children."""
        self._export_area_with_children(area, self.directory, is_first)

    def area_tree_summary_to_json(self, data: Dict) -> None:
        """Write area tree information to JSON file."""
        subdirectory = pathlib.Path(self.directory, "raw_data")
        if not subdirectory.exists():
            subdirectory.mkdir(exist_ok=True, parents=True)
        json_file = os.path.join(self.directory, "area_tree_summary.json")
        with open(json_file, "w", encoding="utf-8") as outfile:
            json.dump(data, outfile, indent=2)

    def raw_data_to_json(self, time_slot: str, data: Dict) -> None:
        """Write raw data (bids/offers/trades to local JSON files for integration tests."""
        json_file = os.path.join(self.raw_data_subdir, f"{time_slot}.json")
        with open(json_file, "w", encoding="utf-8") as outfile:
            json.dump(data, outfile, indent=2)

    def move_root_plot_folder(self) -> None:
        """
        Removes "grid" folder in self.plot_dir
        """
        old_dir = os.path.join(self.plot_dir, self.area.slug)
        if not os.path.isdir(old_dir):
            _log.error("PLOT ERROR: No plots were generated for %s "
                       "under %s", self.area.slug, self.plot_dir)
            return
        source = os.listdir(old_dir)
        for si in source:
            shutil.move(os.path.join(old_dir, si), self.plot_dir)
        shutil.rmtree(old_dir)

    def _export_spot_markets_stats(self, area: Area, directory: dir, is_first: bool) -> None:
        """Export bids, offers, trades, statistics csv-files for all spot markets."""
        self._export_area_stats_csv_file(area, directory, AvailableMarketTypes.SPOT,
                                         is_first)
        if not area.children:
            return
        self._export_offers_bids_trades_to_csv_files(
            past_markets=area.past_markets,
            market_member="trades",
            file_path=self._file_path(directory, f"{area.slug}-trades"),
            labels=("slot",) + Trade.csv_fields(),
            is_first=is_first)

        self._export_offers_bids_trades_to_csv_files(
            past_markets=area.past_markets,
            market_member="offer_history",
            file_path=self._file_path(directory, f"{area.slug}-offers"),
            labels=("slot",) + Offer.csv_fields(),
            is_first=is_first)

        self._export_offers_bids_trades_to_csv_files(
            past_markets=area.past_markets,
            market_member="bid_history",
            file_path=self._file_path(directory, f"{area.slug}-bids"),
            labels=("slot",) + Bid.csv_fields(),
            is_first=is_first)

    def _export_settlement_markets_stats(self, area: Area, directory: dir, is_first: bool) -> None:
        """Export bids, offers, trades, statistics csv-files for all settlement markets."""
        if not ConstSettings.SettlementMarketSettings.ENABLE_SETTLEMENT_MARKETS:
            return
        self._export_area_stats_csv_file(area, directory, AvailableMarketTypes.SETTLEMENT,
                                         is_first)
        if not area.children:
            return
        self._export_offers_bids_trades_to_csv_files(
            past_markets=area.past_settlement_markets.values(),
            market_member="trades",
            file_path=self._file_path(directory, f"{area.slug}-settlement-trades"),
            labels=("slot",) + Trade.csv_fields(),
            is_first=is_first)
        self._export_offers_bids_trades_to_csv_files(
            past_markets=area.past_settlement_markets.values(),
            market_member="offer_history",
            file_path=self._file_path(directory, f"{area.slug}-settlement-offers"),
            labels=("slot",) + Offer.csv_fields(),
            is_first=is_first)
        self._export_offers_bids_trades_to_csv_files(
            past_markets=area.past_settlement_markets.values(),
            market_member="bid_history",
            file_path=self._file_path(directory, f"{area.slug}-settlement-bids"),
            labels=("slot",) + Bid.csv_fields(),
            is_first=is_first)

    def _export_future_markets_stats(self, area: Area, directory: dir, is_first: bool) -> None:
        """Export bids, offers, trades, statistics csv-files for all settlement markets."""
        if (ConstSettings.FutureMarketSettings.FUTURE_MARKET_DURATION_HOURS <= 0 or
                not area.future_markets):
            return
        self._export_area_stats_csv_file(area, directory, AvailableMarketTypes.FUTURE,
                                         is_first)
        if not area.children:
            return

        self._export_future_offers_bid_trades_to_csv_files(
            future_markets=area.future_markets,
            market_member="trades",
            file_path=self._file_path(directory, f"{area.slug}-future-trades"),
            labels=("slot",) + Trade.csv_fields(),
            is_first=is_first)
        self._export_future_offers_bid_trades_to_csv_files(
            future_markets=area.future_markets,
            market_member="offer_history",
            file_path=self._file_path(directory, f"{area.slug}-future-offers"),
            labels=("slot",) + Offer.csv_fields(),
            is_first=is_first)
        self._export_future_offers_bid_trades_to_csv_files(
            future_markets=area.future_markets,
            market_member="bid_history",
            file_path=self._file_path(directory, f"{area.slug}-future-bids"),
            labels=("slot",) + Bid.csv_fields(),
            is_first=is_first)

    def _export_balancing_markets_stats(self, area: Area, directory: dir, is_first: bool) -> None:
        """Export bids, offers, trades, statistics csv-files for all balancing markets."""
        if not ConstSettings.BalancingSettings.ENABLE_BALANCING_MARKET:
            return
        self._export_area_stats_csv_file(area, directory, AvailableMarketTypes.BALANCING,
                                         is_first)
        if not area.children:
            return
        self._export_offers_bids_trades_to_csv_files(
            past_markets=area.past_balancing_markets,
            market_member="trades",
            file_path=self._file_path(directory, f"{area.slug}-balancing-trades"),
            labels=("slot",) + BalancingTrade.csv_fields(),
            is_first=is_first)

        self._export_offers_bids_trades_to_csv_files(
            past_markets=area.past_balancing_markets,
            market_member="offer_history",
            file_path=self._file_path(directory, f"{area.slug}-balancing-offers"),
            labels=("slot",) + BalancingOffer.csv_fields(),
            is_first=is_first)

    def _export_area_with_children(self, area: Area, directory: dir,
                                   is_first: bool = False) -> None:
        """
        Uses the FileExportEndpoints object and writes them to csv files
        Runs _export_area_energy and _export_area_stats_csv_file
        """
        if area.children:
            subdirectory = pathlib.Path(directory, area.slug.replace(" ", "_"))
            if not subdirectory.exists():
                subdirectory.mkdir(exist_ok=True, parents=True)
            for child in area.children:
                self._export_area_with_children(child, subdirectory, is_first)

        self._export_spot_markets_stats(area, directory, is_first)
        self._export_settlement_markets_stats(area, directory, is_first)
        self._export_future_markets_stats(area, directory, is_first)
        self._export_balancing_markets_stats(area, directory, is_first)

        if area.children:
            if (ConstSettings.MASettings.MARKET_TYPE == SpotMarketTypeEnum.TWO_SIDED and
                    ConstSettings.MASettings.BID_OFFER_MATCH_TYPE ==
                    BidOfferMatchAlgoEnum.PAY_AS_CLEAR.value):
                self._export_area_clearing_rate(area, directory, "market-clearing-rate", is_first)

    def _export_area_clearing_rate(self, area, directory, file_suffix, is_first) -> None:
        """Export clearing rate as in a csv-file."""
        file_path = self._file_path(directory, f"{area.slug}-{file_suffix}")
        labels = ("slot",) + MarketClearingState.csv_fields()
        try:
            with open(file_path, "a", encoding="utf-8") as csv_file:
                writer = csv.writer(csv_file)
                if is_first:
                    writer.writerow(labels)
                for market in area.past_markets:
                    market_clearing = bid_offer_matcher.matcher.match_algorithm.state.clearing.get(
                        market.id)
                    if market_clearing is None:
                        continue
                    for time, clearing in market_clearing.items():
                        if market.time_slot > time:
                            row = (market.time_slot_str, time, clearing)
                            writer.writerow(row)
        except OSError:
            _log.exception("Could not export area market_clearing_rate")

    @staticmethod
    def _export_future_offers_bid_trades_to_csv_files(
            future_markets: "FutureMarkets", market_member: str, file_path: dir,
            labels: Tuple, is_first: bool = False) -> None:
        """
        Export files containing individual future offers, bids (*-bids*/*-offers*.csv files).
        """
        try:
            with open(file_path, "a", encoding="utf-8") as csv_file:
                writer = csv.writer(csv_file)
                if is_first:
                    writer.writerow(labels)
                if not future_markets.market_time_slots:
                    return
                time_slot = future_markets.market_time_slots[0]
                for offer_or_bid in getattr(future_markets, market_member):
                    if offer_or_bid.time_slot == time_slot:
                        row = (time_slot,) + offer_or_bid.csv_values()
                        writer.writerow(row)
        except OSError:
            _log.exception("Could not export offers, bids, trades")

    @staticmethod
    def _export_offers_bids_trades_to_csv_files(past_markets: List, market_member: str,
                                                file_path: dir, labels: Tuple,
                                                is_first: bool = False) -> None:
        """ Export files containing individual offers, bids (*-bids*/*-offers*.csv files)."""
        try:
            with open(file_path, "a", encoding="utf-8") as csv_file:
                writer = csv.writer(csv_file)
                if is_first:
                    writer.writerow(labels)
                for market in past_markets:
                    for offer_or_bid in getattr(market, market_member):
                        row = (market.time_slot,) + offer_or_bid.csv_values()
                        writer.writerow(row)
        except OSError:
            _log.exception("Could not export offers, bids, trades")

    def _export_area_stats_csv_file(self, area: Area, directory: dir,
                                    past_market_type: AvailableMarketTypes,
                                    is_first: bool) -> None:
        """Export trade statistics in *.csv files."""
        file_name = f"{area.slug}{PAST_MARKET_TYPE_FILE_SUFFIX_MAPPING[past_market_type]}"
        data = self.file_stats_endpoint.export_data_factory(area, past_market_type)
        rows = data.rows
        if not rows and not is_first:
            return

        try:
            with open(self._file_path(directory, file_name), "a", encoding="utf-8") as csv_file:
                writer = csv.writer(csv_file)
                if is_first:
                    writer.writerow(data.labels)
                for row in rows:
                    writer.writerow(row)
        except OSError:
            _log.exception("Could not export area data.")


class CoefficientExportAndPlot(ExportAndPlot):

    def data_to_csv(self, area: "Area", time_slot: DateTime, is_first: bool = True,
                    scm_manager: "SCMManager" = None):
        self._time_slot = time_slot
        self._scm_manager = scm_manager
        self._export_area_with_children(area, self.directory, is_first)

    def _export_area_with_children(self, area: Area, directory: dir,
                                   is_first: bool = False) -> None:
        """
        Uses the FileExportEndpoints object and writes them to csv files
        Runs _export_area_energy and _export_area_stats_csv_file
        """
        if area.children:
            subdirectory = pathlib.Path(directory, area.slug.replace(" ", "_"))
            if not subdirectory.exists():
                subdirectory.mkdir(exist_ok=True, parents=True)
            for child in area.children:
                self._export_area_with_children(child, subdirectory, is_first)

            self._export_scm_trades_to_csv_files(
                area_uuid=area.uuid,
                file_path=self._file_path(directory, f"{area.slug}-trades"),
                labels=("slot",) + Trade.csv_fields(),
                is_first=is_first)

        self._export_area_stats_csv_file(area, directory, AvailableMarketTypes.SPOT,
                                         is_first)

    def _export_scm_trades_to_csv_files(
            self, area_uuid: str, file_path: dir, labels: Tuple, is_first: bool = False) -> None:
        """ Export files containing individual SCM trades."""
        try:
            with open(file_path, "a", encoding="utf-8") as csv_file:
                writer = csv.writer(csv_file)
                if is_first:
                    writer.writerow(labels)
                if not self._scm_manager:
                    return
                after_meter_data = self._scm_manager.get_after_meter_data(area_uuid)
                if not after_meter_data:
                    return

                for trade in after_meter_data.trades:
                    row = (self._time_slot,) + trade.csv_values()
                    writer.writerow(row)
        except OSError:
            _log.exception("Could not export offers, bids, trades")<|MERGE_RESOLUTION|>--- conflicted
+++ resolved
@@ -39,14 +39,11 @@
     PlotDeviceStats)
 from gsy_e.gsy_e_core.util import constsettings_to_dict
 from gsy_e.models.area import Area
-<<<<<<< HEAD
-from gsy_e.gsy_e_core.enums import (AvailableMarketTypes, PAST_MARKET_TYPE_FILE_SUFFIX_MAPPING)
+from gsy_e.models.market.market_structures import (AvailableMarketTypes,
+                                                   PAST_MARKET_TYPE_FILE_SUFFIX_MAPPING)
 from gsy_e.models.state import ESSEnergyOrigin
 from gsy_e.models.strategy.storage import StorageStrategy
-=======
-from gsy_e.models.market.market_structures import (AvailableMarketTypes,
-                                                   PAST_MARKET_TYPE_FILE_SUFFIX_MAPPING)
->>>>>>> a6213288
+
 
 if TYPE_CHECKING:
     from gsy_e.models.market.future import FutureMarkets
