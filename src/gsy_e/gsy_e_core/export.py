"""
Copyright 2018 Grid Singularity
This file is part of Grid Singularity Exchange.

This program is free software: you can redistribute it and/or modify
it under the terms of the GNU General Public License as published by
the Free Software Foundation, either version 3 of the License, or
(at your option) any later version.

This program is distributed in the hope that it will be useful,
but WITHOUT ANY WARRANTY; without even the implied warranty of
MERCHANTABILITY or FITNESS FOR A PARTICULAR PURPOSE.  See the
GNU General Public License for more details.

You should have received a copy of the GNU General Public License
along with this program.  If not, see <http://www.gnu.org/licenses/>.
"""
import csv
import json
import logging
import operator
import os
import pathlib
import shutil
from collections import namedtuple
from copy import deepcopy
from functools import reduce  # forward compatibility for Python 3
from typing import Dict, Tuple, List, Mapping, TYPE_CHECKING

import plotly.graph_objs as go
from gsy_framework.constants_limits import ConstSettings, GlobalConfig, DATE_TIME_FORMAT
from gsy_framework.data_classes import (
    Trade, BalancingTrade, Bid, Offer, BalancingOffer, MarketClearingState, Clearing)
from gsy_framework.enums import OrdersMatchAlgoEnum, SpotMarketTypeEnum
from gsy_framework.utils import mkdir_from_str, generate_market_slot_list
from pendulum import DateTime
from slugify import slugify
from sortedcontainers import SortedDict

import gsy_e.constants
from gsy_e.gsy_e_core.myco_singleton import orders_matcher
from gsy_e.gsy_e_core.sim_results.plotly_graph import PlotlyGraph
from gsy_e.gsy_e_core.util import constsettings_to_dict, round_floats_for_ui
from gsy_e.data_classes import PlotDescription
from gsy_e.models.area import Area
from gsy_e.models.market.market_structures import (AvailableMarketTypes,
                                                   PAST_MARKET_TYPE_FILE_SUFFIX_MAPPING)
from gsy_e.models.state import ESSEnergyOrigin
from gsy_e.models.strategy.storage import StorageStrategy

if TYPE_CHECKING:
    from gsy_e.models.market.future import FutureMarkets
    from gsy_e.gsy_e_core.sim_results.file_export_endpoints import FileExportEndpoints
    from gsy_e.gsy_e_core.sim_results.endpoint_buffer import SimulationEndpointBuffer

_log = logging.getLogger(__name__)


ENERGY_BUYER_SIGN_PLOTS = 1
ENERGY_SELLER_SIGN_PLOTS = -1 * ENERGY_BUYER_SIGN_PLOTS

alternative_pricing_subdirs = {
    0: "d3a_pricing",
    1: "no_scheme_pricing",
    2: "feed_in_tariff_pricing",
    3: "net_metering_pricing"
}

EXPORT_DEVICE_VARIABLES = ["trade_energy_kWh", "sold_trade_energy_kWh", "bought_trade_energy_kWh",
                           "trade_price_eur", "pv_production_kWh", "soc_history_%",
                           "load_profile_kWh"]

SlotDataRange = namedtuple("SlotDataRange", ("start", "end"))


# pylint: disable=too-many-instance-attributes
class ExportAndPlot:
    """Handle local export of plots and csv-files."""

    # pylint: disable=too-many-arguments
    def __init__(self, root_area: Area, path: str, subdir: str,
                 file_stats_endpoint: "FileExportEndpoints",
                 endpoint_buffer: "SimulationEndpointBuffer"):
        self.area = root_area
        self.endpoint_buffer = endpoint_buffer
        self.file_stats_endpoint = file_stats_endpoint
        self.raw_data_subdir = None
        try:
            if path is not None:
                path = os.path.abspath(path)
            if ConstSettings.MASettings.AlternativePricing.COMPARE_PRICING_SCHEMES is True:
                subdir = os.path.join(subdir, alternative_pricing_subdirs[
                                      ConstSettings.MASettings.AlternativePricing.PRICING_SCHEME])

            self.rootdir = pathlib.Path(path or str(pathlib.Path.home()) + "/gsy_e-simulation")
            self.directory = pathlib.Path(self.rootdir, subdir)
            self.zip_filename = pathlib.Path(self.rootdir, subdir + "_results")
            mkdir_from_str(str(self.directory))
            if gsy_e.constants.RETAIN_PAST_MARKET_STRATEGIES_STATE:
                self.raw_data_subdir = pathlib.Path(self.directory, "raw_data")
                if not self.raw_data_subdir.exists():
                    self.raw_data_subdir.mkdir(exist_ok=True, parents=True)
        except OSError as ex:
            _log.error("Could not open directory for csv exports: %s", str(ex))
            return

        self.plot_dir = os.path.join(self.directory, "plot")

    def export_json_data(self, directory: dir) -> None:
        """Write aggregated results into JSON files."""
        json_dir = os.path.join(directory, "aggregated_results")
        mkdir_from_str(json_dir)
        settings_file = os.path.join(json_dir, "const_settings.json")
        with open(settings_file, "w", encoding="utf-8") as outfile:
            json.dump(constsettings_to_dict(), outfile, indent=2)
        for key, value in self.endpoint_buffer.generate_json_report().items():
            json_file = os.path.join(json_dir, key + ".json")
            with open(json_file, "w", encoding="utf-8") as outfile:
                json.dump(value, outfile, indent=2)

    @staticmethod
    def _file_path(directory: dir, area_slug: str) -> dir:
        """Return directory for the provided area_slug."""
        file_name = f"{area_slug}.csv".replace(" ", "_")
        return directory.joinpath(file_name).as_posix()

    def export(self, power_flow=None) -> None:
        """Main caller for local export of plots and csv-files."""
        if power_flow is not None:
            power_flow.export_power_flow_results(self.plot_dir)

        if not os.path.exists(self.plot_dir):
            os.makedirs(self.plot_dir)

        self.export_json_data(self.directory)

        self.plot_energy_profile(self.area, self.plot_dir)
        self.plot_all_unmatched_loads()
<<<<<<< HEAD
        self.plot_avg_trade_price(self.area, self.plot_dir)
        self.plot_ess_soc_history(self.area, self.plot_dir)
        self.plot_ess_energy_trace(self.area, self.plot_dir)
        if ConstSettings.GeneralSettings.EXPORT_ORDERS_TRADE_HR:
            self.plot_stock_info_per_area_per_market_slot(self.area, self.plot_dir)
        if ConstSettings.GeneralSettings.EXPORT_DEVICE_PLOTS:
            self.plot_device_stats(self.area, [])
        if ConstSettings.GeneralSettings.EXPORT_ENERGY_TRADE_PROFILE_HR:
            self.plot_energy_trade_profile_hr(self.area, self.plot_dir)
        if (ConstSettings.IAASettings.MARKET_TYPE == SpotMarketTypeEnum.TWO_SIDED.value and
                ConstSettings.IAASettings.ORDERS_MATCH_TYPE ==
                OrdersMatchAlgoEnum.PAY_AS_CLEAR.value and
=======
        PlotAverageTradePrice(
            self.file_stats_endpoint, self.plot_dir).plot(self.area, self.plot_dir)
        PlotESSSOCHistory(
            self.file_stats_endpoint, self.plot_dir).plot(self.area, self.plot_dir)
        PlotESSEnergyTrace(self.plot_dir).plot(self.area, self.plot_dir)
        if ConstSettings.GeneralSettings.EXPORT_OFFER_BID_TRADE_HR:
            PlotOrderInfo(self.endpoint_buffer).plot_per_area_per_market_slot(
                self.area, self.plot_dir)
        if ConstSettings.GeneralSettings.EXPORT_DEVICE_PLOTS:
            self.plot_device_stats(self.area, [])
        if ConstSettings.GeneralSettings.EXPORT_ENERGY_TRADE_PROFILE_HR:
            PlotEnergyTradeProfileHR(
                self.endpoint_buffer, self.plot_dir).plot(self.area, self.plot_dir)
        if (ConstSettings.MASettings.MARKET_TYPE == SpotMarketTypeEnum.TWO_SIDED.value and
                ConstSettings.MASettings.BID_OFFER_MATCH_TYPE ==
                BidOfferMatchAlgoEnum.PAY_AS_CLEAR.value and
>>>>>>> 379dae56
                ConstSettings.GeneralSettings.EXPORT_SUPPLY_DEMAND_PLOTS is True):
            PlotSupplyDemandCurve(
                self.file_stats_endpoint, self.plot_dir).plot(self.area, self.plot_dir)
        self.move_root_plot_folder()

    def data_to_csv(self, area: Area, is_first: bool) -> None:
        """Wrapper for recursive function self._export_area_with_children."""
        self._export_area_with_children(area, self.directory, is_first)

    def area_tree_summary_to_json(self, data: Dict) -> None:
        """Write area tree information to JSON file."""
        subdirectory = pathlib.Path(self.directory, "raw_data")
        if not subdirectory.exists():
            subdirectory.mkdir(exist_ok=True, parents=True)
        json_file = os.path.join(self.directory, "area_tree_summary.json")
        with open(json_file, "w", encoding="utf-8") as outfile:
            json.dump(data, outfile, indent=2)

    def raw_data_to_json(self, time_slot: str, data: Dict) -> None:
        """Write raw data (bids/offers/trades to local JSON files for integration tests."""
        json_file = os.path.join(self.raw_data_subdir, f"{time_slot}.json")
        with open(json_file, "w", encoding="utf-8") as outfile:
            json.dump(data, outfile, indent=2)

    def move_root_plot_folder(self) -> None:
        """
        Removes "grid" folder in self.plot_dir
        """
        old_dir = os.path.join(self.plot_dir, self.area.slug)
        if not os.path.isdir(old_dir):
            _log.error("PLOT ERROR: No plots were generated for %s "
                       "under %s", self.area.slug, self.plot_dir)
            return
        source = os.listdir(old_dir)
        for si in source:
            shutil.move(os.path.join(old_dir, si), self.plot_dir)
        shutil.rmtree(old_dir)

    def _export_spot_markets_stats(self, area: Area, directory: dir, is_first: bool) -> None:
        """Export bids, offers, trades, statistics csv-files for all spot markets."""
        self._export_area_stats_csv_file(area, directory, AvailableMarketTypes.SPOT,
                                         is_first)
        if not area.children:
            return
<<<<<<< HEAD
        self._export_orders_trades_to_csv_files(past_markets=area.past_markets,
                                                market_member="trades",
                                                directory=directory,
                                                filename=f"{area.slug}-trades",
                                                labels=("slot",) + Trade.csv_fields(),
                                                is_first=is_first)

        self._export_orders_trades_to_csv_files(past_markets=area.past_markets,
                                                market_member="offer_history",
                                                directory=directory,
                                                filename=f"{area.slug}-offers",
                                                labels=("slot",) + Offer.csv_fields(),
                                                is_first=is_first)

        self._export_orders_trades_to_csv_files(past_markets=area.past_markets,
                                                market_member="bid_history",
                                                directory=directory,
                                                filename=f"{area.slug}-bids",
                                                labels=("slot",) + Bid.csv_fields(),
                                                is_first=is_first)
=======
        self._export_offers_bids_trades_to_csv_files(
            past_markets=area.past_markets,
            market_member="trades",
            file_path=self._file_path(directory, f"{area.slug}-trades"),
            labels=("slot",) + Trade.csv_fields(),
            is_first=is_first)

        self._export_offers_bids_trades_to_csv_files(
            past_markets=area.past_markets,
            market_member="offer_history",
            file_path=self._file_path(directory, f"{area.slug}-offers"),
            labels=("slot",) + Offer.csv_fields(),
            is_first=is_first)

        self._export_offers_bids_trades_to_csv_files(
            past_markets=area.past_markets,
            market_member="bid_history",
            file_path=self._file_path(directory, f"{area.slug}-bids"),
            labels=("slot",) + Bid.csv_fields(),
            is_first=is_first)
>>>>>>> 379dae56

    def _export_settlement_markets_stats(self, area: Area, directory: dir, is_first: bool) -> None:
        """Export bids, offers, trades, statistics csv-files for all settlement markets."""
        if not ConstSettings.SettlementMarketSettings.ENABLE_SETTLEMENT_MARKETS:
            return
        self._export_area_stats_csv_file(area, directory, AvailableMarketTypes.SETTLEMENT,
                                         is_first)
        if not area.children:
            return
        self._export_orders_trades_to_csv_files(
            past_markets=area.past_settlement_markets.values(),
            market_member="trades",
            file_path=self._file_path(directory, f"{area.slug}-settlement-trades"),
            labels=("slot",) + Trade.csv_fields(),
            is_first=is_first)
        self._export_orders_trades_to_csv_files(
            past_markets=area.past_settlement_markets.values(),
            market_member="offer_history",
            file_path=self._file_path(directory, f"{area.slug}-settlement-offers"),
            labels=("slot",) + Offer.csv_fields(),
            is_first=is_first)
        self._export_orders_trades_to_csv_files(
            past_markets=area.past_settlement_markets.values(),
            market_member="bid_history",
            file_path=self._file_path(directory, f"{area.slug}-settlement-bids"),
            labels=("slot",) + Bid.csv_fields(),
            is_first=is_first)

    def _export_future_markets_stats(self, area: Area, directory: dir, is_first: bool) -> None:
        """Export bids, offers, trades, statistics csv-files for all settlement markets."""
        if GlobalConfig.FUTURE_MARKET_DURATION_HOURS <= 0 or not area.future_markets:
            return
        self._export_area_stats_csv_file(area, directory, AvailableMarketTypes.FUTURE,
                                         is_first)
        if not area.children:
            return

        self._export_future_offers_bid_trades_to_csv_files(
            future_markets=area.future_markets,
            market_member="trades",
            file_path=self._file_path(directory, f"{area.slug}-future-trades"),
            labels=("slot",) + Trade.csv_fields(),
            is_first=is_first)
        self._export_future_offers_bid_trades_to_csv_files(
            future_markets=area.future_markets,
            market_member="offer_history",
            file_path=self._file_path(directory, f"{area.slug}-future-offers"),
            labels=("slot",) + Offer.csv_fields(),
            is_first=is_first)
        self._export_future_offers_bid_trades_to_csv_files(
            future_markets=area.future_markets,
            market_member="bid_history",
            file_path=self._file_path(directory, f"{area.slug}-future-bids"),
            labels=("slot",) + Bid.csv_fields(),
            is_first=is_first)

    def _export_balancing_markets_stats(self, area: Area, directory: dir, is_first: bool) -> None:
        """Export bids, offers, trades, statistics csv-files for all balancing markets."""
        if not ConstSettings.BalancingSettings.ENABLE_BALANCING_MARKET:
            return
        self._export_area_stats_csv_file(area, directory, AvailableMarketTypes.BALANCING,
                                         is_first)
        if not area.children:
            return
        self._export_orders_trades_to_csv_files(
            past_markets=area.past_balancing_markets,
            market_member="trades",
            file_path=self._file_path(directory, f"{area.slug}-balancing-trades"),
            labels=("slot",) + BalancingTrade.csv_fields(),
            is_first=is_first)

        self._export_orders_trades_to_csv_files(
            past_markets=area.past_balancing_markets,
            market_member="offer_history",
            file_path=self._file_path(directory, f"{area.slug}-balancing-offers"),
            labels=("slot",) + BalancingOffer.csv_fields(),
            is_first=is_first)

    def _export_area_with_children(self, area: Area, directory: dir,
                                   is_first: bool = False) -> None:
        """
        Uses the FileExportEndpoints object and writes them to csv files
        Runs _export_area_energy and _export_area_stats_csv_file
        """
        if area.children:
            subdirectory = pathlib.Path(directory, area.slug.replace(" ", "_"))
            if not subdirectory.exists():
                subdirectory.mkdir(exist_ok=True, parents=True)
            for child in area.children:
                self._export_area_with_children(child, subdirectory, is_first)

        self._export_spot_markets_stats(area, directory, is_first)
        self._export_settlement_markets_stats(area, directory, is_first)
        self._export_future_markets_stats(area, directory, is_first)
        self._export_balancing_markets_stats(area, directory, is_first)

        if area.children:
<<<<<<< HEAD
            if (ConstSettings.IAASettings.MARKET_TYPE == SpotMarketTypeEnum.TWO_SIDED and
                    ConstSettings.IAASettings.ORDERS_MATCH_TYPE ==
                    OrdersMatchAlgoEnum.PAY_AS_CLEAR.value):
=======
            if (ConstSettings.MASettings.MARKET_TYPE == SpotMarketTypeEnum.TWO_SIDED and
                    ConstSettings.MASettings.BID_OFFER_MATCH_TYPE ==
                    BidOfferMatchAlgoEnum.PAY_AS_CLEAR.value):
>>>>>>> 379dae56
                self._export_area_clearing_rate(area, directory, "market-clearing-rate", is_first)

    def _export_area_clearing_rate(self, area, directory, file_suffix, is_first) -> None:
        """Export clearing rate as in a csv-file."""
        file_path = self._file_path(directory, f"{area.slug}-{file_suffix}")
        labels = ("slot",) + MarketClearingState.csv_fields()
        try:
            with open(file_path, "a", encoding="utf-8") as csv_file:
                writer = csv.writer(csv_file)
                if is_first:
                    writer.writerow(labels)
                for market in area.past_markets:
                    market_clearing = orders_matcher.matcher.match_algorithm.state.clearing.get(
                        market.id)
                    if market_clearing is None:
                        continue
                    for time, clearing in market_clearing.items():
                        if market.time_slot > time:
                            row = (market.time_slot_str, time, clearing)
                            writer.writerow(row)
        except OSError:
            _log.exception("Could not export area market_clearing_rate")

<<<<<<< HEAD
    def _export_orders_trades_to_csv_files(self, past_markets: List, market_member: str,
                                           directory: dir, filename: str, labels: Tuple,
                                           is_first: bool = False) -> None:
=======
    @staticmethod
    def _export_future_offers_bid_trades_to_csv_files(
            future_markets: "FutureMarkets", market_member: str, file_path: dir,
            labels: Tuple, is_first: bool = False) -> None:
        """
        Export files containing individual future offers, bids (*-bids*/*-offers*.csv files).
        """
        try:
            with open(file_path, "a", encoding="utf-8") as csv_file:
                writer = csv.writer(csv_file)
                if is_first:
                    writer.writerow(labels)
                if not future_markets.market_time_slots:
                    return
                time_slot = future_markets.market_time_slots[0]
                for offer_or_bid in getattr(future_markets, market_member):
                    if offer_or_bid.time_slot == time_slot:
                        row = (time_slot,) + offer_or_bid.csv_values()
                        writer.writerow(row)
        except OSError:
            _log.exception("Could not export offers, bids, trades")

    @staticmethod
    def _export_offers_bids_trades_to_csv_files(past_markets: List, market_member: str,
                                                file_path: dir, labels: Tuple,
                                                is_first: bool = False) -> None:
>>>>>>> 379dae56
        """ Export files containing individual offers, bids (*-bids*/*-offers*.csv files)."""
        try:
            with open(file_path, "a", encoding="utf-8") as csv_file:
                writer = csv.writer(csv_file)
                if is_first:
                    writer.writerow(labels)
                for market in past_markets:
                    for offer_or_bid in getattr(market, market_member):
                        row = (market.time_slot,) + offer_or_bid.csv_values()
                        writer.writerow(row)
        except OSError:
            _log.exception("Could not export offers, bids, trades")

    def _export_area_stats_csv_file(self, area: Area, directory: dir,
                                    past_market_type: AvailableMarketTypes,
                                    is_first: bool) -> None:
        """Export trade statistics in *.csv files."""
        file_name = f"{area.slug}{PAST_MARKET_TYPE_FILE_SUFFIX_MAPPING[past_market_type]}"
        data = self.file_stats_endpoint.export_data_factory(area, past_market_type)
        rows = data.rows
        if not rows and not is_first:
            return

        try:
            with open(self._file_path(directory, file_name), "a", encoding="utf-8") as csv_file:
                writer = csv.writer(csv_file)
                if is_first:
                    writer.writerow(data.labels)
                for row in rows:
                    writer.writerow(row)
        except OSError:
            _log.exception("Could not export area data.")

    def plot_device_stats(self, area: Area, node_address_list: list) -> None:
        """
        Wrapper for _plot_device_stats
        """
        new_node_address_list = node_address_list + [area.name]
        for child in area.children:
            if child.children:
                self.plot_device_stats(child, new_node_address_list)
            else:
                address_list = new_node_address_list + [child.name]
                self._plot_device_stats(address_list, child.strategy)

    @staticmethod
    def _get_from_dict(data_dict: Dict, map_list: List) -> Mapping:
        """Get nested data from a dict by following a path provided by a list of keys."""
        return reduce(operator.getitem, map_list, data_dict)

    def _plot_device_stats(self, address_list: list, device_strategy):
        """Plot device graphs."""
        # Dont use the root area name for address list:
        device_address_list = address_list[1::]

        device_name = device_address_list[-1].replace(" ", "_")
        device_stats = self.endpoint_buffer.results_handler.all_raw_results["device_statistics"]
        device_dict = self._get_from_dict(device_stats, device_address_list)
        # converting address_list into plot_dir by slugifying the members
        plot_dir = os.path.join(self.plot_dir,
                                "/".join([slugify(node).lower() for node in address_list][0:-1]))
        mkdir_from_str(plot_dir)
        output_file = os.path.join(plot_dir, f"device_profile_{device_name}.html")
        PlotlyGraph.plot_device_profile(device_dict, device_name, output_file, device_strategy)

    def plot_energy_profile(self, area: Area, subdir: str) -> None:
        """Plot the energy profile of areas (not devices)."""
        energy_profile = self.endpoint_buffer.results_handler.trade_profile_plot_results

        new_subdir = os.path.join(subdir, area.slug)
        self._plot_energy_profile(new_subdir, area.name, energy_profile)
        for child in area.children:
            if child.children:
                self.plot_energy_profile(child, new_subdir)

    def _plot_energy_profile(self, subdir: str, market_name: str, energy_profile) -> None:
        """
        Plots history of energy trades
        """
        plot_desc = PlotDescription(data=[], barmode="relative", xtitle="Time",
                                    ytitle="Energy [kWh]",
                                    title=f"Energy Trade Profile of {market_name}")
        key = "energy"
        plot_desc.data.extend(self._plot_energy_graph(
            energy_profile,
            market_name, "sold_energy_lists", "seller", key))
        plot_desc.data.extend(self._plot_energy_graph(
            energy_profile,
            market_name, "bought_energy_lists", "buyer", key))
        if len(plot_desc.data) == 0:
            return
        if all(len(da.y) == 0 for da in plot_desc.data):
            return
        plot_dir = os.path.join(self.plot_dir, subdir)
        mkdir_from_str(plot_dir)
        output_file = os.path.join(plot_dir,
                                   f"energy_profile_{market_name}.html")
        PlotlyGraph.plot_bar_graph(plot_desc, output_file)

    @staticmethod
    def _plot_energy_graph(trades, market_name, agent, agent_label, key):
        if agent_label == "seller":
            scale_value = ENERGY_SELLER_SIGN_PLOTS
        elif agent_label == "buyer":
            scale_value = ENERGY_BUYER_SIGN_PLOTS
        else:
            raise AssertionError("_plot_energy_graph agent_label should be either "
                                 "'seller' or 'buyer'")
        internal_data = []
        for trader in trades[market_name][agent].keys():

            graph_obj = PlotlyGraph(trades[market_name][agent][trader], key)
            graph_obj.graph_value(scale_value=scale_value)
            data_obj = go.Bar(x=list(graph_obj.umHours.keys()),
                              y=list(graph_obj.umHours.values()),
                              name=trader + "-" + agent_label)
            internal_data.append(data_obj)
        return internal_data

    def plot_all_unmatched_loads(self):
        """
        Plot unmatched loads of all loads in the configuration into one plot
        """
        root_name = self.area.slug
        plot_desc = PlotDescription(data=[], barmode="stack",
                                    xtitle="Time", ytitle="Energy (kWh)",
                                    title=f"Unmatched Loads for all devices in {root_name}")
        unmatched_key = "deficit [kWh]"
        load_list = [child_key for child_key in self.file_stats_endpoint.plot_stats.keys()
                     if unmatched_key in self.file_stats_endpoint.plot_stats[child_key].keys()]

        for li in load_list:
            graph_obj = PlotlyGraph(self.file_stats_endpoint.plot_stats[li], unmatched_key)
            if sum(graph_obj.dataset[unmatched_key]) < 1e-10:
                continue
            graph_obj.graph_value()
            data_obj = go.Bar(x=list(graph_obj.umHours.keys()),
                              y=list(graph_obj.umHours.values()),
                              name=li)
            plot_desc.data.append(data_obj)
        if len(plot_desc.data) == 0:
            return
        plot_dir = os.path.join(self.plot_dir)
        mkdir_from_str(plot_dir)
        output_file = os.path.join(plot_dir, f"unmatched_loads_{root_name}.html")
        PlotlyGraph.plot_bar_graph(plot_desc, output_file)


class PlotESSSOCHistory:
    """Plot the SOC history of the Storage"""

    def __init__(self, file_stats_endpoint, plot_dir):
        self._file_stats_endpoint = file_stats_endpoint
        self._plot_dir = plot_dir

    def plot(self, area, subdir):
        """
        Wrapper for _plot_ess_soc_history.
        """

        storage_key = "charge [%]"
        new_subdir = os.path.join(subdir, area.slug)
        storage_list = [child.slug for child in area.children
                        if storage_key in self._file_stats_endpoint.plot_stats[child.slug].keys()]
        if not storage_list:
            self._plot_ess_soc_history(storage_list, new_subdir, area.slug)
        for child in area.children:
            if child.children:
                self.plot(child, new_subdir)

    def _plot_ess_soc_history(self, storage_list: list, subdir: str, root_name: str):
        """
        Plots ess soc for each knot in the hierarchy
        """
        plot_desc = PlotDescription(
            data=[], barmode="relative", xtitle="Time", ytitle="Charge [%]",
            title=f"ESS SOC ({root_name})")

        storage_key = "charge [%]"

        for si in storage_list:
            graph_obj = PlotlyGraph(self._file_stats_endpoint.plot_stats[si], storage_key)
            graph_obj.graph_value()
            data_obj = go.Scatter(x=list(graph_obj.umHours.keys()),
                                  y=list(graph_obj.umHours.values()),
                                  name=si)
            plot_desc.data.append(data_obj)
        if len(plot_desc.data) == 0:
            return
        plot_dir = os.path.join(self._plot_dir, subdir)
        mkdir_from_str(plot_dir)
        output_file = os.path.join(plot_dir, f"ess_soc_history_{root_name}.html")
        PlotlyGraph.plot_bar_graph(plot_desc, output_file)


class PlotESSEnergyTrace:
    """Plot the storage of the energy trace"""

    def __init__(self, plot_dir):
        self._plot_dir = plot_dir

    def plot(self, area, subdir):
        """
        Wrapper for _plot.
        """

        new_subdir = os.path.join(subdir, area.slug)
        storage_list = [child for child in area.children
                        if isinstance(child.strategy, StorageStrategy)]
        for element in storage_list:
            self._plot(element.strategy.state.time_series_ess_share,
                       new_subdir, area.slug)
        for child in area.children:
            if child.children:
                self.plot(child, new_subdir)

    def _plot(self, energy: dict, subdir: str, root_name: str):
        """
        Plots ess energy trace for each knot in the hierarchy
        """
        plot_desc = PlotDescription(data=[], barmode="stack", xtitle="Time",
                                    ytitle="Energy [kWh]",
                                    title=f"ESS ENERGY SHARE ({root_name})")

        temp = {ESSEnergyOrigin.UNKNOWN: {slot: 0. for slot in generate_market_slot_list()},
                ESSEnergyOrigin.LOCAL: {slot: 0. for slot in generate_market_slot_list()},
                ESSEnergyOrigin.EXTERNAL: {slot: 0. for slot in generate_market_slot_list()}}

        for time, energy_info in energy.items():
            temp[ESSEnergyOrigin.EXTERNAL][time] = energy_info[ESSEnergyOrigin.EXTERNAL]
            temp[ESSEnergyOrigin.LOCAL][time] = energy_info[ESSEnergyOrigin.LOCAL]
            temp[ESSEnergyOrigin.UNKNOWN][time] = energy_info[ESSEnergyOrigin.UNKNOWN]
        for energy_type in [ESSEnergyOrigin.EXTERNAL, ESSEnergyOrigin.LOCAL,
                            ESSEnergyOrigin.UNKNOWN]:
            data_obj = go.Bar(x=list(temp[energy_type].keys()),
                              y=list(temp[energy_type].values()),
                              name=f"{energy_type}")
            plot_desc.data.append(data_obj)
        if len(plot_desc.data) == 0:
            return
        plot_dir = os.path.join(self._plot_dir, subdir)
        mkdir_from_str(plot_dir)
        output_file = os.path.join(plot_dir, f"ess_energy_share_{root_name}.html")
        PlotlyGraph.plot_bar_graph(plot_desc, output_file)


class PlotSupplyDemandCurve:
    """Plot the supply demand curve of the asset"""
    def __init__(self, file_stats_endpoint: "FileExportEndpoints", plot_dir: str):
        self._file_stats_endpoint = file_stats_endpoint
        self._plot_dir = plot_dir

    def plot(self, area: Area, subdir: str):
        """
        Wrapper for _plot_supply_demand_curve
        """
        new_subdir = os.path.join(subdir, area.slug)
        self._plot_supply_demand_curve(new_subdir, area)
        for child in area.children:
            if child.children:
                self.plot(child, new_subdir)

    def _plot_supply_demand_curve(self, subdir: str, area: Area):
        if area.slug not in self._file_stats_endpoint.clearing:
            return
        for market_slot, clearing in self._file_stats_endpoint.clearing[area.slug].items():
            data = []
            xmax = 0
            for time_slot, supply_curve in (
                    self._file_stats_endpoint.cumulative_offers[area.slug][market_slot].items()):
                data.append(self._render_supply_demand_curve(supply_curve, time_slot, True))
            for time_slot, demand_curve in (
                    self._file_stats_endpoint.cumulative_bids[area.slug][market_slot].items()):
                data.append(self._render_supply_demand_curve(demand_curve, time_slot, False))

            if len(data) == 0:
                continue

            for time_slot, clearing_point in clearing.items():
                if isinstance(clearing_point, Clearing) and clearing_point.energy > 0:
                    data_obj = go.Scatter(x=[0, clearing_point.energy],
                                          y=[clearing_point.rate, clearing_point.rate],
                                          mode="lines+markers",
                                          line=dict(width=5),
                                          name=time_slot.format(DATE_TIME_FORMAT)
                                               + " Clearing-Rate")
                    data.append(data_obj)
                    data_obj = go.Scatter(x=[clearing_point.energy, clearing_point.energy],
                                          y=[0, clearing_point.rate],
                                          mode="lines+markers",
                                          line=dict(width=5),
                                          name=time_slot.format(DATE_TIME_FORMAT)
                                               + " Clearing-Energy")
                    data.append(data_obj)
                    xmax = max(xmax, clearing_point.energy) * 3

            plot_dir = os.path.join(self._plot_dir, subdir, "mcp")
            mkdir_from_str(plot_dir)
            output_file = os.path.join(plot_dir,
                                       f"supply_demand_{market_slot}.html")
            plot_desc = PlotDescription(data=data, barmode="group", xtitle="Energy (kWh)",
                                        ytitle="Rate (ct./kWh)",
                                        title="supply_demand_curve")
            PlotlyGraph.plot_line_graph(plot_desc, output_file, xmax)

    @classmethod
    def _render_supply_demand_curve(cls, dataset: Dict, time: DateTime,
                                    supply: bool) -> go.Scatter:
        rate, energy = cls._calc_supply_demand_curve(dataset, supply=supply)
        name = str(time) + "-" + ("supply" if supply else "demand")
        data_obj = go.Scatter(x=energy,
                              y=rate,
                              mode="lines",
                              name=name)
        return data_obj

    @staticmethod
    def _calc_supply_demand_curve(dataset: Dict, supply: bool = True) -> Tuple[List, List]:
        sort_values = SortedDict(dataset)
        if supply:
            rate = list(sort_values.keys())
            energy = list(sort_values.values())
        else:
            rate = list(reversed(sort_values.keys()))
            energy = list(reversed(sort_values.values()))

        cond_rate = []
        cond_energy = []

        for i, energy_for_rate in enumerate(energy):

            if i == 0:
                cond_rate.append(rate[0])
                cond_energy.append(0)
                cond_rate.append(rate[0])
                cond_energy.append(energy_for_rate)
            else:
                if energy[i-1] == energy[i] and supply:
                    continue
                cond_rate.append(rate[i])
                cond_energy.append(energy[i-1])
                cond_energy.append(energy[i])
                cond_rate.append(rate[i])
        return cond_rate, cond_energy


class PlotAverageTradePrice:
    """Plot the average trade price of the market"""
    def __init__(self, file_stats_endpoint, plot_dir):
        self._file_stats_endpoint = file_stats_endpoint
        self._plot_dir = plot_dir

    def plot(self, area, subdir):
        """
        Wrapper for _plot_avg_trade_rate
        """
        if area.children:
            area_list = [area.slug]
            if area.parent:
                area_list.append(area.parent.slug)
            area_list += [ci.slug for ci in area.children]
            new_subdir = os.path.join(subdir, area.slug)
            self._plot_avg_trade_price(area_list, new_subdir)
            for child in area.children:
                self.plot(child, new_subdir)

    def _plot_avg_trade_price(self, area_list: list, subdir: str):
        """
        Plots average trade for the specified level of the hierarchy
        """
        plot_desc = PlotDescription(data=[], barmode="stack", xtitle="Time",
                                    ytitle="Rate [ct./kWh]",
                                    title=f"Average Trade Price {area_list[0]}")
        key = "avg trade rate [ct./kWh]"
        for area_name in area_list:
            plot_desc.data.append(
                self._plot_avg_trade_graph(self._file_stats_endpoint.plot_stats,
                                           area_name, key, area_name)
            )
            if (ConstSettings.BalancingSettings.ENABLE_BALANCING_MARKET and
                    self._file_stats_endpoint.plot_balancing_stats[area_name.lower()] is not None):
                area_name_balancing = area_name.lower() + "-demand-balancing-trades"
                plot_desc.data.append(self._plot_avg_trade_graph(
                    self._file_stats_endpoint.plot_balancing_stats, area_name,
                    "avg demand balancing trade rate [ct./kWh]",
                    area_name_balancing)
                )
                area_name_balancing = area_name.lower() + "-supply-balancing-trades"
                plot_desc.data.append(self._plot_avg_trade_graph(
                    self._file_stats_endpoint.plot_balancing_stats, area_name,
                    "avg supply balancing trade rate [ct./kWh]",
                    area_name_balancing)
                )

        if all(len(da.y) == 0 for da in plot_desc.data):
            return
        plot_dir = os.path.join(self._plot_dir, subdir)
        mkdir_from_str(plot_dir)
        output_file = os.path.join(plot_dir, f"average_trade_price_{area_list[0]}.html")
        PlotlyGraph.plot_bar_graph(plot_desc, output_file)

    @staticmethod
    def _plot_avg_trade_graph(stats, area_name, key, label):
        graph_obj = PlotlyGraph(stats[area_name.lower()], key)
        graph_obj.graph_value()
        data_obj = go.Scatter(x=list(graph_obj.umHours.keys()),
                              y=list(graph_obj.umHours.values()),
                              name=label.lower())
        return data_obj


class PlotOrderInfo:
    """Create plot for the order high resolution information"""

    def __init__(self, endpoint_buffer: "SimulationEndpointBuffer"):
        self._endpoint_buffer = endpoint_buffer

    def plot_per_area_per_market_slot(self, area: "Area", plot_dir: str):
        """
        Wrapper for _plot_per_area_per_market_slot.
        """
        new_sub_dir = os.path.join(plot_dir, area.slug)
        mkdir_from_str(new_sub_dir)
        self._plot_per_area_per_market_slot(area, new_sub_dir)

        for child in area.children:
            if not child.children:
                continue
            self.plot_per_area_per_market_slot(child, new_sub_dir)

    def _plot_per_area_per_market_slot(self, area: Area, plot_dir: str):
        """
        Plots order stats for each knot in the hierarchy per market_slot
        """
        area_stats = self._endpoint_buffer.offer_bid_trade_hr.state[area.name]
        market_slot_data_mapping = {}
        fig = go.Figure()

        for index, markets in enumerate(area_stats.values()):
            start = len(fig.data)
            for tick_time, info_dicts in markets.items():
                self._generate_tooltip_data_for_tick(info_dicts)
                self._plot_tooltip_for_tick(info_dicts, fig, tick_time)

            market_slot_data_mapping[index] = SlotDataRange(start, len(fig.data))
        PlotlyGraph.plot_slider_graph(
            fig, plot_dir, area.name, market_slot_data_mapping
        )

    @staticmethod
    def _generate_tooltip_data_for_tick(info_dicts: Dict):
        for info_dict in info_dicts:
            if info_dict["tag"] == "bid":
                tool_tip = (f"{info_dict['buyer_origin']} "
                            f"Bid ({info_dict['energy']} kWh @ "
                            f"{round_floats_for_ui(info_dict['rate'])} € cents / kWh)")
                info_dict.update({"tool_tip": tool_tip})
            elif info_dict["tag"] == "offer":
                tool_tip = (f"{info_dict['seller_origin']} "
                            f"Offer({info_dict['energy']} kWh @ "
                            f"{round_floats_for_ui(info_dict['rate'])} € cents / kWh)")
                info_dict.update({"tool_tip": tool_tip})
            elif info_dict["tag"] == "trade":
                tool_tip = (f"Trade: {info_dict['seller_origin']} --> "
                            f"{info_dict['buyer_origin']} ({info_dict['energy']} kWh @ "
                            f"{round_floats_for_ui(info_dict['rate'])} € / kWh)")
                info_dict.update({"tool_tip": tool_tip})

    @staticmethod
    def _plot_tooltip_for_tick(info_dicts: Dict, fig: go.Figure, tick_time: DateTime):
        for info_dict in info_dicts:
            size = 5 if info_dict["tag"] in ["offer", "bid"] else 10
            all_info_dicts = list([
                info_dict,
                *[i for i in info_dicts if i["rate"] == info_dict["rate"]]])
            # Removes duplicate dicts from a list of dicts
            all_info_dicts = [dict(t)
                              for t in {
                                  tuple(sorted(d.items())) for d in all_info_dicts
                              }]
            all_info_dicts.sort(key=lambda e: e["tool_tip"])
            tooltip_text = "<br />".join(map(lambda e: e["tool_tip"], all_info_dicts))
            fig.add_trace(
                go.Scatter(x=[tick_time],
                           y=[info_dict["rate"]],
                           text=tooltip_text,
                           hoverinfo="text",
                           marker=dict(size=size, color=all_info_dicts[0]["color"]),
                           visible=False)
            )


class PlotEnergyTradeProfileHR:
    """Plots the high resolution energy trade profile"""
    def __init__(self, endpoint_buffer: "SimulationEndpointBuffer", plot_dir: str):
        self._endpoint_buffer = endpoint_buffer
        self._plot_dir = plot_dir

    def plot(self, area: Area, subdir: str):
        """
        Wrapper for _plot_energy_profile_hr
        """
        new_subdir = os.path.join(subdir, area.slug)
        self._plot_energy_profile_hr(area, new_subdir)
        for child in area.children:
            if child.children:
                self.plot(child, new_subdir)

    def _plot_energy_profile_hr(self, area: Area, subdir: str):
        """
        Plots history of energy trades plotted for each market_slot
        """
        market_name = area.name
        plot_desc = PlotDescription(
            data=[], barmode="relative", xtitle="Time", ytitle="Energy [kWh]",
            title=f"High Resolution Energy Trade Profile of {market_name}")

        area_stats = self._endpoint_buffer.offer_bid_trade_hr.state[area.name]
        plot_dir = os.path.join(self._plot_dir, subdir, "energy_profile_hr")
        mkdir_from_str(plot_dir)
        for market_slot, data in area_stats.items():
            plot_data = self.get_plotly_graph_dataset(data, market_slot)
            if len(plot_data) > 0:
                market_slot_str = market_slot.format(DATE_TIME_FORMAT)
                output_file = os.path.join(
                    plot_dir, f"energy_profile_hr_{market_name}_{market_slot_str}.html")
                time_range = [market_slot - GlobalConfig.tick_length,
                              market_slot + GlobalConfig.slot_length + GlobalConfig.tick_length]
                PlotlyGraph.plot_bar_graph(plot_desc, output_file, time_range=time_range)

    def get_plotly_graph_dataset(self, market_trades: Dict, market_slot: DateTime) -> List:
        """Add plotly graph dataset"""
        plotly_dataset_list = []

        seller_dict, buyer_dict = self._accumulate_data_by_buyer_seller(market_slot, market_trades)

        # Create bar plot objects and collect them in a list
        # The widths of bars in a plotly.Bar is set in milliseconds when axis is in datetime format
        for agent, data in seller_dict.items():
            data_obj = go.Bar(x=data["timestamp"],
                              y=data["energy"],
                              width=GlobalConfig.tick_length.seconds * 1000,
                              name=agent + "-seller")
            plotly_dataset_list.append(data_obj)

        for agent, data in buyer_dict.items():
            data_obj = go.Bar(x=data["timestamp"],
                              y=data["energy"],
                              width=GlobalConfig.tick_length.seconds * 1000,
                              name=agent + "-buyer")
            plotly_dataset_list.append(data_obj)
        return plotly_dataset_list

    @staticmethod
    def _accumulate_data_by_buyer_seller(
            market_slot: DateTime, market_trades: Dict) -> Tuple[Dict, Dict]:
        # accumulate data by buyer and seller:
        seller_dict = {}
        buyer_dict = {}
        # This zero point is needed to make plotly also plot the first data point:
        zero_point_dict = {"timestamp": [market_slot - GlobalConfig.tick_length],
                           "energy": [0.0]}

        for market_slot_time, market_slot_trades in market_trades.items():
            for trade in market_slot_trades:
                if trade["tag"] == "trade":
                    trade_time = market_slot_time
                    seller = trade["seller_origin"]
                    buyer = trade["buyer_origin"]
                    energy = trade["energy"]
                    if seller not in seller_dict:
                        seller_dict[seller] = deepcopy(zero_point_dict)
                    if buyer not in buyer_dict:
                        buyer_dict[buyer] = deepcopy(zero_point_dict)
                    seller_dict[seller]["timestamp"].append(trade_time)
                    seller_dict[seller]["energy"].append(energy * ENERGY_SELLER_SIGN_PLOTS)
                    buyer_dict[buyer]["timestamp"].append(trade_time)
                    buyer_dict[buyer]["energy"].append(energy * ENERGY_BUYER_SIGN_PLOTS)

        return seller_dict, buyer_dict<|MERGE_RESOLUTION|>--- conflicted
+++ resolved
@@ -136,26 +136,12 @@
 
         self.plot_energy_profile(self.area, self.plot_dir)
         self.plot_all_unmatched_loads()
-<<<<<<< HEAD
-        self.plot_avg_trade_price(self.area, self.plot_dir)
-        self.plot_ess_soc_history(self.area, self.plot_dir)
-        self.plot_ess_energy_trace(self.area, self.plot_dir)
-        if ConstSettings.GeneralSettings.EXPORT_ORDERS_TRADE_HR:
-            self.plot_stock_info_per_area_per_market_slot(self.area, self.plot_dir)
-        if ConstSettings.GeneralSettings.EXPORT_DEVICE_PLOTS:
-            self.plot_device_stats(self.area, [])
-        if ConstSettings.GeneralSettings.EXPORT_ENERGY_TRADE_PROFILE_HR:
-            self.plot_energy_trade_profile_hr(self.area, self.plot_dir)
-        if (ConstSettings.IAASettings.MARKET_TYPE == SpotMarketTypeEnum.TWO_SIDED.value and
-                ConstSettings.IAASettings.ORDERS_MATCH_TYPE ==
-                OrdersMatchAlgoEnum.PAY_AS_CLEAR.value and
-=======
         PlotAverageTradePrice(
             self.file_stats_endpoint, self.plot_dir).plot(self.area, self.plot_dir)
         PlotESSSOCHistory(
             self.file_stats_endpoint, self.plot_dir).plot(self.area, self.plot_dir)
         PlotESSEnergyTrace(self.plot_dir).plot(self.area, self.plot_dir)
-        if ConstSettings.GeneralSettings.EXPORT_OFFER_BID_TRADE_HR:
+        if ConstSettings.GeneralSettings.EXPORT_ORDERS_TRADE_HR:
             PlotOrderInfo(self.endpoint_buffer).plot_per_area_per_market_slot(
                 self.area, self.plot_dir)
         if ConstSettings.GeneralSettings.EXPORT_DEVICE_PLOTS:
@@ -164,9 +150,8 @@
             PlotEnergyTradeProfileHR(
                 self.endpoint_buffer, self.plot_dir).plot(self.area, self.plot_dir)
         if (ConstSettings.MASettings.MARKET_TYPE == SpotMarketTypeEnum.TWO_SIDED.value and
-                ConstSettings.MASettings.BID_OFFER_MATCH_TYPE ==
-                BidOfferMatchAlgoEnum.PAY_AS_CLEAR.value and
->>>>>>> 379dae56
+                ConstSettings.MASettings.ORDERS_MATCH_TYPE ==
+                OrdersMatchAlgoEnum.PAY_AS_CLEAR.value and
                 ConstSettings.GeneralSettings.EXPORT_SUPPLY_DEMAND_PLOTS is True):
             PlotSupplyDemandCurve(
                 self.file_stats_endpoint, self.plot_dir).plot(self.area, self.plot_dir)
@@ -211,49 +196,26 @@
                                          is_first)
         if not area.children:
             return
-<<<<<<< HEAD
         self._export_orders_trades_to_csv_files(past_markets=area.past_markets,
                                                 market_member="trades",
-                                                directory=directory,
-                                                filename=f"{area.slug}-trades",
+                                                file_path=self._file_path(
+                                                    directory, f"{area.slug}-trades"),
                                                 labels=("slot",) + Trade.csv_fields(),
                                                 is_first=is_first)
 
         self._export_orders_trades_to_csv_files(past_markets=area.past_markets,
                                                 market_member="offer_history",
-                                                directory=directory,
-                                                filename=f"{area.slug}-offers",
+                                                file_path=self._file_path(
+                                                    directory, f"{area.slug}-offers"),
                                                 labels=("slot",) + Offer.csv_fields(),
                                                 is_first=is_first)
 
         self._export_orders_trades_to_csv_files(past_markets=area.past_markets,
                                                 market_member="bid_history",
-                                                directory=directory,
-                                                filename=f"{area.slug}-bids",
+                                                file_path=self._file_path(
+                                                    directory, f"{area.slug}-bids"),
                                                 labels=("slot",) + Bid.csv_fields(),
                                                 is_first=is_first)
-=======
-        self._export_offers_bids_trades_to_csv_files(
-            past_markets=area.past_markets,
-            market_member="trades",
-            file_path=self._file_path(directory, f"{area.slug}-trades"),
-            labels=("slot",) + Trade.csv_fields(),
-            is_first=is_first)
-
-        self._export_offers_bids_trades_to_csv_files(
-            past_markets=area.past_markets,
-            market_member="offer_history",
-            file_path=self._file_path(directory, f"{area.slug}-offers"),
-            labels=("slot",) + Offer.csv_fields(),
-            is_first=is_first)
-
-        self._export_offers_bids_trades_to_csv_files(
-            past_markets=area.past_markets,
-            market_member="bid_history",
-            file_path=self._file_path(directory, f"{area.slug}-bids"),
-            labels=("slot",) + Bid.csv_fields(),
-            is_first=is_first)
->>>>>>> 379dae56
 
     def _export_settlement_markets_stats(self, area: Area, directory: dir, is_first: bool) -> None:
         """Export bids, offers, trades, statistics csv-files for all settlement markets."""
@@ -351,15 +313,9 @@
         self._export_balancing_markets_stats(area, directory, is_first)
 
         if area.children:
-<<<<<<< HEAD
-            if (ConstSettings.IAASettings.MARKET_TYPE == SpotMarketTypeEnum.TWO_SIDED and
-                    ConstSettings.IAASettings.ORDERS_MATCH_TYPE ==
+            if (ConstSettings.MASettings.MARKET_TYPE == SpotMarketTypeEnum.TWO_SIDED and
+                    ConstSettings.MASettings.ORDERS_MATCH_TYPE ==
                     OrdersMatchAlgoEnum.PAY_AS_CLEAR.value):
-=======
-            if (ConstSettings.MASettings.MARKET_TYPE == SpotMarketTypeEnum.TWO_SIDED and
-                    ConstSettings.MASettings.BID_OFFER_MATCH_TYPE ==
-                    BidOfferMatchAlgoEnum.PAY_AS_CLEAR.value):
->>>>>>> 379dae56
                 self._export_area_clearing_rate(area, directory, "market-clearing-rate", is_first)
 
     def _export_area_clearing_rate(self, area, directory, file_suffix, is_first) -> None:
@@ -383,11 +339,6 @@
         except OSError:
             _log.exception("Could not export area market_clearing_rate")
 
-<<<<<<< HEAD
-    def _export_orders_trades_to_csv_files(self, past_markets: List, market_member: str,
-                                           directory: dir, filename: str, labels: Tuple,
-                                           is_first: bool = False) -> None:
-=======
     @staticmethod
     def _export_future_offers_bid_trades_to_csv_files(
             future_markets: "FutureMarkets", market_member: str, file_path: dir,
@@ -411,10 +362,9 @@
             _log.exception("Could not export offers, bids, trades")
 
     @staticmethod
-    def _export_offers_bids_trades_to_csv_files(past_markets: List, market_member: str,
-                                                file_path: dir, labels: Tuple,
-                                                is_first: bool = False) -> None:
->>>>>>> 379dae56
+    def _export_orders_trades_to_csv_files(past_markets: List, market_member: str,
+                                           file_path: dir, labels: Tuple,
+                                           is_first: bool = False) -> None:
         """ Export files containing individual offers, bids (*-bids*/*-offers*.csv files)."""
         try:
             with open(file_path, "a", encoding="utf-8") as csv_file:
