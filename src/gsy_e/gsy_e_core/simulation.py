"""
Copyright 2018 Grid Singularity
This file is part of Grid Singularity Exchange.

This program is free software: you can redistribute it and/or modify
it under the terms of the GNU General Public License as published by
the Free Software Foundation, either version 3 of the License, or
(at your option) any later version.

This program is distributed in the hope that it will be useful,
but WITHOUT ANY WARRANTY; without even the implied warranty of
MERCHANTABILITY or FITNESS FOR A PARTICULAR PURPOSE.  See the
GNU General Public License for more details.

You should have received a copy of the GNU General Public License
along with this program.  If not, see <http://www.gnu.org/licenses/>.
"""

import datetime
import gc
import os
import sys
from dataclasses import dataclass
from importlib import import_module
from logging import getLogger
from time import mktime, sleep, time
from types import ModuleType
from typing import TYPE_CHECKING, Optional, Tuple, Union

import psutil
from gsy_framework.constants_limits import ConstSettings, GlobalConfig
from gsy_framework.enums import CoefficientAlgorithm, SpotMarketTypeEnum
from gsy_framework.kafka_communication.kafka_producer import kafka_connection_factory
from gsy_framework.utils import format_datetime, str_to_pendulum_datetime
from numpy import random
from pendulum import DateTime, Duration, duration, now

import gsy_e.constants
from gsy_e.constants import DATE_TIME_FORMAT, SIMULATION_PAUSE_TIMEOUT, TIME_ZONE
from gsy_e.gsy_e_core.exceptions import SimulationException
from gsy_e.gsy_e_core.export import CoefficientExportAndPlot, ExportAndPlot
from gsy_e.gsy_e_core.global_objects_singleton import global_objects
from gsy_e.gsy_e_core.live_events import LiveEvents
from gsy_e.gsy_e_core.myco_singleton import bid_offer_matcher
from gsy_e.gsy_e_core.redis_connections.simulation import RedisSimulationCommunication
from gsy_e.gsy_e_core.sim_results.endpoint_buffer import (
    CoefficientEndpointBuffer, SimulationEndpointBuffer)
from gsy_e.gsy_e_core.util import NonBlockingConsole
from gsy_e.models.area.event_deserializer import deserialize_events_to_areas
from gsy_e.models.area.scm_manager import SCMManager
from gsy_e.models.config import SimulationConfig

if TYPE_CHECKING:
    from gsy_e.models.area import Area, AreaBase, CoefficientArea

log = getLogger(__name__)


RANDOM_SEED_MAX_VALUE = 1000000


class SimulationResetException(Exception):
    """Exception for errors when resetting the simulation."""


class SimulationProgressInfo:
    """Information about the simulation progress."""

    def __init__(self):
        self.eta = duration(seconds=0)  # Estimated Time of Arrival (end of the simulation)
        self.elapsed_time = duration(seconds=0)  # Time passed since the start of the simulation
        self.percentage_completed = 0
        self.next_slot_str = ""
        self.current_slot_str = ""
        self.current_slot_time = None
        self.current_slot_number = 0

    @classmethod
    def _get_market_slot_time_str(cls, slot_number: int, config: "SimulationConfig") -> str:
        """Get market slot time string."""
        return format_datetime(cls._get_market_slot_time(slot_number, config))

    @staticmethod
    def _get_market_slot_time(slot_number: int, config: "SimulationConfig") -> DateTime:
        return config.start_date.add(
            minutes=config.slot_length.total_minutes() * slot_number
        )

    def update(self, slot_no: int, slot_count: int, time_params: "SimulationTimeManager",
               config: SimulationConfig) -> None:
        """Update progress info according to the simulation progress."""
        run_duration = (
                now(tz=TIME_ZONE) - time_params.start_time -
                duration(seconds=time_params.paused_time)
        )

        if gsy_e.constants.RUN_IN_REALTIME:
            self.eta = None
            self.percentage_completed = 0.0
        else:
            self.eta = (run_duration / (slot_no + 1) * slot_count) - run_duration
            self.percentage_completed = (slot_no + 1) / slot_count * 100

        self.elapsed_time = run_duration
        self.current_slot_str = self._get_market_slot_time_str(slot_no, config)
        self.current_slot_time = self._get_market_slot_time(slot_no, config)
        self.next_slot_str = self._get_market_slot_time_str(
            slot_no + 1, config)
        self.current_slot_number = slot_no

        log.warning("Slot %s of %s - (%.1f %%) %s elapsed, ETA: %s", slot_no+1, slot_count,
                    self.percentage_completed, self.elapsed_time,
                    self.eta)

    def log_simulation_finished(self, paused_duration: Duration, config: SimulationConfig) -> None:
        """Log that the simulation has finished."""
        log.info(
            "Run finished in %s%s / %.2fx real time",
            self.elapsed_time,
            f" ({paused_duration} paused)" if paused_duration else "",
            config.sim_duration / (self.elapsed_time - paused_duration)
        )


@dataclass
class SimulationStatusManager:
    """State of the Simulation class."""
    paused: bool = False
    pause_after: duration = None
    timed_out: bool = False
    stopped: bool = False
    sim_status = "initializing"
    incremental: bool = False

    @property
    def status(self) -> str:
        """Return status of simulation."""
        if self.timed_out:
            return "timed-out"
        if self.stopped:
            return "stopped"
        if self.paused:
            return "paused"
        return self.sim_status

    def stop(self) -> None:
        """Stop simulation."""
        self.stopped = True

    @property
    def finished(self) -> bool:
        """Return if simulation has finished."""
        return self.sim_status == "finished"

    def toggle_pause(self) -> bool:
        """Pause or resume simulation."""
        if self.finished:
            return False
        self.paused = not self.paused
        return True

    def handle_pause_after(self, time_since_start: Duration) -> None:
        """Deals with pause-after parameter, which pauses the simulation after some time."""
        if self.pause_after and time_since_start >= self.pause_after:
            self.paused = True
            self.pause_after = None

    def handle_pause_timeout(self, tick_time_counter: float) -> None:
        """
        Deals with the case that the pause time exceeds the simulation timeout, in which case the
        simulation should be stopped.
        """
        if time() - tick_time_counter > SIMULATION_PAUSE_TIMEOUT:
            self.timed_out = True
            self.stopped = True
            self.paused = False
        if self.stopped:
            self.paused = False

    def handle_incremental_mode(self) -> None:
        """
        Handle incremental paused mode, where simulation is paused after each market slot.
        """
        if self.incremental:
            self.paused = True


@dataclass
class SimulationTimeManager:
    """Handles simulation time management."""
    start_time: DateTime = now(tz=TIME_ZONE)
    tick_time_counter: float = time()
    slot_length_realtime: duration = None
    tick_length_realtime_s: int = None
    paused_time: int = 0  # Time spent in paused state, in seconds

    def reset(self, not_restored_from_state: bool = True) -> None:
        """
        Restore time-related parameters of the simulation to their default values.
        Mainly useful when resetting the simulation.
        """
        self.tick_time_counter = time()
        if not_restored_from_state:
            self.start_time = now(tz=TIME_ZONE)
            self.paused_time = 0

    def _set_area_current_tick(self, area: "Area", current_tick: int) -> None:
        area.current_tick = current_tick
        for child in area.children:
            self._set_area_current_tick(child, current_tick)

    def calculate_total_initial_ticks_slots(
            self, config: SimulationConfig, slot_resume: int, tick_resume: int, area: "AreaBase"
    ) -> Tuple[int, int, int]:
        """Calculate the initial slot and tick of the simulation, and the total slot count."""
        slot_count = int(config.sim_duration / config.slot_length)

        if gsy_e.constants.RUN_IN_REALTIME:
            slot_count = sys.maxsize

            today = datetime.date.today()
            seconds_since_midnight = time() - mktime(today.timetuple())
            slot_resume = int(seconds_since_midnight // config.slot_length.seconds) + 1
            seconds_elapsed_in_slot = seconds_since_midnight % config.slot_length.seconds
            ticks_elapsed_in_slot = seconds_elapsed_in_slot // config.tick_length.seconds
            tick_resume = int(ticks_elapsed_in_slot) + 1

            seconds_elapsed_in_tick = seconds_elapsed_in_slot % config.tick_length.seconds

            seconds_until_next_tick = config.tick_length.seconds - seconds_elapsed_in_tick

            ticks_since_midnight = int(seconds_since_midnight // config.tick_length.seconds) + 1
            self._set_area_current_tick(area, ticks_since_midnight)

            sleep(seconds_until_next_tick)

        if self.slot_length_realtime:
            self.tick_length_realtime_s = (
                    self.slot_length_realtime.seconds /
                    config.ticks_per_slot)
        return slot_count, slot_resume, tick_resume

    def handle_slowdown_and_realtime(self, tick_no: int, config: SimulationConfig) -> None:
        """
        Handle simulation slowdown and simulation realtime mode, and sleep the simulation
        accordingly.
        """
        if gsy_e.constants.RUN_IN_REALTIME:
            tick_runtime_s = time() - self.tick_time_counter
            sleep(abs(config.tick_length.seconds - tick_runtime_s))
        elif self.slot_length_realtime:
            current_expected_tick_time = self.tick_time_counter + self.tick_length_realtime_s
            sleep_time_s = current_expected_tick_time - now().timestamp()
            if sleep_time_s > 0:
                sleep(sleep_time_s)
                log.debug("Tick %s/%s: Sleep time of %s s was applied",
                          tick_no + 1, config.ticks_per_slot, sleep_time_s)

        self.tick_time_counter = time()


@dataclass
class SimulationSetup:
    """Static simulation configuration."""
    seed: int = 0
    enable_bc: bool = False
    use_repl: bool = False
    setup_module_name: str = ""
    started_from_cli: str = True
    config: SimulationConfig = None

    def __post_init__(self) -> None:
        self._set_random_seed(self.seed)

    def load_setup_module(self) -> Union["Area", "CoefficientArea"]:
        """Load setup module and create areas that are described on the setup."""
        loaded_python_module = self._import_setup_module(self.setup_module_name)
        area = loaded_python_module.get_setup(self.config)
        self._log_traversal_length(area)
        return area

    def _set_random_seed(self, seed: Optional[int]) -> None:
        if seed is not None:
            random.seed(int(seed))
        else:
            random_seed = random.randint(0, RANDOM_SEED_MAX_VALUE)
            random.seed(random_seed)
            seed = random_seed
            log.info("Random seed: %s", random_seed)
        self.seed = seed

    def _log_traversal_length(self, area: "Area") -> None:
        no_of_levels = self._get_setup_levels(area) + 1
        num_ticks_to_propagate = no_of_levels * 2
        time_to_propagate_minutes = (num_ticks_to_propagate *
                                     self.config.tick_length.seconds / 60.)
        log.info("Setup has %s levels, offers/bids need at least %s minutes to propagate.",
                 no_of_levels, time_to_propagate_minutes)

    def _get_setup_levels(self, area: "Area", level_count: int = 0) -> int:
        level_count += 1
        count_list = [self._get_setup_levels(child, level_count)
                      for child in area.children if child.children]
        return max(count_list) if len(count_list) > 0 else level_count

    @staticmethod
    def _import_setup_module(setup_module_name: str) -> ModuleType:
        try:
            if ConstSettings.GeneralSettings.SETUP_FILE_PATH is None:
                return import_module(f".{setup_module_name}", "gsy_e.setup")
            sys.path.append(ConstSettings.GeneralSettings.SETUP_FILE_PATH)
            return import_module(f"{setup_module_name}")
        except (ModuleNotFoundError, ImportError) as ex:
            raise SimulationException(
                f"Invalid setup module '{setup_module_name}'") from ex
        finally:
            log.debug("Using setup module '%s'", setup_module_name)


class SimulationResultsManager:
    """Maintain and populate the simulation results and the publishing to the message broker."""
    def __init__(self, export_results_on_finish: bool, export_path: str,
                 export_subdir: Optional[str], started_from_cli: bool) -> None:
        self.export_results_on_finish = export_results_on_finish
        self.export_path = export_path
        self.started_from_cli = started_from_cli
        self.kafka_connection = kafka_connection_factory()

        if export_subdir is None:
            self.export_subdir = now(tz=TIME_ZONE).format(f"{DATE_TIME_FORMAT}:ss")
        else:
            self.export_subdir = export_subdir
        self._endpoint_buffer = None
        self._export = None

    def init_results(self, redis_job_id: str, area: "AreaBase",
                     config_params: SimulationSetup) -> None:
        """Construct objects that contain the simulation results for the broker and CSV output."""
        self._endpoint_buffer = SimulationEndpointBuffer(
            redis_job_id, config_params.seed,
            area, self.export_results_on_finish)

        if self.export_results_on_finish:
            self._export = ExportAndPlot(area, self.export_path,
                                         self.export_subdir,
                                         self._endpoint_buffer)

    @property
    def _should_send_results_to_broker(self) -> None:
        """Flag that decides whether to send results to the gsy-web"""
        return not self.started_from_cli and self.kafka_connection.is_enabled()

    def update_and_send_results(self, simulation: "Simulation"):
        """Update the simulation results.

        This method should be called on init, finish and every market cycle.
        """
        current_state = simulation.current_state
        progress_info = simulation.progress_info
        area = simulation.area

        if self._should_send_results_to_broker:
            self._endpoint_buffer.update_stats(
                area,
                simulation._status.status,  # pylint: disable=protected-access
                progress_info,
                current_state,
                calculate_results=False)
            results = self._endpoint_buffer.prepare_results_for_publish()
            if results is None:
                return
            self.kafka_connection.publish(results, current_state["simulation_id"])

        elif (gsy_e.constants.RETAIN_PAST_MARKET_STRATEGIES_STATE or
                self.export_results_on_finish):

            self._endpoint_buffer.update_stats(
                area, current_state["sim_status"], progress_info, current_state,
                calculate_results=True)
            self._update_area_stats(area, self._endpoint_buffer)

            if self.export_results_on_finish:
                assert self._export is not None
                if (area.current_market is not None
                        and gsy_e.constants.RETAIN_PAST_MARKET_STRATEGIES_STATE):
                    # for integration tests:
                    self._export.raw_data_to_json(
                        area.current_market.time_slot_str,
                        self._endpoint_buffer.flattened_area_core_stats_dict
                    )

                self._export.file_stats_endpoint(area)

    @classmethod
    def _update_area_stats(cls, area: "Area", endpoint_buffer: "SimulationEndpointBuffer") -> None:
        for child in area.children:
            cls._update_area_stats(child, endpoint_buffer)
        bills = endpoint_buffer.results_handler.all_ui_results["bills"].get(area.uuid, {})
        area.stats.update_aggregated_stats({"bills": bills})
        area.stats.kpi.update(
            endpoint_buffer.results_handler.all_ui_results["kpi"].get(area.uuid, {}))

    def update_csv_on_market_cycle(self, slot_no: int, area: "Area") -> None:
        """Update the csv results on market cycle."""
        if self.export_results_on_finish:
            self._export.data_to_csv(area, slot_no == 0)

    def save_csv_results(self, area: "Area") -> None:
        """Update the CSV results on finish, and write the CSV files."""
        if self.export_results_on_finish:
            log.info("Exporting simulation data.")
            self._export.data_to_csv(area, False)
            self._export.area_tree_summary_to_json(self._endpoint_buffer.area_result_dict)
            self._export.export(power_flow=None)


class CoefficientSimulationResultsManager(SimulationResultsManager):
    """Maintain and populate the SCM simulation results and publishing to the message broker."""

    def init_results(self, redis_job_id: str, area: "AreaBase",
                     config_params: SimulationSetup) -> None:
        """Construct objects that contain the simulation results for the broker and CSV output."""
        self._endpoint_buffer = CoefficientEndpointBuffer(
            redis_job_id, config_params.seed,
            area, self.export_results_on_finish)

        if self.export_results_on_finish:
            self._export = CoefficientExportAndPlot(
                area, self.export_path, self.export_subdir, self._endpoint_buffer)

    @classmethod
    def _update_area_stats(cls, area: "Area", endpoint_buffer: "SimulationEndpointBuffer") -> None:
        return

    def update_csv_files(self, slot_no: int, current_time_slot: DateTime, area: "Area",
                         scm_manager: SCMManager) -> None:
        """Update the csv results on market cycle."""
        if self.export_results_on_finish:
            self._export.data_to_csv(area, current_time_slot, slot_no == 0, scm_manager)

    def save_csv_results(self, area: "Area") -> None:
        """Update the CSV results on finish, and write the CSV files."""
        if self.export_results_on_finish:
            log.info("Exporting simulation data.")
            self._export.data_to_csv(area, False, None)
            self._export.area_tree_summary_to_json(self._endpoint_buffer.area_result_dict)
            self._export.export(power_flow=None)

    def update_send_coefficient_results(  # pylint: disable=too-many-arguments
            self, current_state: dict, progress_info: SimulationProgressInfo,
            area: "CoefficientArea", simulation_status: str,
            scm_manager: Optional["SCMManager"] = None) -> None:
        """
        Update the coefficient simulation results.
        """
        assert self._endpoint_buffer is not None

        if self._should_send_results_to_broker:
            self._endpoint_buffer.update_coefficient_stats(
                area, simulation_status, progress_info, current_state,
                False, scm_manager)
            results = self._endpoint_buffer.prepare_results_for_publish()
            if results is None:
                return
            self.kafka_connection.publish(results, current_state["simulation_id"])

        elif (gsy_e.constants.RETAIN_PAST_MARKET_STRATEGIES_STATE or
              self.export_results_on_finish):

            self._endpoint_buffer.update_coefficient_stats(
                area, current_state["sim_status"], progress_info, current_state,
                True, scm_manager)
            self._update_area_stats(area, self._endpoint_buffer)

            if self.export_results_on_finish:
                assert self._export is not None
                if (progress_info.current_slot_time is not None
                        and gsy_e.constants.RETAIN_PAST_MARKET_STRATEGIES_STATE):
                    # for integration tests:
                    self._export.raw_data_to_json(
                        progress_info.current_slot_str,
                        self._endpoint_buffer.flattened_area_core_stats_dict
                    )

                self._export.file_stats_endpoint(area, scm_manager)


def simulation_results_manager_factory():
    """Return the correct results manager class depending on the current market type."""
    if ConstSettings.MASettings.MARKET_TYPE == SpotMarketTypeEnum.COEFFICIENTS.value:
        return CoefficientSimulationResultsManager
    return SimulationResultsManager


class Simulation:
    """Main class that starts and controls simulation."""
    # pylint: disable=too-many-arguments,too-many-instance-attributes
    def __init__(self, setup_module_name: str, simulation_config: SimulationConfig,
                 simulation_events: str = None, seed=None,
                 paused: bool = False, pause_after: Duration = None, repl: bool = False,
                 no_export: bool = False, export_path: str = None,
                 export_subdir: str = None, redis_job_id=None, enable_bc=False,
                 slot_length_realtime: Duration = None, incremental: bool = False):
        self.status = SimulationStatusManager(
            paused=paused,
            pause_after=pause_after,
            incremental=incremental
        )
        self._time = SimulationTimeManager(
            slot_length_realtime=slot_length_realtime,
        )

        self._setup = SimulationSetup(
            seed=seed,
            enable_bc=enable_bc,
            use_repl=repl,
            setup_module_name=setup_module_name,
            started_from_cli=redis_job_id is None,
            config=simulation_config
        )

        self._results = simulation_results_manager_factory()(
            export_results_on_finish=not no_export,
            export_path=export_path,
            export_subdir=export_subdir,
            started_from_cli=redis_job_id is None
        )

        self.area = None
        self.progress_info = SimulationProgressInfo()
        self.simulation_id = redis_job_id

        self._external_events = SimulationExternalEvents(self)
        self._init()

        deserialize_events_to_areas(simulation_events, self.area)

    def _init(self) -> None:
        # has to be called before load_setup_module():
        global_objects.profiles_handler.activate()

        self.area = self._setup.load_setup_module()
        bid_offer_matcher.activate()
        global_objects.external_global_stats(self.area, self.config.ticks_per_slot)

<<<<<<< HEAD
        self._results.init_results(redis_job_id, self.area, self._setup)
        self._results.update_and_send_results(simulation=self)
=======
        self._results.init_results(self.simulation_id, self.area, self._setup)
        self._results.update_and_send_results(
            self.current_state, self.progress_info, self.area, self.status.status)
>>>>>>> aac0ddff

        log.debug("Starting simulation with config %s", self.config)

        self.area.activate(self._setup.enable_bc, simulation_id=self.simulation_id)

    @property
    def config(self) -> SimulationConfig:
        """Return the configuration of the simulation."""
        return self._setup.config

    @property
    def _time_since_start(self) -> Duration:
        """Return pendulum duration since start of simulation."""
        return self.area.current_tick * self.config.tick_length

    def reset(self) -> None:
        """
        Reset simulation to initial values and restart the run.
        """
        log.info("%s Simulation reset requested %s", "=" * 15, "=" * 15)
        self._init()
        self.run()
        raise SimulationResetException

    def _deactivate_areas(self, area: "Area") -> None:
        """Move the last market into area.past_markets."""
        area.deactivate()
        for child in area.children:
            self._deactivate_areas(child)

    def run(self, initial_slot: int = 0) -> None:
        """Run the simulation."""
        self.status.sim_status = "running"
        self.status.stopped = False

        self._time.reset(
            not_restored_from_state=(initial_slot == 0)
        )

        tick_resume = 0
        try:
            if self._setup.started_from_cli:
                self._run_cli_execute_cycle(initial_slot, tick_resume)
            else:
                self._execute_simulation(initial_slot, tick_resume)
        except (KeyboardInterrupt, SimulationResetException):
            pass

    def _run_cli_execute_cycle(self, slot_resume: int, tick_resume: int) -> None:
        with NonBlockingConsole() as console:
            self._execute_simulation(slot_resume, tick_resume, console)

    def _get_current_market_time_slot(self, slot_number: int) -> DateTime:
        return (self.area.config.start_date + (slot_number * self.area.config.slot_length)
                if GlobalConfig.IS_CANARY_NETWORK else self.area.now)

    def _execute_simulation(
            self, slot_resume: int, tick_resume: int, console: NonBlockingConsole = None) -> None:
        slot_count, slot_resume, tick_resume = (
            self._time.calculate_total_initial_ticks_slots(
                self.config, slot_resume, tick_resume, self.area))

        self.config.external_redis_communicator.sub_to_aggregator()
        self.config.external_redis_communicator.start_communication()

        for slot_no in range(slot_resume, slot_count):
            self.progress_info.update(
                slot_no, slot_count, self._time, self.config)

            self.area.cycle_markets()

            global_objects.profiles_handler.update_time_and_buffer_profiles(
                self._get_current_market_time_slot(slot_no))

            if self.config.external_connection_enabled:
                global_objects.external_global_stats.update(market_cycle=True)
                self.area.publish_market_cycle_to_external_clients()

            bid_offer_matcher.event_market_cycle(
                slot_completion="0%",
                market_slot=self.progress_info.current_slot_str)

<<<<<<< HEAD
            self._results.update_and_send_results(simulation=self)
=======
            self._results.update_and_send_results(
                self.current_state, self.progress_info, self.area, self.status.status)
>>>>>>> aac0ddff
            self._external_events.update(self.area)

            self._compute_memory_info()

            for tick_no in range(tick_resume, self.config.ticks_per_slot):
                self._handle_paused(console)

                # reset tick_resume after possible resume
                tick_resume = 0
                log.trace("Tick %s of %s in slot %s (%.1f%%)", tick_no + 1,
                          self.config.ticks_per_slot,
                          slot_no + 1, (tick_no + 1) / self.config.ticks_per_slot * 100)

                self.config.external_redis_communicator.approve_aggregator_commands()

                current_tick_in_slot = tick_no % self.config.ticks_per_slot
                if (self.config.external_connection_enabled and
                        global_objects.external_global_stats.is_it_time_for_external_tick(
                            current_tick_in_slot)):
                    global_objects.external_global_stats.update()

                self.area.tick_and_dispatch()
                self.area.execute_actions_after_tick_event()
                bid_offer_matcher.event_tick(
                    current_tick_in_slot=current_tick_in_slot,
                    slot_completion=f"{int((tick_no / self.config.ticks_per_slot) * 100)}%",
                    market_slot=self.progress_info.next_slot_str)
                self.config.external_redis_communicator.\
                    publish_aggregator_commands_responses_events()

                self._time.handle_slowdown_and_realtime(tick_no, self.config)

                if self.status.stopped:
                    log.error("Received stop command for configuration id %s and job id %s.",
                              gsy_e.constants.CONFIGURATION_ID, self.simulation_id)
                    sleep(5)
                    self._simulation_finish_actions(slot_count)
                    return

            self._results.update_csv_on_market_cycle(slot_no, self.area)
            self.status.handle_incremental_mode()
        self._simulation_finish_actions(slot_count)

    def _simulation_finish_actions(self, slot_count: int) -> None:
        self.status.sim_status = "finished"
        self._deactivate_areas(self.area)
        self.config.external_redis_communicator.publish_aggregator_commands_responses_events()
        bid_offer_matcher.event_finish()
        if not self.status.stopped:
            self.progress_info.update(
                slot_count - 1, slot_count, self._time, self.config)
            paused_duration = duration(seconds=self._time.paused_time)
<<<<<<< HEAD
            self.progress_info.log_simulation_finished(paused_duration, self._setup.config)
        self._results.update_and_send_results(simulation=self)
=======
            self.progress_info.log_simulation_finished(paused_duration, self.config)
        self._results.update_and_send_results(
            self.current_state, self.progress_info, self.area, self.status.status)
>>>>>>> aac0ddff
        self._results.save_csv_results(self.area)

    def _handle_input(self, console: NonBlockingConsole, sleep_period: float = 0) -> None:
        timeout = 0
        start = 0
        if sleep_period > 0:
            timeout = sleep_period / 100
            start = time()
        while True:
            cmd = console.get_char(timeout)
            if cmd:
                if cmd not in {"i", "p", "q", "r", "R", "s", "+", "-"}:
                    log.critical("Invalid command. Valid commands:\n"
                                 "  [i] info\n"
                                 "  [p] pause\n"
                                 "  [q] quit\n"
                                 "  [r] reset\n"
                                 "  [s] stop\n"
                                 "  [R] start REPL\n")
                    continue

                if self.status.finished and cmd in {"p", "+", "-"}:
                    log.info("Simulation has finished. The commands [p, +, -] are unavailable.")
                    continue

                if cmd == "r":
                    self.reset()
                elif cmd == "i":
                    self._info()
                elif cmd == "p":
                    self.status.toggle_pause()
                    break
                elif cmd == "q":
                    raise KeyboardInterrupt()
                elif cmd == "s":
                    self.status.stop()

            if sleep_period == 0 or time() - start >= sleep_period:
                break

    def _handle_paused(self, console: NonBlockingConsole) -> None:
        if console is not None:
            self._handle_input(console)
            self.status.handle_pause_after(self._time_since_start)
        paused_flag = False
        if self.status.paused:
            if console:
                log.critical("Simulation paused. Press 'p' to resume or resume from API.")
            else:
<<<<<<< HEAD
                self._results.update_and_send_results(simulation=self)
=======
                self._results.update_and_send_results(
                    self.current_state, self.progress_info, self.area, self.status.status)
>>>>>>> aac0ddff
            start = time()
        while self.status.paused:
            paused_flag = True
            if console:
                self._handle_input(console, 0.1)
                self.status.handle_pause_timeout(self._time.tick_time_counter)
            sleep(0.5)

        if console and paused_flag:
            log.critical("Simulation resumed")
            self._time.paused_time += time() - start

    def _info(self) -> None:
        info = self.config.as_dict()
        slot, tick = divmod(self.area.current_tick, self.config.ticks_per_slot)
        percent = self.area.current_tick / self.config.total_ticks * 100
        slot_count = self.config.sim_duration // self.config.slot_length
        info.update(slot=slot + 1, tick=tick + 1, slot_count=slot_count, percent=percent)
        log.critical(
            "\n"
            "Simulation configuration:\n"
            "  Duration: %(sim_duration)s\n"
            "  Slot length: %(slot_length)s\n"
            "  Tick length: %(tick_length)s\n"
            "  Ticks per slot: %(ticks_per_slot)d\n"
            "Status:\n"
            "  Slot: %(slot)d / %(slot_count)d\n"
            "  Tick: %(tick)d / %(ticks_per_slot)d\n"
            "  Completed: %(percent).1f%%",
            info
        )

    @property
    def current_state(self) -> dict:
        """Return dict that contains current progress and state of simulation."""
        return {
            "paused": self.status.paused,
            "seed": self._setup.seed,
            "sim_status": self.status.sim_status,
            "stopped": self.status.stopped,
            "simulation_id": self.simulation_id,
            "run_start": format_datetime(self._time.start_time)
            if self._time.start_time is not None else "",
            "paused_time": self._time.paused_time,
            "slot_number": self.progress_info.current_slot_number,
            "slot_length_realtime_s": str(self._time.slot_length_realtime.seconds)
            if self._time.slot_length_realtime else 0
        }

    def _restore_area_state(self, area: "Area", saved_area_state: dict) -> None:
        if area.uuid not in saved_area_state:
            log.warning("Area %s is not part of the saved state. State not restored. "
                        "Simulation id: %s", area.uuid, self.simulation_id)
        else:
            area.restore_state(saved_area_state[area.uuid])
        for child in area.children:
            self._restore_area_state(child, saved_area_state)

    def restore_area_state_all_areas(self, saved_area_state: dict) -> None:
        """Restore state of all areas."""
        self._restore_area_state(self.area, saved_area_state)

    def restore_global_state(self, saved_state: dict) -> None:
        """Restore global state of simulation."""
        self.status.paused = saved_state["paused"]
        self._setup.seed = saved_state["seed"]
        self.status.sim_status = saved_state["sim_status"]
        self.status.stopped = saved_state["stopped"]
        self.simulation_id = saved_state["simulation_id"]
        if saved_state["run_start"] != "":
            self._time.start_time = str_to_pendulum_datetime(saved_state["run_start"])
        self._time.paused_time = saved_state["paused_time"]
        self.progress_info.current_slot_number = saved_state["slot_number"]
        self._time.slot_length_realtime = duration(
            seconds=saved_state["slot_length_realtime_s"])

    @staticmethod
    def _compute_memory_info():
        gc.collect()
        process = psutil.Process(os.getpid())
        mbs_used = process.memory_info().rss / 1000000.0
        log.debug("Used %s MBs.", mbs_used)


class CoefficientSimulation(Simulation):
    """Start and control a simulation with coefficient trading."""

    area: "CoefficientArea"
    _results: CoefficientSimulationResultsManager

    def _init(self) -> None:
        # has to be called before load_setup_module():
        global_objects.profiles_handler.activate()

        self.area = self._setup.load_setup_module()

        self._results.init_results(self.simulation_id, self.area, self._setup)
        self._results.update_send_coefficient_results(
            self.current_state, self.progress_info, self.area, self.status.status)

        log.debug("Starting simulation with config %s", self.config)

        self.area.activate_energy_parameters(self.config.start_date)

    @property
    def _time_since_start(self) -> Duration:
        """Return pendulum duration since start of simulation."""
        current_time = (
            self.progress_info.current_slot_time
            if self.progress_info.current_slot_time
            else self.config.start_date
        )
        return current_time - self.config.start_date

    def _deactivate_areas(self, area: "AreaBase"):
        pass

    def _execute_simulation(
            self, slot_resume: int, tick_resume: int, console: NonBlockingConsole = None) -> None:

        slot_count, slot_resume, tick_resume = (
            self._time.calculate_total_initial_ticks_slots(
                self.config, slot_resume, tick_resume, self.area))

        for slot_no in range(slot_resume, slot_count):
            self._handle_paused(console)

            self.progress_info.update(slot_no, slot_count, self._time, self.config)

            self.area.cycle_coefficients_trading(self.progress_info.current_slot_time)

            global_objects.profiles_handler.update_time_and_buffer_profiles(
                self._get_current_market_time_slot(slot_no))

            scm_manager = SCMManager(self.area, self._get_current_market_time_slot(slot_no))

            self.area.calculate_home_after_meter_data(
                self.progress_info.current_slot_time, scm_manager)

            scm_manager.calculate_community_after_meter_data()
            self.area.trigger_energy_trades(scm_manager)
            scm_manager.accumulate_community_trades()

            if ConstSettings.SCMSettings.MARKET_ALGORITHM == CoefficientAlgorithm.DYNAMIC.value:
                self.area.change_home_coefficient_percentage(scm_manager)

            self._results.update_send_coefficient_results(
                self.current_state, self.progress_info, self.area,
                self.status.status, scm_manager)

            self._external_events.update(self.area)

            self._compute_memory_info()

            self._time.handle_slowdown_and_realtime(0, self.config)

            if self.status.stopped:
                log.error("Received stop command for configuration id %s and job id %s.",
                          gsy_e.constants.CONFIGURATION_ID, self.simulation_id)
                sleep(5)
                self._simulation_finish_actions(slot_count)
                return

            self._results.update_csv_files(slot_no, self.progress_info.current_slot_time,
                                           self.area, scm_manager)
            self.status.handle_incremental_mode()

        self._simulation_finish_actions(slot_count)

    def _simulation_finish_actions(self, slot_count: int) -> None:
        self.status.sim_status = "finished"
        self._deactivate_areas(self.area)
        self.config.external_redis_communicator.publish_aggregator_commands_responses_events()
        if not self.status.stopped:
            self.progress_info.update(
                slot_count - 1, slot_count, self._time, self.config)
            paused_duration = duration(seconds=self._time.paused_time)
            self.progress_info.log_simulation_finished(paused_duration, self.config)
        self._results.update_send_coefficient_results(
            self.current_state, self.progress_info, self.area, self.status.status)
        self._results.save_csv_results(self.area)


class SimulationExternalEvents:
    """
    Handle signals that affect the simulation state, that arrive from Redis.

    Consists of live events and signals that change the simulation status.
    """
    def __init__(self, simulation: Simulation) -> None:
        self.live_events = LiveEvents(simulation.config)
        self.redis_connection = RedisSimulationCommunication(
            simulation_status=simulation.status,
            simulation_id=simulation.simulation_id,
            live_events=self.live_events,
            progress_info=simulation.progress_info,
            area=simulation.area)

    def update(self, area: "AreaBase") -> None:
        """
        Update the simulation according to any live events received. Triggered every market slot.
        """
        self.live_events.handle_all_events(area)


def simulation_class_factory():
    """
    Factory method that selects the correct simulation class for market or coefficient trading.
    """
    return (
        CoefficientSimulation
        if ConstSettings.MASettings.MARKET_TYPE == SpotMarketTypeEnum.COEFFICIENTS.value
        else Simulation
    )


def run_simulation(setup_module_name: str = "", simulation_config: SimulationConfig = None,
                   simulation_events: str = None,
                   redis_job_id: str = None, saved_sim_state: dict = None,
                   slot_length_realtime: Duration = None, kwargs: dict = None) -> None:
    """Initiate simulation class and start simulation."""
    # pylint: disable=too-many-arguments
    try:
        redis_job_id = (
            redis_job_id if saved_sim_state is None
            else saved_sim_state["general"]["simulation_id"])
        simulation = simulation_class_factory()(
            setup_module_name=setup_module_name,
            simulation_config=simulation_config,
            simulation_events=simulation_events,
            slot_length_realtime=slot_length_realtime,
            redis_job_id=redis_job_id,
            **kwargs
        )
    except SimulationException as ex:
        log.error(ex)
        return

    if (saved_sim_state is not None and
            saved_sim_state["areas"] != {} and
            saved_sim_state["general"]["sim_status"] in ["running", "paused"]):
        simulation.restore_global_state(saved_sim_state["general"])
        simulation.restore_area_state_all_areas(saved_sim_state["areas"])
        simulation.run(initial_slot=saved_sim_state["general"]["slot_number"])
    else:
        simulation.run()<|MERGE_RESOLUTION|>--- conflicted
+++ resolved
@@ -543,14 +543,8 @@
         bid_offer_matcher.activate()
         global_objects.external_global_stats(self.area, self.config.ticks_per_slot)
 
-<<<<<<< HEAD
-        self._results.init_results(redis_job_id, self.area, self._setup)
+        self._results.init_results(self.simulation_id, self.area, self._setup)
         self._results.update_and_send_results(simulation=self)
-=======
-        self._results.init_results(self.simulation_id, self.area, self._setup)
-        self._results.update_and_send_results(
-            self.current_state, self.progress_info, self.area, self.status.status)
->>>>>>> aac0ddff
 
         log.debug("Starting simulation with config %s", self.config)
 
@@ -633,12 +627,7 @@
                 slot_completion="0%",
                 market_slot=self.progress_info.current_slot_str)
 
-<<<<<<< HEAD
             self._results.update_and_send_results(simulation=self)
-=======
-            self._results.update_and_send_results(
-                self.current_state, self.progress_info, self.area, self.status.status)
->>>>>>> aac0ddff
             self._external_events.update(self.area)
 
             self._compute_memory_info()
@@ -691,14 +680,8 @@
             self.progress_info.update(
                 slot_count - 1, slot_count, self._time, self.config)
             paused_duration = duration(seconds=self._time.paused_time)
-<<<<<<< HEAD
-            self.progress_info.log_simulation_finished(paused_duration, self._setup.config)
+            self.progress_info.log_simulation_finished(paused_duration, self.config)
         self._results.update_and_send_results(simulation=self)
-=======
-            self.progress_info.log_simulation_finished(paused_duration, self.config)
-        self._results.update_and_send_results(
-            self.current_state, self.progress_info, self.area, self.status.status)
->>>>>>> aac0ddff
         self._results.save_csv_results(self.area)
 
     def _handle_input(self, console: NonBlockingConsole, sleep_period: float = 0) -> None:
@@ -748,12 +731,7 @@
             if console:
                 log.critical("Simulation paused. Press 'p' to resume or resume from API.")
             else:
-<<<<<<< HEAD
                 self._results.update_and_send_results(simulation=self)
-=======
-                self._results.update_and_send_results(
-                    self.current_state, self.progress_info, self.area, self.status.status)
->>>>>>> aac0ddff
             start = time()
         while self.status.paused:
             paused_flag = True
