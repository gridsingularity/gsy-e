--- conflicted
+++ resolved
@@ -1,4 +1,3 @@
-<<<<<<< HEAD
 """
 Copyright 2018 Grid Singularity
 This file is part of Grid Singularity Exchange.
@@ -859,870 +858,4 @@
         simulation.restore_area_state_all_areas(saved_sim_state["areas"])
         simulation.run(initial_slot=saved_sim_state["general"]["slot_number"])
     else:
-        simulation.run()
-=======
-"""
-Copyright 2018 Grid Singularity
-This file is part of Grid Singularity Exchange.
-
-This program is free software: you can redistribute it and/or modify
-it under the terms of the GNU General Public License as published by
-the Free Software Foundation, either version 3 of the License, or
-(at your option) any later version.
-
-This program is distributed in the hope that it will be useful,
-but WITHOUT ANY WARRANTY; without even the implied warranty of
-MERCHANTABILITY or FITNESS FOR A PARTICULAR PURPOSE.  See the
-GNU General Public License for more details.
-
-You should have received a copy of the GNU General Public License
-along with this program.  If not, see <http://www.gnu.org/licenses/>.
-"""
-
-import datetime
-import gc
-import os
-import sys
-from dataclasses import dataclass
-from importlib import import_module
-from logging import getLogger
-from time import sleep, time, mktime
-from types import ModuleType
-from typing import Tuple, Optional, TYPE_CHECKING
-
-import psutil
-from gsy_framework.constants_limits import ConstSettings, GlobalConfig
-from gsy_framework.enums import SpotMarketTypeEnum
-from gsy_framework.kafka_communication.kafka_producer import kafka_connection_factory
-from gsy_framework.utils import format_datetime, str_to_pendulum_datetime
-from numpy import random
-from pendulum import now, duration, DateTime, Duration
-
-import gsy_e.constants
-from gsy_e.constants import TIME_ZONE, DATE_TIME_FORMAT, SIMULATION_PAUSE_TIMEOUT
-from gsy_e.gsy_e_core.exceptions import SimulationException
-from gsy_e.gsy_e_core.export import ExportAndPlot
-from gsy_e.gsy_e_core.global_objects_singleton import global_objects
-from gsy_e.gsy_e_core.live_events import LiveEvents
-from gsy_e.gsy_e_core.myco_singleton import bid_offer_matcher
-from gsy_e.gsy_e_core.redis_connections.simulation import RedisSimulationCommunication
-from gsy_e.gsy_e_core.sim_results.endpoint_buffer import endpoint_buffer_class_factory
-from gsy_e.gsy_e_core.sim_results.file_export_endpoints import FileExportEndpoints
-from gsy_e.gsy_e_core.util import NonBlockingConsole, validate_const_settings_for_simulation
-from gsy_e.models.area.event_deserializer import deserialize_events_to_areas
-from gsy_e.models.config import SimulationConfig
-
-from gsy_e.energyMarket import b4p
-b4p.init()
-
-if TYPE_CHECKING:
-    from gsy_e.models.area import Area
-    from gsy_e.gsy_e_core.sim_results.endpoint_buffer import SimulationEndpointBuffer
-
-log = getLogger(__name__)
-
-
-RANDOM_SEED_MAX_VALUE = 1000000
-
-
-class SimulationResetException(Exception):
-    """Exception for errors when resetting the simulation."""
-
-
-class SimulationProgressInfo:
-    """Information about the simulation progress."""
-
-    def __init__(self):
-        self.eta = duration(seconds=0)
-        self.elapsed_time = duration(seconds=0)
-        self.percentage_completed = 0
-        self.next_slot_str = ""
-        self.current_slot_str = ""
-        self.current_slot_time = None
-        self.current_slot_number = 0
-
-    @classmethod
-    def _get_market_slot_time_str(cls, slot_number: int, config: "SimulationConfig") -> str:
-        """Get market slot time string."""
-        return format_datetime(cls._get_market_slot_time(slot_number, config))
-
-    @staticmethod
-    def _get_market_slot_time(slot_number: int, config: "SimulationConfig") -> DateTime:
-        return config.start_date.add(
-            minutes=config.slot_length.minutes * slot_number
-        )
-
-    def update(self, slot_no: int, slot_count: int, time_params: "SimulationTimeManager",
-               config: SimulationConfig) -> None:
-        """Update progress info according to the simulation progress."""
-        run_duration = (
-                now(tz=TIME_ZONE) - time_params.start_time -
-                duration(seconds=time_params.paused_time)
-        )
-
-        if gsy_e.constants.RUN_IN_REALTIME:
-            self.eta = None
-            self.percentage_completed = 0.0
-        else:
-            self.eta = (run_duration / (slot_no + 1) * slot_count) - run_duration
-            self.percentage_completed = (slot_no + 1) / slot_count * 100
-
-        self.elapsed_time = run_duration
-        self.current_slot_str = self._get_market_slot_time_str(slot_no, config)
-        self.current_slot_time = self._get_market_slot_time(slot_no, config)
-        self.next_slot_str = self._get_market_slot_time_str(
-            slot_no + 1, config)
-        self.current_slot_number = slot_no
-
-        log.warning("Slot %s of %s - (%.1f %%) %s elapsed, ETA: %s", slot_no, slot_count,
-                    self.percentage_completed, self.elapsed_time,
-                    self.eta)
-
-    def log_simulation_finished(self, paused_duration: Duration, config: SimulationConfig) -> None:
-        """Log that the simulation has finished."""
-        log.info(
-            "Run finished in %s%s / %.2fx real time",
-            self.elapsed_time,
-            f" ({paused_duration} paused)" if paused_duration else "",
-            config.sim_duration / (self.elapsed_time - paused_duration)
-        )
-
-
-@dataclass
-class SimulationStatusManager:
-    """State of the Simulation class."""
-    paused: bool = False
-    pause_after: duration = None
-    timed_out: bool = False
-    stopped: bool = False
-    sim_status = "initializing"
-    incremental: bool = False
-
-    @property
-    def status(self) -> str:
-        """Return status of simulation."""
-        if self.timed_out:
-            return "timed-out"
-        if self.stopped:
-            return "stopped"
-        if self.paused:
-            return "paused"
-        return self.sim_status
-
-    def stop(self) -> None:
-        """Stop simulation."""
-        self.stopped = True
-
-    @property
-    def finished(self) -> bool:
-        """Return if simulation has finished."""
-        return self.sim_status == "finished"
-
-    def toggle_pause(self) -> bool:
-        """Pause or resume simulation."""
-        if self.finished:
-            return False
-        self.paused = not self.paused
-        return True
-
-    def handle_pause_after(self, time_since_start: Duration) -> None:
-        """Deals with pause-after parameter, which pauses the simulation after some time."""
-        if self.pause_after and time_since_start >= self.pause_after:
-            self.paused = True
-            self.pause_after = None
-
-    def handle_pause_timeout(self, tick_time_counter: float) -> None:
-        """
-        Deals with the case that the pause time exceeds the simulation timeout, in which case the
-        simulation should be stopped.
-        """
-        if time() - tick_time_counter > SIMULATION_PAUSE_TIMEOUT:
-            self.timed_out = True
-            self.stopped = True
-            self.paused = False
-        if self.stopped:
-            self.paused = False
-
-    def handle_incremental_mode(self) -> None:
-        """
-        Handle incremental paused mode, where simulation is paused after each market slot.
-        """
-        if self.incremental:
-            self.paused = True
-
-
-@dataclass
-class SimulationTimeManager:
-    """Handles simulation time management."""
-    start_time: DateTime = now(tz=TIME_ZONE)
-    tick_time_counter: float = time()
-    slot_length_realtime: duration = None
-    tick_length_realtime_s: int = None
-    paused_time: int = 0  # Time spent in paused state, in seconds
-
-    def reset(self, not_restored_from_state: bool = True) -> None:
-        """
-        Restore time-related parameters of the simulation to their default values.
-        Mainly useful when resetting the simulation.
-        """
-        self.tick_time_counter = time()
-        if not_restored_from_state:
-            self.start_time = now(tz=TIME_ZONE)
-            self.paused_time = 0
-
-    def _set_area_current_tick(self, area: "Area", current_tick: int) -> None:
-        area.current_tick = current_tick
-        for child in area.children:
-            self._set_area_current_tick(child, current_tick)
-
-    def calculate_total_initial_ticks_slots(
-            self, config: SimulationConfig, slot_resume: int, tick_resume: int, area: "Area"
-    ) -> Tuple[int, int, int]:
-        """Calculate the initial slot and tick of the simulation, and the total slot count."""
-        slot_count = int(config.sim_duration / config.slot_length)
-
-        if gsy_e.constants.RUN_IN_REALTIME:
-            slot_count = sys.maxsize
-
-            today = datetime.date.today()
-            seconds_since_midnight = time() - mktime(today.timetuple())
-            slot_resume = int(seconds_since_midnight // config.slot_length.seconds) + 1
-            seconds_elapsed_in_slot = seconds_since_midnight % config.slot_length.seconds
-            ticks_elapsed_in_slot = seconds_elapsed_in_slot // config.tick_length.seconds
-            tick_resume = int(ticks_elapsed_in_slot) + 1
-
-            seconds_elapsed_in_tick = seconds_elapsed_in_slot % config.tick_length.seconds
-
-            seconds_until_next_tick = config.tick_length.seconds - seconds_elapsed_in_tick
-
-            ticks_since_midnight = int(seconds_since_midnight // config.tick_length.seconds) + 1
-            self._set_area_current_tick(area, ticks_since_midnight)
-
-            sleep(seconds_until_next_tick)
-
-        if self.slot_length_realtime:
-            self.tick_length_realtime_s = (
-                    self.slot_length_realtime.seconds /
-                    config.ticks_per_slot)
-        return slot_count, slot_resume, tick_resume
-
-    def handle_slowdown_and_realtime(self, tick_no: int, config: SimulationConfig) -> None:
-        """
-        Handle simulation slowdown and simulation realtime mode, and sleep the simulation
-        accordingly.
-        """
-        if gsy_e.constants.RUN_IN_REALTIME:
-            tick_runtime_s = time() - self.tick_time_counter
-            sleep(abs(config.tick_length.seconds - tick_runtime_s))
-        elif self.slot_length_realtime:
-            current_expected_tick_time = self.tick_time_counter + self.tick_length_realtime_s
-            sleep_time_s = current_expected_tick_time - now().timestamp()
-            if sleep_time_s > 0:
-                sleep(sleep_time_s)
-                log.debug("Tick %s/%s: Sleep time of %s s was applied",
-                          tick_no + 1, config.ticks_per_slot, sleep_time_s)
-
-        self.tick_time_counter = time()
-
-
-@dataclass
-class SimulationSetup:
-    """Static simulation configuration."""
-    seed: int = 0
-    enable_bc: bool = False
-    use_repl: bool = False
-    setup_module_name: str = ""
-    started_from_cli: str = True
-    config: SimulationConfig = None
-
-    def __post_init__(self) -> None:
-        self._set_random_seed(self.seed)
-
-    def load_setup_module(self) -> "Area":
-        """Load setup module and create areas that are described on the setup."""
-        loaded_python_module = self._import_setup_module(self.setup_module_name)
-        area = loaded_python_module.get_setup(self.config)
-        self._log_traversal_length(area)
-        return area
-
-    def _set_random_seed(self, seed: Optional[int]) -> None:
-        if seed is not None:
-            random.seed(int(seed))
-        else:
-            random_seed = random.randint(0, RANDOM_SEED_MAX_VALUE)
-            random.seed(random_seed)
-            seed = random_seed
-            log.info("Random seed: %s", random_seed)
-        self.seed = seed
-
-    def _log_traversal_length(self, area: "Area") -> None:
-        no_of_levels = self._get_setup_levels(area) + 1
-        num_ticks_to_propagate = no_of_levels * 2
-        time_to_propagate_minutes = (num_ticks_to_propagate *
-                                     self.config.tick_length.seconds / 60.)
-        log.info("Setup has %s levels, offers/bids need at least %s minutes to propagate.",
-                 no_of_levels, time_to_propagate_minutes)
-
-    def _get_setup_levels(self, area: "Area", level_count: int = 0) -> int:
-        level_count += 1
-        count_list = [self._get_setup_levels(child, level_count)
-                      for child in area.children if child.children]
-        return max(count_list) if len(count_list) > 0 else level_count
-
-    @staticmethod
-    def _import_setup_module(setup_module_name: str) -> ModuleType:
-        try:
-            if ConstSettings.GeneralSettings.SETUP_FILE_PATH is None:
-                return import_module(f".{setup_module_name}", "gsy_e.setup")
-            sys.path.append(ConstSettings.GeneralSettings.SETUP_FILE_PATH)
-            return import_module(f"{setup_module_name}")
-        except (ModuleNotFoundError, ImportError) as ex:
-            raise SimulationException(
-                f"Invalid setup module '{setup_module_name}'") from ex
-        finally:
-            log.debug("Using setup module '%s'", setup_module_name)
-
-
-class SimulationResultsManager:
-    """Maintain and populate the simulation results and the publishing to the message broker."""
-    def __init__(self, export_results_on_finish: bool, export_path: str,
-                 export_subdir: Optional[str], started_from_cli: bool) -> None:
-        self.export_results_on_finish = export_results_on_finish
-        self.export_path = export_path
-        self.started_from_cli = started_from_cli
-        self.kafka_connection = kafka_connection_factory()
-
-        if export_subdir is None:
-            self.export_subdir = now(tz=TIME_ZONE).format(f"{DATE_TIME_FORMAT}:ss")
-        else:
-            self.export_subdir = export_subdir
-        self._endpoint_buffer = None
-        self._export = None
-
-    def init_results(self, redis_job_id: str, area: "Area",
-                     config_params: SimulationSetup) -> None:
-        """Construct objects that contain the simulation results for the broker and CSV output."""
-        self._endpoint_buffer = endpoint_buffer_class_factory()(
-            redis_job_id, config_params.seed,
-            area, self.export_results_on_finish)
-
-        if self.export_results_on_finish:
-            self._export = ExportAndPlot(area, self.export_path,
-                                         self.export_subdir,
-                                         FileExportEndpoints(), self._endpoint_buffer)
-
-    @property
-    def _should_send_results_to_broker(self) -> None:
-        """Flag that decides whether to send results to the gsy-web"""
-        return not self.started_from_cli and self.kafka_connection.is_enabled()
-
-    def update_and_send_results(self, current_state: dict, progress_info: SimulationProgressInfo,
-                                area: "Area", simulation_status: str) -> None:
-        """
-        Update the simulation results. Should be called on init, finish and every market cycle.
-        """
-        assert self._endpoint_buffer is not None
-
-        if ConstSettings.MASettings.MARKET_TYPE == SpotMarketTypeEnum.COEFFICIENTS:
-            self._endpoint_buffer.update_stats(
-                area, simulation_status, progress_info, current_state,
-                calculate_results=False)
-
-            results = self._endpoint_buffer.prepare_results_for_publish()
-            if results is None:
-                return
-            self.kafka_connection.publish(results, current_state["simulation_id"])
-            return
-
-        if self._should_send_results_to_broker:
-            self._endpoint_buffer.update_stats(
-                area, simulation_status, progress_info, current_state,
-                calculate_results=False)
-            results = self._endpoint_buffer.prepare_results_for_publish()
-            if results is None:
-                return
-            self.kafka_connection.publish(results, current_state["simulation_id"])
-
-        elif (gsy_e.constants.RETAIN_PAST_MARKET_STRATEGIES_STATE or
-                self.export_results_on_finish):
-
-            self._endpoint_buffer.update_stats(
-                area, current_state["sim_status"], progress_info, current_state,
-                calculate_results=True)
-            self._update_area_stats(area, self._endpoint_buffer)
-
-            if self.export_results_on_finish:
-                assert self._export is not None
-                if (area.current_market is not None
-                        and gsy_e.constants.RETAIN_PAST_MARKET_STRATEGIES_STATE):
-                    # for integration tests:
-                    self._export.raw_data_to_json(
-                        area.current_market.time_slot_str,
-                        self._endpoint_buffer.flattened_area_core_stats_dict
-                    )
-
-                self._export.file_stats_endpoint(area)
-
-    @classmethod
-    def _update_area_stats(cls, area: "Area", endpoint_buffer: "SimulationEndpointBuffer") -> None:
-        for child in area.children:
-            cls._update_area_stats(child, endpoint_buffer)
-        bills = endpoint_buffer.results_handler.all_ui_results["bills"].get(area.uuid, {})
-        area.stats.update_aggregated_stats({"bills": bills})
-        area.stats.kpi.update(
-            endpoint_buffer.results_handler.all_ui_results["kpi"].get(area.uuid, {}))
-
-    def update_csv_on_market_cycle(self, slot_no: int, area: "Area") -> None:
-        """Update the csv results on market cycle."""
-        if self.export_results_on_finish:
-            self._export.data_to_csv(area, slot_no == 0)
-
-    def save_csv_results(self, area: "Area") -> None:
-        """Update the CSV results on finish, and write the CSV files."""
-        if self.export_results_on_finish:
-            log.info("Exporting simulation data.")
-            self._export.data_to_csv(area, False)
-            self._export.area_tree_summary_to_json(self._endpoint_buffer.area_result_dict)
-            self._export.export(power_flow=None)
-
-
-class SimulationExternalEvents:
-    """
-    Handle signals that affect the simulation state, that arrive from Redis. Consists of live
-    events and signals that change the simulation status.
-    """
-    def __init__(self, simulation_id: str, config: SimulationConfig,
-                 state_params: SimulationStatusManager, progress_info: SimulationProgressInfo,
-                 area: "Area") -> None:
-        # pylint: disable=too-many-arguments
-        self.live_events = LiveEvents(config)
-        self.redis_connection = RedisSimulationCommunication(
-            state_params, simulation_id, self.live_events, progress_info, area)
-
-    def update(self, area: "Area") -> None:
-        """
-        Update the simulation according to any live events received. Triggered every market slot.
-        """
-        self.live_events.handle_all_events(area)
-
-
-class Simulation:
-    """Main class that starts and controls simulation."""
-    # pylint: disable=too-many-arguments,too-many-instance-attributes
-    def __init__(self, setup_module_name: str, simulation_config: SimulationConfig,
-                 simulation_events: str = None, seed=None,
-                 paused: bool = False, pause_after: Duration = None, repl: bool = False,
-                 no_export: bool = False, export_path: str = None,
-                 export_subdir: str = None, redis_job_id=None, enable_bc=False,
-                 slot_length_realtime: Duration = None, incremental: bool = False):
-        self._status = SimulationStatusManager(
-            paused=paused,
-            pause_after=pause_after,
-            incremental=incremental
-        )
-        self._time = SimulationTimeManager(
-            slot_length_realtime=slot_length_realtime,
-        )
-
-        self._setup = SimulationSetup(
-            seed=seed,
-            enable_bc=enable_bc,
-            use_repl=repl,
-            setup_module_name=setup_module_name,
-            started_from_cli=redis_job_id is None,
-            config=simulation_config
-        )
-
-        self._results = SimulationResultsManager(
-            export_results_on_finish=not no_export,
-            export_path=export_path,
-            export_subdir=export_subdir,
-            started_from_cli=redis_job_id is None
-        )
-
-        self.progress_info = SimulationProgressInfo()
-        self._simulation_id = redis_job_id
-
-        self._init(redis_job_id)
-
-        self._external_events = SimulationExternalEvents(
-            redis_job_id, self._setup.config, self._status, self.progress_info, self.area)
-
-        deserialize_events_to_areas(simulation_events, self.area)
-
-        validate_const_settings_for_simulation()
-
-    def _init(self, redis_job_id: str) -> None:
-        # has to be called before get_setup():
-        global_objects.profiles_handler.activate()
-
-        self.area = self._setup.load_setup_module()
-        bid_offer_matcher.activate()
-        global_objects.external_global_stats(self.area, self._setup.config.ticks_per_slot)
-
-        self._results.init_results(redis_job_id, self.area, self._setup)
-        self._results.update_and_send_results(
-            self.current_state, self.progress_info, self.area, self._status.status)
-
-        log.debug("Starting simulation with config %s", self._setup.config)
-
-        self.area.activate(self._setup.enable_bc, simulation_id=redis_job_id)
-
-    @property
-    def _time_since_start(self) -> Duration:
-        """Return pendulum duration since start of simulation."""
-        return self.area.current_tick * self._setup.config.tick_length
-
-    def reset(self) -> None:
-        """
-        Reset simulation to initial values and restart the run.
-        """
-        log.info("%s Simulation reset requested %s", "=" * 15, "=" * 15)
-        self._init(self._simulation_id)
-        self.run()
-        raise SimulationResetException
-
-    def _deactivate_areas(self, area: "Area") -> None:
-        """Move the last market into area.past_markets."""
-        area.deactivate()
-        for child in area.children:
-            self._deactivate_areas(child)
-
-    def run(self, initial_slot: int = 0) -> None:
-        """Run the simulation."""
-        self._status.sim_status = "running"
-        self._status.stopped = False
-
-        self._time.reset(
-            not_restored_from_state=(initial_slot == 0)
-        )
-
-        tick_resume = 0
-        try:
-            if self._setup.started_from_cli:
-                self._run_cli_execute_cycle(initial_slot, tick_resume)
-            else:
-                self._execute_simulation(initial_slot, tick_resume)
-        except (KeyboardInterrupt, SimulationResetException):
-            pass
-
-    def _run_cli_execute_cycle(self, slot_resume: int, tick_resume: int) -> None:
-        with NonBlockingConsole() as console:
-            self._execute_simulation(slot_resume, tick_resume, console)
-
-    def _get_current_market_time_slot(self, slot_number: int) -> DateTime:
-        return (self.area.config.start_date + (slot_number * self.area.config.slot_length)
-                if GlobalConfig.IS_CANARY_NETWORK else self.area.now)
-
-    def _execute_simulation(
-            self, slot_resume: int, tick_resume: int, console: NonBlockingConsole = None) -> None:
-        slot_count, slot_resume, tick_resume = (
-            self._time.calculate_total_initial_ticks_slots(
-                self._setup.config, slot_resume, tick_resume, self.area))
-
-        self._setup.config.external_redis_communicator.sub_to_aggregator()
-        self._setup.config.external_redis_communicator.start_communication()
-
-        for slot_no in range(slot_resume, slot_count):
-            self.progress_info.update(
-                slot_no, slot_count, self._time, self._setup.config)
-
-            self.area.cycle_markets()
-
-            global_objects.profiles_handler.update_time_and_buffer_profiles(
-                self._get_current_market_time_slot(slot_no))
-
-            if self._setup.config.external_connection_enabled:
-                global_objects.external_global_stats.update(market_cycle=True)
-                self.area.publish_market_cycle_to_external_clients()
-
-            bid_offer_matcher.event_market_cycle(
-                slot_completion="0%",
-                market_slot=self.progress_info.current_slot_str)
-
-            self._results.update_and_send_results(
-                self.current_state, self.progress_info, self.area, self._status.status)
-            self._external_events.update(self.area)
-
-            gc.collect()
-            process = psutil.Process(os.getpid())
-            mbs_used = process.memory_info().rss / 1000000.0
-            log.debug("Used %s MBs.", mbs_used)
-
-            for tick_no in range(tick_resume, self._setup.config.ticks_per_slot):
-                self._handle_paused(console)
-
-                # reset tick_resume after possible resume
-                tick_resume = 0
-                log.trace("Tick %s of %s in slot %s (%.1f%)", tick_no + 1,
-                          self._setup.config.ticks_per_slot,
-                          slot_no + 1, (tick_no + 1) / self._setup.config.ticks_per_slot * 100)
-
-                self._setup.config.external_redis_communicator.\
-                    approve_aggregator_commands()
-
-                current_tick_in_slot = tick_no % self._setup.config.ticks_per_slot
-                if (self._setup.config.external_connection_enabled and
-                        global_objects.external_global_stats.is_it_time_for_external_tick(
-                            current_tick_in_slot)):
-                    global_objects.external_global_stats.update()
-
-                self.area.tick_and_dispatch()
-                self.area.execute_actions_after_tick_event()
-                bid_offer_matcher.event_tick(
-                    current_tick_in_slot=current_tick_in_slot,
-                    slot_completion=f"{int((tick_no / self._setup.config.ticks_per_slot) * 100)}%",
-                    market_slot=self.progress_info.next_slot_str)
-                self._setup.config.external_redis_communicator.\
-                    publish_aggregator_commands_responses_events()
-
-                self._time.handle_slowdown_and_realtime(tick_no, self._setup.config)
-
-                if self._status.stopped:
-                    log.error("Received stop command for configuration id %s and job id %s.",
-                              gsy_e.constants.CONFIGURATION_ID, self._simulation_id)
-                    sleep(5)
-                    self._simulation_finish_actions(slot_count)
-                    return
-
-            self._results.update_csv_on_market_cycle(slot_no, self.area)
-            self._status.handle_incremental_mode()
-        self._simulation_finish_actions(slot_count)
-
-    def _simulation_finish_actions(self, slot_count: int) -> None:
-        self._status.sim_status = "finished"
-        self._deactivate_areas(self.area)
-        self._setup.config.external_redis_communicator.\
-            publish_aggregator_commands_responses_events()
-        bid_offer_matcher.event_finish()
-        if not self._status.stopped:
-            self.progress_info.update(
-                slot_count - 1, slot_count, self._time, self._setup.config)
-            paused_duration = duration(seconds=self._time.paused_time)
-            self.progress_info.log_simulation_finished(paused_duration, self._setup.config)
-        self._results.update_and_send_results(
-            self.current_state, self.progress_info, self.area, self._status.status)
-        self._results.save_csv_results(self.area)
-
-    def _handle_input(self, console: NonBlockingConsole, sleep_period: float = 0) -> None:
-        timeout = 0
-        start = 0
-        if sleep_period > 0:
-            timeout = sleep_period / 100
-            start = time()
-        while True:
-            cmd = console.get_char(timeout)
-            if cmd:
-                if cmd not in {"i", "p", "q", "r", "R", "s", "+", "-"}:
-                    log.critical("Invalid command. Valid commands:\n"
-                                 "  [i] info\n"
-                                 "  [p] pause\n"
-                                 "  [q] quit\n"
-                                 "  [r] reset\n"
-                                 "  [s] stop\n"
-                                 "  [R] start REPL\n")
-                    continue
-
-                if self._status.finished and cmd in {"p", "+", "-"}:
-                    log.info("Simulation has finished. The commands [p, +, -] are unavailable.")
-                    continue
-
-                if cmd == "r":
-                    self.reset()
-                elif cmd == "i":
-                    self._info()
-                elif cmd == "p":
-                    self._status.toggle_pause()
-                    break
-                elif cmd == "q":
-                    raise KeyboardInterrupt()
-                elif cmd == "s":
-                    self._status.stop()
-
-            if sleep_period == 0 or time() - start >= sleep_period:
-                break
-
-    def _handle_paused(self, console: NonBlockingConsole) -> None:
-        if console is not None:
-            self._handle_input(console)
-            self._status.handle_pause_after(self._time_since_start)
-        paused_flag = False
-        if self._status.paused:
-            if console:
-                log.critical("Simulation paused. Press 'p' to resume or resume from API.")
-            else:
-                self._results.update_and_send_results(
-                    self.current_state, self.progress_info, self.area, self._status.status)
-            start = time()
-        while self._status.paused:
-            paused_flag = True
-            if console:
-                self._handle_input(console, 0.1)
-                self._status.handle_pause_timeout(self._time.tick_time_counter)
-            sleep(0.5)
-
-        if console and paused_flag:
-            log.critical("Simulation resumed")
-            self._time.paused_time += time() - start
-
-    def _info(self) -> None:
-        info = self._setup.config.as_dict()
-        slot, tick = divmod(self.area.current_tick, self._setup.config.ticks_per_slot)
-        percent = self.area.current_tick / self._setup.config.total_ticks * 100
-        slot_count = self._setup.config.sim_duration // self._setup.config.slot_length
-        info.update(slot=slot + 1, tick=tick + 1, slot_count=slot_count, percent=percent)
-        log.critical(
-            "\n"
-            "Simulation configuration:\n"
-            "  Duration: %(sim_duration)s\n"
-            "  Slot length: %(slot_length)s\n"
-            "  Tick length: %(tick_length)s\n"
-            "  Ticks per slot: %(ticks_per_slot)d\n"
-            "Status:\n"
-            "  Slot: %(slot)d / %(slot_count)d\n"
-            "  Tick: %(tick)d / %(ticks_per_slot)d\n"
-            "  Completed: %(percent).1f%%",
-            info
-        )
-
-    @property
-    def current_state(self) -> dict:
-        """Return dict that contains current progress and state of simulation."""
-        return {
-            "paused": self._status.paused,
-            "seed": self._setup.seed,
-            "sim_status": self._status.sim_status,
-            "stopped": self._status.stopped,
-            "simulation_id": self._simulation_id,
-            "run_start": format_datetime(self._time.start_time)
-            if self._time.start_time is not None else "",
-            "paused_time": self._time.paused_time,
-            "slot_number": self.progress_info.current_slot_number,
-            "slot_length_realtime_s": str(self._time.slot_length_realtime.seconds)
-            if self._time.slot_length_realtime else 0
-        }
-
-    def _restore_area_state(self, area: "Area", saved_area_state: dict) -> None:
-        if area.uuid not in saved_area_state:
-            log.warning("Area %s is not part of the saved state. State not restored. "
-                        "Simulation id: %s", area.uuid, self._simulation_id)
-        else:
-            area.restore_state(saved_area_state[area.uuid])
-        for child in area.children:
-            self._restore_area_state(child, saved_area_state)
-
-    def restore_area_state_all_areas(self, saved_area_state: dict) -> None:
-        """Restore state of all areas."""
-        self._restore_area_state(self.area, saved_area_state)
-
-    def restore_global_state(self, saved_state: dict) -> None:
-        """Restore global state of simulation."""
-        self._status.paused = saved_state["paused"]
-        self._setup.seed = saved_state["seed"]
-        self._status.sim_status = saved_state["sim_status"]
-        self._status.stopped = saved_state["stopped"]
-        self._simulation_id = saved_state["simulation_id"]
-        if saved_state["run_start"] != "":
-            self._time.start_time = str_to_pendulum_datetime(saved_state["run_start"])
-        self._time.paused_time = saved_state["paused_time"]
-        self.progress_info.current_slot_number = saved_state["slot_number"]
-        self._time.slot_length_realtime = duration(
-            seconds=saved_state["slot_length_realtime_s"])
-
-
-class CoefficientSimulation(Simulation):
-    """Start and control a simulation with coefficient trading."""
-    def _execute_simulation(
-            self, slot_resume: int, tick_resume: int, console: NonBlockingConsole = None) -> None:
-
-        slot_count, slot_resume, tick_resume = (
-            self._time.calculate_total_initial_ticks_slots(
-                self._setup.config, slot_resume, tick_resume, self.area))
-
-        for slot_no in range(slot_resume, slot_count):
-            self._handle_paused(console)
-
-            self.progress_info.update(slot_no, slot_count, self._time, self._setup.config)
-
-            self.area.cycle_coefficients_trading(self.progress_info.current_slot_time)
-
-            global_objects.profiles_handler.update_time_and_buffer_profiles(
-                self._get_current_market_time_slot(slot_no))
-
-            self._results.update_and_send_results(
-                self.current_state, self.progress_info, self.area, self._status.status)
-            self._external_events.update(self.area)
-
-            gc.collect()
-            process = psutil.Process(os.getpid())
-            mbs_used = process.memory_info().rss / 1000000.0
-            log.debug("Used %s MBs.", mbs_used)
-
-            self._time.handle_slowdown_and_realtime(0, self._setup.config)
-
-            if self._status.stopped:
-                log.error("Received stop command for configuration id %s and job id %s.",
-                          gsy_e.constants.CONFIGURATION_ID, self._simulation_id)
-                sleep(5)
-                self._simulation_finish_actions(slot_count)
-                return
-
-            self._results.update_csv_on_market_cycle(slot_no, self.area)
-            self._status.handle_incremental_mode()
-
-        self._simulation_finish_actions(slot_count)
-
-
-def simulation_class_factory():
-    """
-    Factory method that selects the correct simulation class for market or coefficient trading.
-    """
-    return (
-        CoefficientSimulation
-        if ConstSettings.MASettings.MARKET_TYPE == SpotMarketTypeEnum.COEFFICIENTS
-        else Simulation
-    )
-
-
-def run_simulation(setup_module_name: str = "", simulation_config: SimulationConfig = None,
-                   simulation_events: str = None,
-                   redis_job_id: str = None, saved_sim_state: dict = None,
-                   slot_length_realtime: Duration = None, kwargs: dict = None) -> None:
-    """Initiate simulation class and start simulation."""
-    # pylint: disable=too-many-arguments
-    try:
-        if "pricing_scheme" in kwargs:
-            ConstSettings.MASettings.AlternativePricing.PRICING_SCHEME = (
-                kwargs.pop("pricing_scheme"))
-
-        if saved_sim_state is None:
-            simulation = simulation_class_factory()(
-                setup_module_name=setup_module_name,
-                simulation_config=simulation_config,
-                simulation_events=simulation_events,
-                slot_length_realtime=slot_length_realtime,
-                redis_job_id=redis_job_id,
-                **kwargs
-            )
-        else:
-            simulation = simulation_class_factory()(
-                setup_module_name=setup_module_name,
-                simulation_config=simulation_config,
-                simulation_events=simulation_events,
-                slot_length_realtime=slot_length_realtime,
-                redis_job_id=saved_sim_state["general"]["simulation_id"],
-                **kwargs
-            )
-    except SimulationException as ex:
-        log.error(ex)
-        return
-
-    if (saved_sim_state is not None and
-            saved_sim_state["areas"] != {} and
-            saved_sim_state["general"]["sim_status"] in ["running", "paused"]):
-        simulation.restore_global_state(saved_sim_state["general"])
-        simulation.restore_area_state_all_areas(saved_sim_state["areas"])
-        simulation.run(initial_slot=saved_sim_state["general"]["slot_number"])
-    else:
-        simulation.run()
->>>>>>> e3467a50
+        simulation.run()