--- conflicted
+++ resolved
@@ -138,17 +138,10 @@
     def _load_setup_module(self):
         try:
             if ConstSettings.GeneralSettings.SETUP_FILE_PATH is None:
-<<<<<<< HEAD
-                self.setup_module = import_module(f".{self.setup_module_name}", "gsy_e.setup")
-            else:
-                sys.path.append(ConstSettings.GeneralSettings.SETUP_FILE_PATH)
-                self.setup_module = import_module(f".{self.setup_module_name}")
-=======
-                self.setup_module = import_module(f".{self.setup_module_name}", 'gsy_e.setup')
+                self.setup_module = import_module(f"{self.setup_module_name}", "gsy_e.setup")
             else:
                 sys.path.append(ConstSettings.GeneralSettings.SETUP_FILE_PATH)
                 self.setup_module = import_module(f"{self.setup_module_name}")
->>>>>>> 2984dc21
             log.debug("Using setup module '%s'", self.setup_module_name)
         except (ModuleNotFoundError, ImportError) as ex:
             raise SimulationException(
@@ -315,14 +308,7 @@
         return (self.area.config.start_date + (slot_number * self.area.config.slot_length)
                 if GlobalConfig.IS_CANARY_NETWORK else self.area.now)
 
-<<<<<<< HEAD
-    def _execute_simulation(self, slot_resume, tick_resume, console=None):
-        # pylint: disable=too-many-locals, too-many-statements
-        self.current_expected_tick_time = self.run_start
-        config = self.simulation_config
-=======
     def _calculate_total_initial_ticks_slots(self, config, slot_resume, tick_resume):
->>>>>>> 2984dc21
         slot_count = int(config.sim_duration / config.slot_length)
 
         if gsy_e.constants.RUN_IN_REALTIME:
@@ -345,12 +331,8 @@
             sleep(seconds_until_next_tick)
 
         if self.slot_length_realtime:
-<<<<<<< HEAD
             self.tick_length_realtime_s = (self.slot_length_realtime.seconds /
                                            self.simulation_config.ticks_per_slot)
-=======
-            self.tick_length_realtime_s = self.slot_length_realtime.seconds / \
-                                          self.simulation_config.ticks_per_slot
         return slot_count, slot_resume, tick_resume
 
     def _execute_simulation(self, slot_resume, tick_resume, console=None):
@@ -362,7 +344,6 @@
 
         config.external_redis_communicator.sub_to_aggregator()
         config.external_redis_communicator.start_communication()
->>>>>>> 2984dc21
 
         for slot_no in range(slot_resume, slot_count):
             self._update_progress_info(slot_no, slot_count)
@@ -424,9 +405,8 @@
                 self.tick_time_counter = time()
 
                 if self.is_stopped:
-                    log.error(f"Received stop command for "
-                              f"configuration id {gsy_e.constants.CONFIGURATION_ID} and "
-                              f"job id {self._simulation_id}.")
+                    log.error("Received stop command for configuration id %s and job id %s.",
+                              gsy_e.constants.CONFIGURATION_ID, self._simulation_id)
                     sleep(5)
                     self._simulation_finish_actions(slot_count)
                     return
@@ -451,12 +431,8 @@
                 "Run finished in %s%s / %.2fx real time",
                 self.progress_info.elapsed_time,
                 f" ({paused_duration} paused)" if paused_duration else "",
-<<<<<<< HEAD
-                config.sim_duration / (self.progress_info.elapsed_time - paused_duration)
-=======
                 self.simulation_config.sim_duration / (
                         self.progress_info.elapsed_time - paused_duration)
->>>>>>> 2984dc21
             )
         self._update_and_send_results()
         if self.export_results_on_finish:
