"""
Copyright 2018 Grid Singularity
This file is part of Grid Singularity Exchange.

This program is free software: you can redistribute it and/or modify
it under the terms of the GNU General Public License as published by
the Free Software Foundation, either version 3 of the License, or
(at your option) any later version.

This program is distributed in the hope that it will be useful,
but WITHOUT ANY WARRANTY; without even the implied warranty of
MERCHANTABILITY or FITNESS FOR A PARTICULAR PURPOSE.  See the
GNU General Public License for more details.

You should have received a copy of the GNU General Public License
along with this program.  If not, see <http://www.gnu.org/licenses/>.
"""

import datetime
import gc
import os
import sys
from importlib import import_module
from logging import getLogger
from time import sleep, time, mktime

import psutil
from gsy_framework.constants_limits import ConstSettings, GlobalConfig
from gsy_framework.kafka_communication.kafka_producer import kafka_connection_factory
from gsy_framework.utils import format_datetime, str_to_pendulum_datetime
from numpy import random
from pendulum import now, duration, DateTime

import gsy_e.constants
from gsy_e import setup as d3a_setup  # noqa
from gsy_e.constants import TIME_ZONE, DATE_TIME_FORMAT, SIMULATION_PAUSE_TIMEOUT
from gsy_e.gsy_e_core.exceptions import SimulationException
from gsy_e.gsy_e_core.export import ExportAndPlot
from gsy_e.gsy_e_core.global_objects_singleton import global_objects
from gsy_e.gsy_e_core.live_events import LiveEvents
from gsy_e.gsy_e_core.myco_singleton import orders_matcher
from gsy_e.gsy_e_core.redis_connections.redis_communication import RedisSimulationCommunication
from gsy_e.gsy_e_core.sim_results.endpoint_buffer import SimulationEndpointBuffer
from gsy_e.gsy_e_core.sim_results.file_export_endpoints import FileExportEndpoints
from gsy_e.gsy_e_core.util import (
    NonBlockingConsole, validate_const_settings_for_simulation,
    get_market_slot_time_str)
from gsy_e.models.area.event_deserializer import deserialize_events_to_areas
from gsy_e.models.config import SimulationConfig
from gsy_e.models.power_flow.pandapower import PandaPowerFlow

log = getLogger(__name__)


RANDOM_SEED_MAX_VALUE = 1000000


class SimulationResetException(Exception):
    pass


class SimulationProgressInfo:
    def __init__(self):
        self.eta = duration(seconds=0)
        self.elapsed_time = duration(seconds=0)
        self.percentage_completed = 0
        self.next_slot_str = ""
        self.current_slot_str = ""
        self.current_slot_number = 0


class Simulation:
    def __init__(self, setup_module_name: str, simulation_config: SimulationConfig,
                 simulation_events: str = None, seed=None,
                 paused: bool = False, pause_after: duration = None, repl: bool = False,
                 no_export: bool = False, export_path: str = None,
                 export_subdir: str = None, redis_job_id=None, enable_bc=False,
                 slot_length_realtime=None):
        self.initial_params = dict(
            slot_length_realtime=slot_length_realtime,
            seed=seed,
            paused=paused,
            pause_after=pause_after
        )
        self.progress_info = SimulationProgressInfo()
        self.simulation_config = simulation_config
        self.use_repl = repl
        self.export_results_on_finish = not no_export
        self.export_path = export_path

        self.sim_status = "initializing"
        self.is_timed_out = False

        if export_subdir is None:
            self.export_subdir = \
                now(tz=TIME_ZONE).format(f"{DATE_TIME_FORMAT}:ss")
        else:
            self.export_subdir = export_subdir

        self.setup_module_name = setup_module_name
        self.is_stopped = False

        self.live_events = LiveEvents(self.simulation_config)
        self.kafka_connection = kafka_connection_factory()
        self.redis_connection = RedisSimulationCommunication(self, redis_job_id, self.live_events)
        self._simulation_id = redis_job_id
        self._started_from_cli = redis_job_id is None

        self.run_start = None
        self.paused_time = None

        self._load_setup_module()
        self._init(**self.initial_params, redis_job_id=redis_job_id, enable_bc=enable_bc)

        deserialize_events_to_areas(simulation_events, self.area)

        validate_const_settings_for_simulation()

    def _set_traversal_length(self):
        no_of_levels = self._get_setup_levels(self.area) + 1
        num_ticks_to_propagate = no_of_levels * 2
        time_to_propagate_minutes = num_ticks_to_propagate * \
            self.simulation_config.tick_length.seconds / 60.
        log.info(f'Setup has {no_of_levels} levels, offers/bids need at '
                 f'least {time_to_propagate_minutes} minutes to propagate.')

    def _get_setup_levels(self, area, level_count=0):
        level_count += 1
        count_list = [self._get_setup_levels(child, level_count)
                      for child in area.children if child.children]
        return max(count_list) if len(count_list) > 0 else level_count

    def _load_setup_module(self):
        try:
            if ConstSettings.GeneralSettings.SETUP_FILE_PATH is None:
                self.setup_module = import_module(".{}".format(self.setup_module_name),
                                                  'gsy_e.setup')
            else:
                sys.path.append(ConstSettings.GeneralSettings.SETUP_FILE_PATH)
                self.setup_module = import_module("{}".format(self.setup_module_name))
            log.debug("Using setup module '%s'", self.setup_module_name)
        except (ModuleNotFoundError, ImportError) as ex:
            raise SimulationException(
                "Invalid setup module '{}'".format(self.setup_module_name)) from ex

    def _init(self, slot_length_realtime, seed, paused, pause_after, redis_job_id, enable_bc):
        self.paused = paused
        self.pause_after = pause_after
        self.slot_length_realtime = slot_length_realtime

        if seed is not None:
            random.seed(int(seed))
        else:
            random_seed = random.randint(0, RANDOM_SEED_MAX_VALUE)
            random.seed(random_seed)
            self.initial_params["seed"] = random_seed
            log.info("Random seed: {}".format(random_seed))

        # has to be called before get_setup():
        global_objects.profiles_handler.activate()

        self.area = self.setup_module.get_setup(self.simulation_config)
        orders_matcher.activate()
        global_objects.external_global_stats(self.area, self.simulation_config.ticks_per_slot)

        self.endpoint_buffer = SimulationEndpointBuffer(
            redis_job_id, self.initial_params,
            self.area, self.export_results_on_finish)

        if self.export_results_on_finish:
            self.file_stats_endpoint = FileExportEndpoints()
            self.export = ExportAndPlot(self.area, self.export_path, self.export_subdir,
                                        self.file_stats_endpoint, self.endpoint_buffer)
        self._update_and_send_results()

        if GlobalConfig.POWER_FLOW:
            self.power_flow = PandaPowerFlow(self.area)
            self.power_flow.run_power_flow()

        log.debug("Starting simulation with config %s", self.simulation_config)

        self._set_traversal_length()

        self.area.activate(enable_bc, simulation_id=redis_job_id)

    @property
    def finished(self):
        return self.area.current_tick >= self.area.config.total_ticks

    @property
    def time_since_start(self):
        return self.area.current_tick * self.simulation_config.tick_length

    def reset(self):
        """
        Reset simulation to initial values and restart the run.
        """
        log.info("=" * 15 + " Simulation reset requested " + "=" * 15)
        self._init(**self.initial_params)
        self.run()
        raise SimulationResetException

    def stop(self):
        self.is_stopped = True

    def deactivate_areas(self, area):
        """
        For putting the last market into area.past_markets
        """
        area.deactivate()
        for child in area.children:
            self.deactivate_areas(child)

    def run(self, initial_slot=0):
        self.sim_status = "running"
        self.is_stopped = False
        while True:
            if initial_slot == 0:
                self.run_start = now(tz=TIME_ZONE)
                self.paused_time = 0

            tick_resume = 0
            try:
                self._run_cli_execute_cycle(initial_slot, tick_resume) \
                    if self._started_from_cli \
                    else self._execute_simulation(initial_slot, tick_resume)
            except KeyboardInterrupt:
                break
            except SimulationResetException:
                break
            else:
                break

    def _run_cli_execute_cycle(self, slot_resume, tick_resume):
        with NonBlockingConsole() as console:
            self._execute_simulation(slot_resume, tick_resume, console)

    def update_area_stats(self, area, endpoint_buffer):
        for child in area.children:
            self.update_area_stats(child, endpoint_buffer)
        bills = endpoint_buffer.results_handler.all_ui_results["bills"].get(area.uuid, {})
        area.stats.update_aggregated_stats({"bills": bills})
        area.stats.kpi.update(
            endpoint_buffer.results_handler.all_ui_results["kpi"].get(area.uuid, {}))

    def _update_and_send_results(self):
        self.endpoint_buffer.update_stats(
            self.area, self.status, self.progress_info, self.current_state)

        self.update_area_stats(self.area, self.endpoint_buffer)

        if self.export_results_on_finish:
            if (self.area.current_market is not None
                    and gsy_e.constants.RETAIN_PAST_MARKET_STRATEGIES_STATE):
                # for integration tests:
                self.export.raw_data_to_json(
                    self.area.current_market.time_slot_str,
                    self.endpoint_buffer.flattened_area_core_stats_dict
                )

            self.file_stats_endpoint(self.area)

        elif self.should_send_results_to_broker:
            results = self.endpoint_buffer.prepare_results_for_publish()
            if results is None:
                return
            self.kafka_connection.publish(results, self._simulation_id)

    def _update_progress_info(self, slot_no, slot_count):
        run_duration = (
                now(tz=TIME_ZONE) - self.run_start -
                duration(seconds=self.paused_time)
        )

        if gsy_e.constants.RUN_IN_REALTIME:
            self.progress_info.eta = None
            self.progress_info.percentage_completed = 0.0
        else:
            self.progress_info.eta = (run_duration / (slot_no + 1) * slot_count) - run_duration
            self.progress_info.percentage_completed = (slot_no + 1) / slot_count * 100

        self.progress_info.elapsed_time = run_duration
        self.progress_info.current_slot_str = get_market_slot_time_str(
            slot_no, self.simulation_config)
        self.progress_info.next_slot_str = get_market_slot_time_str(
            slot_no + 1, self.simulation_config)
        self.progress_info.current_slot_number = slot_no

    def set_area_current_tick(self, area, current_tick):
        area.current_tick = current_tick
        for child in area.children:
            self.set_area_current_tick(child, current_tick)

    def _get_current_market_time_slot(self, slot_number: int) -> DateTime:
        return (self.area.config.start_date + (slot_number * self.area.config.slot_length)
                if GlobalConfig.IS_CANARY_NETWORK else self.area.now)

    def _execute_simulation(self, slot_resume, tick_resume, console=None):
        self.current_expected_tick_time = self.run_start
        config = self.simulation_config
        slot_count = int(config.sim_duration / config.slot_length)

        config.external_redis_communicator.sub_to_aggregator()
        config.external_redis_communicator.start_communication()

        if gsy_e.constants.RUN_IN_REALTIME:
            slot_count = sys.maxsize

            today = datetime.date.today()
            seconds_since_midnight = time() - mktime(today.timetuple())
            slot_resume = int(seconds_since_midnight // config.slot_length.seconds) + 1
            seconds_elapsed_in_slot = seconds_since_midnight % config.slot_length.seconds
            ticks_elapsed_in_slot = seconds_elapsed_in_slot // config.tick_length.seconds
            tick_resume = int(ticks_elapsed_in_slot) + 1

            seconds_elapsed_in_tick = seconds_elapsed_in_slot % config.tick_length.seconds

            seconds_until_next_tick = config.tick_length.seconds - seconds_elapsed_in_tick

            ticks_since_midnight = int(seconds_since_midnight // config.tick_length.seconds) + 1
            self.set_area_current_tick(self.area, ticks_since_midnight)

            sleep(seconds_until_next_tick)

        if self.slot_length_realtime:
            self.tick_length_realtime_s = self.slot_length_realtime.seconds / \
                                          self.simulation_config.ticks_per_slot

        for slot_no in range(slot_resume, slot_count):
            self._update_progress_info(slot_no, slot_count)

            log.warning(f"Slot {slot_no + 1} of {slot_count} - "
                        f"({self.progress_info.percentage_completed:.1f}%) "
                        f"{self.progress_info.elapsed_time} elapsed, "
                        f"ETA: {self.progress_info.eta}")

            global_objects.profiles_handler.update_time_and_buffer_profiles(
                self._get_current_market_time_slot(slot_no))

            self.area.cycle_markets()

            if self.simulation_config.external_connection_enabled:
                global_objects.external_global_stats.update(market_cycle=True)
                self.area.publish_market_cycle_to_external_clients()

            orders_matcher.event_market_cycle(
                slot_completion="0%",
                market_slot=self.progress_info.current_slot_str)

            self._update_and_send_results()
            self.live_events.handle_all_events(self.area)

            gc.collect()
            process = psutil.Process(os.getpid())
            mbs_used = process.memory_info().rss / 1000000.0
            log.debug(f"Used {mbs_used} MBs.")

            self.tick_time_counter = time()

            for tick_no in range(tick_resume, config.ticks_per_slot):
                self._handle_paused(console)

                # reset tick_resume after possible resume
                tick_resume = 0
                log.trace(f"Tick {tick_no + 1} of {config.ticks_per_slot} in slot "
                          f"{slot_no + 1} ({(tick_no + 1) / config.ticks_per_slot * 100:.1f}%)")

                self.simulation_config.external_redis_communicator.\
                    approve_aggregator_commands()

                current_tick_in_slot = tick_no % config.ticks_per_slot
                if self.simulation_config.external_connection_enabled and \
                        global_objects.external_global_stats.is_it_time_for_external_tick(
                            current_tick_in_slot):
                    global_objects.external_global_stats.update()

                self.area.tick_and_dispatch()
<<<<<<< HEAD
                self.area.update_clock_on_markets()
                orders_matcher.event_tick(
                    is_it_time_for_external_tick=global_objects.external_global_stats.
                    is_it_time_for_external_tick(current_tick_in_slot),
=======
                self.area.execute_actions_after_tick_event()
                bid_offer_matcher.event_tick(
                    current_tick_in_slot=current_tick_in_slot,
>>>>>>> 379dae56
                    slot_completion=f"{int((tick_no / config.ticks_per_slot) * 100)}%",
                    market_slot=self.progress_info.next_slot_str)
                self.simulation_config.external_redis_communicator.\
                    publish_aggregator_commands_responses_events()

                self.handle_slowdown_and_realtime(tick_no)
                self.tick_time_counter = time()

            if self.export_results_on_finish:
                self.export.data_to_csv(self.area, True if slot_no == 0 else False)

            if self.is_stopped:
                log.info("Received stop command.")
                sleep(5)
                break

        self.sim_status = "finished"
        self.deactivate_areas(self.area)
        self.simulation_config.external_redis_communicator.\
            publish_aggregator_commands_responses_events()
        orders_matcher.event_finish()
        if not self.is_stopped:
            self._update_progress_info(slot_count - 1, slot_count)
            paused_duration = duration(seconds=self.paused_time)
            log.info(
                "Run finished in %s%s / %.2fx real time",
                self.progress_info.elapsed_time,
                " ({} paused)".format(paused_duration) if paused_duration else "",
                config.sim_duration / (self.progress_info.elapsed_time - paused_duration)
            )
        self._update_and_send_results()
        if self.export_results_on_finish:
            log.info("Exporting simulation data.")
            self.export.data_to_csv(self.area, False)
            self.export.area_tree_summary_to_json(self.endpoint_buffer.area_result_dict)
            self.export.export(power_flow=self.power_flow if GlobalConfig.POWER_FLOW else None)

    @property
    def should_send_results_to_broker(self):
        """Flag that decides whether to send results to the gsy-web"""
        return not self._started_from_cli and self.kafka_connection.is_enabled()

    def handle_slowdown_and_realtime(self, tick_no):
        if gsy_e.constants.RUN_IN_REALTIME:
            tick_runtime_s = time() - self.tick_time_counter
            sleep(abs(self.simulation_config.tick_length.seconds - tick_runtime_s))
        elif self.slot_length_realtime:
            self.current_expected_tick_time = \
                self.current_expected_tick_time.add(seconds=self.tick_length_realtime_s)
            sleep_time_s = self.current_expected_tick_time.timestamp() - now().timestamp()
            if sleep_time_s > 0:
                sleep(sleep_time_s)
                log.debug(f"Tick {tick_no + 1}/{self.simulation_config.ticks_per_slot}: "
                          f"Sleep time of {sleep_time_s}s was applied")

    def toggle_pause(self):
        if self.finished:
            return False
        self.paused = not self.paused
        return True

    def _handle_input(self, console, sleep: float = 0):
        timeout = 0
        start = 0
        if sleep > 0:
            timeout = sleep / 100
            start = time()
        while True:
            cmd = console.get_char(timeout)
            if cmd:
                if cmd not in {'i', 'p', 'q', 'r', 'R', 's', '+', '-'}:
                    log.critical("Invalid command. Valid commands:\n"
                                 "  [i] info\n"
                                 "  [p] pause\n"
                                 "  [q] quit\n"
                                 "  [r] reset\n"
                                 "  [s] stop\n"
                                 "  [R] start REPL\n")
                    continue

                if self.finished and cmd in {'p', '+', '-'}:
                    log.info("Simulation has finished. The commands [p, +, -] are unavailable.")
                    continue

                if cmd == 'r':
                    self.reset()
                elif cmd == 'i':
                    self._info()
                elif cmd == 'p':
                    self.paused = not self.paused
                    break
                elif cmd == 'q':
                    raise KeyboardInterrupt()
                elif cmd == 's':
                    self.stop()

            if sleep == 0 or time() - start >= sleep:
                break

    def _handle_paused(self, console):
        if console is not None:
            self._handle_input(console)
            if self.pause_after and self.time_since_start >= self.pause_after:
                self.paused = True
                self.pause_after = None

        paused_flag = False
        if self.paused:
            if console:
                log.critical("Simulation paused. Press 'p' to resume or resume from API.")
            else:
                self._update_and_send_results()
            start = time()
        while self.paused:
            paused_flag = True
            if console:
                self._handle_input(console, 0.1)
            if time() - self.tick_time_counter > SIMULATION_PAUSE_TIMEOUT:
                self.is_timed_out = True
                self.is_stopped = True
                self.paused = False
            if self.is_stopped:
                self.paused = False
            sleep(0.5)

        if console and paused_flag:
            log.critical("Simulation resumed")
            self.paused_time += time() - start

    def _info(self):
        info = self.simulation_config.as_dict()
        slot, tick = divmod(self.area.current_tick, self.simulation_config.ticks_per_slot)
        percent = self.area.current_tick / self.simulation_config.total_ticks * 100
        slot_count = self.simulation_config.sim_duration // self.simulation_config.slot_length
        info.update(slot=slot + 1, tick=tick + 1, slot_count=slot_count, percent=percent)
        log.critical(
            "\n"
            "Simulation configuration:\n"
            "  Duration: %(sim_duration)s\n"
            "  Slot length: %(slot_length)s\n"
            "  Tick length: %(tick_length)s\n"
            "  Ticks per slot: %(ticks_per_slot)d\n"
            "Status:\n"
            "  Slot: %(slot)d / %(slot_count)d\n"
            "  Tick: %(tick)d / %(ticks_per_slot)d\n"
            "  Completed: %(percent).1f%%",
            info
        )

    @property
    def status(self):
        if self.is_timed_out:
            return "timed-out"
        elif self.is_stopped:
            return "stopped"
        elif self.paused:
            return "paused"
        else:
            return self.sim_status

    @property
    def current_state(self):
        return {
            "paused": self.paused,
            "seed": self.initial_params["seed"],
            "sim_status": self.sim_status,
            "stopped": self.is_stopped,
            "simulation_id": self._simulation_id,
            "run_start": format_datetime(self.run_start)
            if self.run_start is not None else "",
            "paused_time": self.paused_time,
            "slot_number": self.progress_info.current_slot_number,
            "slot_length_realtime_s": str(self.slot_length_realtime.seconds)
            if self.slot_length_realtime else 0
        }

    def _restore_area_state(self, area, saved_area_state):
        if area.uuid not in saved_area_state:
            log.warning(f"Area {area.uuid} is not part of the saved state. State not restored. "
                        f"Simulation id: {self._simulation_id}")
        else:
            area.restore_state(saved_area_state[area.uuid])
        for child in area.children:
            self._restore_area_state(child, saved_area_state)

    def restore_area_state(self, saved_area_state):
        self._restore_area_state(self.area, saved_area_state)

    def restore_global_state(self, saved_state):
        self.paused = saved_state["paused"]
        self.initial_params["seed"] = saved_state["seed"]
        self.sim_status = saved_state["sim_status"]
        self.is_stopped = saved_state["stopped"]
        self._simulation_id = saved_state["simulation_id"]
        if saved_state["run_start"] != "":
            self.run_start = str_to_pendulum_datetime(saved_state["run_start"])
        self.paused_time = saved_state["paused_time"]
        self.progress_info.current_slot_number = saved_state["slot_number"]
        self.slot_length_realtime = duration(seconds=saved_state["slot_length_realtime_s"])


def run_simulation(setup_module_name="", simulation_config=None, simulation_events=None,
                   redis_job_id=None, saved_sim_state=None,
                   slot_length_realtime=None, kwargs=None):
    try:
        if "pricing_scheme" in kwargs:
            ConstSettings.MASettings.AlternativePricing.PRICING_SCHEME = \
                kwargs.pop("pricing_scheme")

        if saved_sim_state is None:
            simulation = Simulation(
                setup_module_name=setup_module_name,
                simulation_config=simulation_config,
                simulation_events=simulation_events,
                slot_length_realtime=slot_length_realtime,
                redis_job_id=redis_job_id,
                **kwargs
            )
        else:
            simulation = Simulation(
                setup_module_name=setup_module_name,
                simulation_config=simulation_config,
                simulation_events=simulation_events,
                slot_length_realtime=slot_length_realtime,
                redis_job_id=saved_sim_state["general"]["simulation_id"],
                **kwargs
            )
    except SimulationException as ex:
        log.error(ex)
        return

    if saved_sim_state is not None and \
            saved_sim_state["areas"] != {} and \
            saved_sim_state["general"]["sim_status"] in ["running", "paused"]:
        simulation.restore_global_state(saved_sim_state["general"])
        simulation.restore_area_state(saved_sim_state["areas"])
        simulation.run(initial_slot=saved_sim_state["general"]["slot_number"])
    else:
        simulation.run()<|MERGE_RESOLUTION|>--- conflicted
+++ resolved
@@ -375,16 +375,9 @@
                     global_objects.external_global_stats.update()
 
                 self.area.tick_and_dispatch()
-<<<<<<< HEAD
-                self.area.update_clock_on_markets()
+                self.area.execute_actions_after_tick_event()
                 orders_matcher.event_tick(
-                    is_it_time_for_external_tick=global_objects.external_global_stats.
-                    is_it_time_for_external_tick(current_tick_in_slot),
-=======
-                self.area.execute_actions_after_tick_event()
-                bid_offer_matcher.event_tick(
                     current_tick_in_slot=current_tick_in_slot,
->>>>>>> 379dae56
                     slot_completion=f"{int((tick_no / config.ticks_per_slot) * 100)}%",
                     market_slot=self.progress_info.next_slot_str)
                 self.simulation_config.external_redis_communicator.\
