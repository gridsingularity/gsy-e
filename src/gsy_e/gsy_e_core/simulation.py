"""
Copyright 2018 Grid Singularity
This file is part of Grid Singularity Exchange.

This program is free software: you can redistribute it and/or modify
it under the terms of the GNU General Public License as published by
the Free Software Foundation, either version 3 of the License, or
(at your option) any later version.

This program is distributed in the hope that it will be useful,
but WITHOUT ANY WARRANTY; without even the implied warranty of
MERCHANTABILITY or FITNESS FOR A PARTICULAR PURPOSE.  See the
GNU General Public License for more details.

You should have received a copy of the GNU General Public License
along with this program.  If not, see <http://www.gnu.org/licenses/>.
"""

import datetime
import gc
import os
import sys
from dataclasses import dataclass
from importlib import import_module
from logging import getLogger
from time import mktime, sleep, time
from types import ModuleType
from typing import TYPE_CHECKING, Optional, Tuple, Union

import psutil
from gsy_framework.constants_limits import ConstSettings, GlobalConfig
from gsy_framework.enums import CoefficientAlgorithm, SpotMarketTypeEnum
from gsy_framework.kafka_communication.kafka_producer import kafka_connection_factory
from gsy_framework.utils import format_datetime, str_to_pendulum_datetime
from numpy import random
from pendulum import DateTime, Duration, duration, now

import gsy_e.constants
from gsy_e.constants import DATE_TIME_FORMAT, SIMULATION_PAUSE_TIMEOUT, TIME_ZONE
from gsy_e.gsy_e_core.exceptions import SimulationException
from gsy_e.gsy_e_core.export import CoefficientExportAndPlot, ExportAndPlot
from gsy_e.gsy_e_core.global_objects_singleton import global_objects
from gsy_e.gsy_e_core.live_events import LiveEvents
from gsy_e.gsy_e_core.myco_singleton import bid_offer_matcher
from gsy_e.gsy_e_core.redis_connections.simulation import RedisSimulationCommunication
from gsy_e.gsy_e_core.sim_results.endpoint_buffer import (
    CoefficientEndpointBuffer, SimulationEndpointBuffer)
from gsy_e.gsy_e_core.util import NonBlockingConsole
from gsy_e.models.area.event_deserializer import deserialize_events_to_areas
from gsy_e.models.area.scm_manager import SCMManager
from gsy_e.models.config import SimulationConfig

if TYPE_CHECKING:
    from gsy_e.models.area import Area, AreaBase, CoefficientArea

log = getLogger(__name__)


RANDOM_SEED_MAX_VALUE = 1000000


class SimulationResetException(Exception):
    """Exception for errors when resetting the simulation."""


class SimulationProgressInfo:
    """Information about the simulation progress."""

    def __init__(self):
        self.eta = duration(seconds=0)
        self.elapsed_time = duration(seconds=0)
        self.percentage_completed = 0
        self.next_slot_str = ""
        self.current_slot_str = ""
        self.current_slot_time = None
        self.current_slot_number = 0

    @classmethod
    def _get_market_slot_time_str(cls, slot_number: int, config: "SimulationConfig") -> str:
        """Get market slot time string."""
        return format_datetime(cls._get_market_slot_time(slot_number, config))

    @staticmethod
    def _get_market_slot_time(slot_number: int, config: "SimulationConfig") -> DateTime:
        return config.start_date.add(
            minutes=config.slot_length.total_minutes() * slot_number
        )

    def update(self, slot_no: int, slot_count: int, time_params: "SimulationTimeManager",
               config: SimulationConfig) -> None:
        """Update progress info according to the simulation progress."""
        run_duration = (
                now(tz=TIME_ZONE) - time_params.start_time -
                duration(seconds=time_params.paused_time)
        )

        if gsy_e.constants.RUN_IN_REALTIME:
            self.eta = None
            self.percentage_completed = 0.0
        else:
            self.eta = (run_duration / (slot_no + 1) * slot_count) - run_duration
            self.percentage_completed = (slot_no + 1) / slot_count * 100

        self.elapsed_time = run_duration
        self.current_slot_str = self._get_market_slot_time_str(slot_no, config)
        self.current_slot_time = self._get_market_slot_time(slot_no, config)
        self.next_slot_str = self._get_market_slot_time_str(
            slot_no + 1, config)
        self.current_slot_number = slot_no

        log.warning("Slot %s of %s - (%.1f %%) %s elapsed, ETA: %s", slot_no+1, slot_count,
                    self.percentage_completed, self.elapsed_time,
                    self.eta)

    def log_simulation_finished(self, paused_duration: Duration, config: SimulationConfig) -> None:
        """Log that the simulation has finished."""
        log.info(
            "Run finished in %s%s / %.2fx real time",
            self.elapsed_time,
            f" ({paused_duration} paused)" if paused_duration else "",
            config.sim_duration / (self.elapsed_time - paused_duration)
        )


@dataclass
class SimulationStatusManager:
    """State of the Simulation class."""
    paused: bool = False
    pause_after: duration = None
    timed_out: bool = False
    stopped: bool = False
    sim_status = "initializing"
    incremental: bool = False

    @property
    def status(self) -> str:
        """Return status of simulation."""
        if self.timed_out:
            return "timed-out"
        if self.stopped:
            return "stopped"
        if self.paused:
            return "paused"
        return self.sim_status

    def stop(self) -> None:
        """Stop simulation."""
        self.stopped = True

    @property
    def finished(self) -> bool:
        """Return if simulation has finished."""
        return self.sim_status == "finished"

    def toggle_pause(self) -> bool:
        """Pause or resume simulation."""
        if self.finished:
            return False
        self.paused = not self.paused
        return True

    def handle_pause_after(self, time_since_start: Duration) -> None:
        """Deals with pause-after parameter, which pauses the simulation after some time."""
        if self.pause_after and time_since_start >= self.pause_after:
            self.paused = True
            self.pause_after = None

    def handle_pause_timeout(self, tick_time_counter: float) -> None:
        """
        Deals with the case that the pause time exceeds the simulation timeout, in which case the
        simulation should be stopped.
        """
        if time() - tick_time_counter > SIMULATION_PAUSE_TIMEOUT:
            self.timed_out = True
            self.stopped = True
            self.paused = False
        if self.stopped:
            self.paused = False

    def handle_incremental_mode(self) -> None:
        """
        Handle incremental paused mode, where simulation is paused after each market slot.
        """
        if self.incremental:
            self.paused = True


@dataclass
class SimulationTimeManager:
    """Handles simulation time management."""
    start_time: DateTime = now(tz=TIME_ZONE)
    tick_time_counter: float = time()
    slot_length_realtime: duration = None
    tick_length_realtime_s: int = None
    paused_time: int = 0  # Time spent in paused state, in seconds

    def reset(self, not_restored_from_state: bool = True) -> None:
        """
        Restore time-related parameters of the simulation to their default values.
        Mainly useful when resetting the simulation.
        """
        self.tick_time_counter = time()
        if not_restored_from_state:
            self.start_time = now(tz=TIME_ZONE)
            self.paused_time = 0

    def _set_area_current_tick(self, area: "Area", current_tick: int) -> None:
        area.current_tick = current_tick
        for child in area.children:
            self._set_area_current_tick(child, current_tick)

    def calculate_total_initial_ticks_slots(
            self, config: SimulationConfig, slot_resume: int, tick_resume: int, area: "AreaBase"
    ) -> Tuple[int, int, int]:
        """Calculate the initial slot and tick of the simulation, and the total slot count."""
        slot_count = int(config.sim_duration / config.slot_length)

        if gsy_e.constants.RUN_IN_REALTIME:
            slot_count = sys.maxsize

            today = datetime.date.today()
            seconds_since_midnight = time() - mktime(today.timetuple())
            slot_resume = int(seconds_since_midnight // config.slot_length.seconds) + 1
            seconds_elapsed_in_slot = seconds_since_midnight % config.slot_length.seconds
            ticks_elapsed_in_slot = seconds_elapsed_in_slot // config.tick_length.seconds
            tick_resume = int(ticks_elapsed_in_slot) + 1

            seconds_elapsed_in_tick = seconds_elapsed_in_slot % config.tick_length.seconds

            seconds_until_next_tick = config.tick_length.seconds - seconds_elapsed_in_tick

            ticks_since_midnight = int(seconds_since_midnight // config.tick_length.seconds) + 1
            self._set_area_current_tick(area, ticks_since_midnight)

            sleep(seconds_until_next_tick)

        if self.slot_length_realtime:
            self.tick_length_realtime_s = (
                    self.slot_length_realtime.seconds /
                    config.ticks_per_slot)
        return slot_count, slot_resume, tick_resume

    def handle_slowdown_and_realtime(self, tick_no: int, config: SimulationConfig) -> None:
        """
        Handle simulation slowdown and simulation realtime mode, and sleep the simulation
        accordingly.
        """
        if gsy_e.constants.RUN_IN_REALTIME:
            tick_runtime_s = time() - self.tick_time_counter
            sleep(abs(config.tick_length.seconds - tick_runtime_s))
        elif self.slot_length_realtime:
            current_expected_tick_time = self.tick_time_counter + self.tick_length_realtime_s
            sleep_time_s = current_expected_tick_time - now().timestamp()
            if sleep_time_s > 0:
                sleep(sleep_time_s)
                log.debug("Tick %s/%s: Sleep time of %s s was applied",
                          tick_no + 1, config.ticks_per_slot, sleep_time_s)

        self.tick_time_counter = time()


@dataclass
class SimulationSetup:
    """Static simulation configuration."""
    seed: int = 0
    enable_bc: bool = False
    use_repl: bool = False
    setup_module_name: str = ""
    started_from_cli: str = True
    config: SimulationConfig = None

    def __post_init__(self) -> None:
        self._set_random_seed(self.seed)

    def load_setup_module(self) -> Union["Area", "CoefficientArea"]:
        """Load setup module and create areas that are described on the setup."""
        loaded_python_module = self._import_setup_module(self.setup_module_name)
        area = loaded_python_module.get_setup(self.config)
        self._log_traversal_length(area)
        return area

    def _set_random_seed(self, seed: Optional[int]) -> None:
        if seed is not None:
            random.seed(int(seed))
        else:
            random_seed = random.randint(0, RANDOM_SEED_MAX_VALUE)
            random.seed(random_seed)
            seed = random_seed
            log.info("Random seed: %s", random_seed)
        self.seed = seed

    def _log_traversal_length(self, area: "Area") -> None:
        no_of_levels = self._get_setup_levels(area) + 1
        num_ticks_to_propagate = no_of_levels * 2
        time_to_propagate_minutes = (num_ticks_to_propagate *
                                     self.config.tick_length.seconds / 60.)
        log.info("Setup has %s levels, offers/bids need at least %s minutes to propagate.",
                 no_of_levels, time_to_propagate_minutes)

    def _get_setup_levels(self, area: "Area", level_count: int = 0) -> int:
        level_count += 1
        count_list = [self._get_setup_levels(child, level_count)
                      for child in area.children if child.children]
        return max(count_list) if len(count_list) > 0 else level_count

    @staticmethod
    def _import_setup_module(setup_module_name: str) -> ModuleType:
        try:
            if ConstSettings.GeneralSettings.SETUP_FILE_PATH is None:
                return import_module(f".{setup_module_name}", "gsy_e.setup")
            sys.path.append(ConstSettings.GeneralSettings.SETUP_FILE_PATH)
            return import_module(f"{setup_module_name}")
        except (ModuleNotFoundError, ImportError) as ex:
            raise SimulationException(
                f"Invalid setup module '{setup_module_name}'") from ex
        finally:
            log.debug("Using setup module '%s'", setup_module_name)


class SimulationResultsManager:
    """Maintain and populate the simulation results and the publishing to the message broker."""
    def __init__(self, export_results_on_finish: bool, export_path: str,
                 export_subdir: Optional[str], started_from_cli: bool) -> None:
        self.export_results_on_finish = export_results_on_finish
        self.export_path = export_path
        self.started_from_cli = started_from_cli
        self.kafka_connection = kafka_connection_factory()

        if export_subdir is None:
            self.export_subdir = now(tz=TIME_ZONE).format(f"{DATE_TIME_FORMAT}:ss")
        else:
            self.export_subdir = export_subdir
        self._endpoint_buffer = None
        self._export = None

    def init_results(self, redis_job_id: str, area: "AreaBase",
                     config_params: SimulationSetup) -> None:
        """Construct objects that contain the simulation results for the broker and CSV output."""
        self._endpoint_buffer = SimulationEndpointBuffer(
            redis_job_id, config_params.seed,
            area, self.export_results_on_finish)

        if self.export_results_on_finish:
            self._export = ExportAndPlot(area, self.export_path,
                                         self.export_subdir,
                                         self._endpoint_buffer)

    @property
    def _should_send_results_to_broker(self) -> None:
        """Flag that decides whether to send results to the gsy-web"""
        return not self.started_from_cli and self.kafka_connection.is_enabled()

    def update_and_send_results(self, current_state: dict, progress_info: SimulationProgressInfo,
                                area: "Area", simulation_status: str) -> None:
        """
        Update the simulation results. Should be called on init, finish and every market cycle.
        """
        assert self._endpoint_buffer is not None

        if self._should_send_results_to_broker:
            self._endpoint_buffer.update_stats(
                area, simulation_status, progress_info, current_state,
                calculate_results=False)
            results = self._endpoint_buffer.prepare_results_for_publish()
            if results is None:
                return
            self.kafka_connection.publish(results, current_state["simulation_id"])

        elif (gsy_e.constants.RETAIN_PAST_MARKET_STRATEGIES_STATE or
                self.export_results_on_finish):

            self._endpoint_buffer.update_stats(
                area, current_state["sim_status"], progress_info, current_state,
                calculate_results=True)
            self._update_area_stats(area, self._endpoint_buffer)

            if self.export_results_on_finish:
                assert self._export is not None
                if (area.current_market is not None
                        and gsy_e.constants.RETAIN_PAST_MARKET_STRATEGIES_STATE):
                    # for integration tests:
                    self._export.raw_data_to_json(
                        area.current_market.time_slot_str,
                        self._endpoint_buffer.flattened_area_core_stats_dict
                    )

                self._export.file_stats_endpoint(area)

    @classmethod
    def _update_area_stats(cls, area: "Area", endpoint_buffer: "SimulationEndpointBuffer") -> None:
        for child in area.children:
            cls._update_area_stats(child, endpoint_buffer)
        bills = endpoint_buffer.results_handler.all_ui_results["bills"].get(area.uuid, {})
        area.stats.update_aggregated_stats({"bills": bills})
        area.stats.kpi.update(
            endpoint_buffer.results_handler.all_ui_results["kpi"].get(area.uuid, {}))

    def update_csv_on_market_cycle(self, slot_no: int, area: "Area") -> None:
        """Update the csv results on market cycle."""
        if self.export_results_on_finish:
            self._export.data_to_csv(area, slot_no == 0)

    def save_csv_results(self, area: "Area") -> None:
        """Update the CSV results on finish, and write the CSV files."""
        if self.export_results_on_finish:
            log.info("Exporting simulation data.")
            self._export.data_to_csv(area, False)
            self._export.area_tree_summary_to_json(self._endpoint_buffer.area_result_dict)
            self._export.export(power_flow=None)


class CoefficientSimulationResultsManager(SimulationResultsManager):
    """Maintain and populate the SCM simulation results and publishing to the message broker."""

    def init_results(self, redis_job_id: str, area: "AreaBase",
                     config_params: SimulationSetup) -> None:
        """Construct objects that contain the simulation results for the broker and CSV output."""
        self._endpoint_buffer = CoefficientEndpointBuffer(
            redis_job_id, config_params.seed,
            area, self.export_results_on_finish)

        if self.export_results_on_finish:
            self._export = CoefficientExportAndPlot(
                area, self.export_path, self.export_subdir, self._endpoint_buffer)

    @classmethod
    def _update_area_stats(cls, area: "Area", endpoint_buffer: "SimulationEndpointBuffer") -> None:
        return

    def update_csv_files(self, slot_no: int, current_time_slot: DateTime, area: "Area",
                         scm_manager: SCMManager) -> None:
        """Update the csv results on market cycle."""
        if self.export_results_on_finish:
            self._export.data_to_csv(area, current_time_slot, slot_no == 0, scm_manager)

    def save_csv_results(self, area: "Area") -> None:
        """Update the CSV results on finish, and write the CSV files."""
        if self.export_results_on_finish:
            log.info("Exporting simulation data.")
            self._export.data_to_csv(area, False, None)
            self._export.area_tree_summary_to_json(self._endpoint_buffer.area_result_dict)
            self._export.export(power_flow=None)

    def update_send_coefficient_results(  # pylint: disable=too-many-arguments
            self, current_state: dict, progress_info: SimulationProgressInfo,
            area: "CoefficientArea", simulation_status: str,
            scm_manager: Optional["SCMManager"] = None) -> None:
        """
        Update the coefficient simulation results.
        """
        assert self._endpoint_buffer is not None

        if self._should_send_results_to_broker:
            self._endpoint_buffer.update_coefficient_stats(
                area, simulation_status, progress_info, current_state,
                False, scm_manager)
            results = self._endpoint_buffer.prepare_results_for_publish()
            if results is None:
                return
            self.kafka_connection.publish(results, current_state["simulation_id"])

        elif (gsy_e.constants.RETAIN_PAST_MARKET_STRATEGIES_STATE or
              self.export_results_on_finish):

            self._endpoint_buffer.update_coefficient_stats(
                area, current_state["sim_status"], progress_info, current_state,
                True, scm_manager)
            self._update_area_stats(area, self._endpoint_buffer)

            if self.export_results_on_finish:
                assert self._export is not None
                if (progress_info.current_slot_time is not None
                        and gsy_e.constants.RETAIN_PAST_MARKET_STRATEGIES_STATE):
                    # for integration tests:
                    self._export.raw_data_to_json(
                        progress_info.current_slot_str,
                        self._endpoint_buffer.flattened_area_core_stats_dict
                    )

                self._export.file_stats_endpoint(area, scm_manager)


def simulation_results_manager_factory():
    """Return the correct results manager class depending on the current market type."""
    if ConstSettings.MASettings.MARKET_TYPE == SpotMarketTypeEnum.COEFFICIENTS.value:
        return CoefficientSimulationResultsManager
    return SimulationResultsManager


class Simulation:
    """Main class that starts and controls simulation."""
    # pylint: disable=too-many-arguments,too-many-instance-attributes
    def __init__(self, setup_module_name: str, simulation_config: SimulationConfig,
                 simulation_events: str = None, seed=None,
                 paused: bool = False, pause_after: Duration = None, repl: bool = False,
                 no_export: bool = False, export_path: str = None,
                 export_subdir: str = None, redis_job_id=None, enable_bc=False,
                 slot_length_realtime: Duration = None, incremental: bool = False):
        self.status = SimulationStatusManager(
            paused=paused,
            pause_after=pause_after,
            incremental=incremental
        )
        self._time = SimulationTimeManager(
            slot_length_realtime=slot_length_realtime,
        )

        self._setup = SimulationSetup(
            seed=seed,
            enable_bc=enable_bc,
            use_repl=repl,
            setup_module_name=setup_module_name,
            started_from_cli=redis_job_id is None,
            config=simulation_config
        )

        self._results = simulation_results_manager_factory()(
            export_results_on_finish=not no_export,
            export_path=export_path,
            export_subdir=export_subdir,
            started_from_cli=redis_job_id is None
        )

        self.area = None
        self.progress_info = SimulationProgressInfo()
        self.simulation_id = redis_job_id

        self._external_events = SimulationExternalEvents(self)
        self._init()

        deserialize_events_to_areas(simulation_events, self.area)

<<<<<<< HEAD
        validate_const_settings_for_simulation()

    def _init(self) -> None:
=======
    def _init(self, redis_job_id: str) -> None:
>>>>>>> 2b78f5db
        # has to be called before load_setup_module():
        global_objects.profiles_handler.activate()

        self.area = self._setup.load_setup_module()
        bid_offer_matcher.activate()
        global_objects.external_global_stats(self.area, self.config.ticks_per_slot)

        self._results.init_results(self.simulation_id, self.area, self._setup)
        self._results.update_and_send_results(
            self.current_state, self.progress_info, self.area, self.status.status)

        log.debug("Starting simulation with config %s", self.config)

        self.area.activate(self._setup.enable_bc, simulation_id=self.simulation_id)

    @property
    def config(self) -> SimulationConfig:
        """Return the configuration of the simulation."""
        return self._setup.config

    @property
    def _time_since_start(self) -> Duration:
        """Return pendulum duration since start of simulation."""
        return self.area.current_tick * self.config.tick_length

    def reset(self) -> None:
        """
        Reset simulation to initial values and restart the run.
        """
        log.info("%s Simulation reset requested %s", "=" * 15, "=" * 15)
        self._init()
        self.run()
        raise SimulationResetException

    def _deactivate_areas(self, area: "Area") -> None:
        """Move the last market into area.past_markets."""
        area.deactivate()
        for child in area.children:
            self._deactivate_areas(child)

    def run(self, initial_slot: int = 0) -> None:
        """Run the simulation."""
        self.status.sim_status = "running"
        self.status.stopped = False

        self._time.reset(
            not_restored_from_state=(initial_slot == 0)
        )

        tick_resume = 0
        try:
            if self._setup.started_from_cli:
                self._run_cli_execute_cycle(initial_slot, tick_resume)
            else:
                self._execute_simulation(initial_slot, tick_resume)
        except (KeyboardInterrupt, SimulationResetException):
            pass

    def _run_cli_execute_cycle(self, slot_resume: int, tick_resume: int) -> None:
        with NonBlockingConsole() as console:
            self._execute_simulation(slot_resume, tick_resume, console)

    def _get_current_market_time_slot(self, slot_number: int) -> DateTime:
        return (self.area.config.start_date + (slot_number * self.area.config.slot_length)
                if GlobalConfig.IS_CANARY_NETWORK else self.area.now)

    def _execute_simulation(
            self, slot_resume: int, tick_resume: int, console: NonBlockingConsole = None) -> None:
        slot_count, slot_resume, tick_resume = (
            self._time.calculate_total_initial_ticks_slots(
                self.config, slot_resume, tick_resume, self.area))

        self.config.external_redis_communicator.sub_to_aggregator()
        self.config.external_redis_communicator.start_communication()

        for slot_no in range(slot_resume, slot_count):
            self.progress_info.update(
                slot_no, slot_count, self._time, self.config)

            self.area.cycle_markets()

            global_objects.profiles_handler.update_time_and_buffer_profiles(
                self._get_current_market_time_slot(slot_no))

            if self.config.external_connection_enabled:
                global_objects.external_global_stats.update(market_cycle=True)
                self.area.publish_market_cycle_to_external_clients()

            bid_offer_matcher.event_market_cycle(
                slot_completion="0%",
                market_slot=self.progress_info.current_slot_str)

            self._results.update_and_send_results(
                self.current_state, self.progress_info, self.area, self.status.status)
            self._external_events.update(self.area)

            self._compute_memory_info()

            for tick_no in range(tick_resume, self.config.ticks_per_slot):
                self._handle_paused(console)

                # reset tick_resume after possible resume
                tick_resume = 0
                log.trace("Tick %s of %s in slot %s (%.1f%%)", tick_no + 1,
                          self.config.ticks_per_slot,
                          slot_no + 1, (tick_no + 1) / self.config.ticks_per_slot * 100)

                self.config.external_redis_communicator.approve_aggregator_commands()

                current_tick_in_slot = tick_no % self.config.ticks_per_slot
                if (self.config.external_connection_enabled and
                        global_objects.external_global_stats.is_it_time_for_external_tick(
                            current_tick_in_slot)):
                    global_objects.external_global_stats.update()

                self.area.tick_and_dispatch()
                self.area.execute_actions_after_tick_event()
                bid_offer_matcher.event_tick(
                    current_tick_in_slot=current_tick_in_slot,
                    slot_completion=f"{int((tick_no / self.config.ticks_per_slot) * 100)}%",
                    market_slot=self.progress_info.next_slot_str)
                self.config.external_redis_communicator.\
                    publish_aggregator_commands_responses_events()

                self._time.handle_slowdown_and_realtime(tick_no, self.config)

                if self.status.stopped:
                    log.error("Received stop command for configuration id %s and job id %s.",
                              gsy_e.constants.CONFIGURATION_ID, self.simulation_id)
                    sleep(5)
                    self._simulation_finish_actions(slot_count)
                    return

            self._results.update_csv_on_market_cycle(slot_no, self.area)
            self.status.handle_incremental_mode()
        self._simulation_finish_actions(slot_count)

    def _simulation_finish_actions(self, slot_count: int) -> None:
        self.status.sim_status = "finished"
        self._deactivate_areas(self.area)
        self.config.external_redis_communicator.publish_aggregator_commands_responses_events()
        bid_offer_matcher.event_finish()
        if not self.status.stopped:
            self.progress_info.update(
                slot_count - 1, slot_count, self._time, self.config)
            paused_duration = duration(seconds=self._time.paused_time)
            self.progress_info.log_simulation_finished(paused_duration, self.config)
        self._results.update_and_send_results(
            self.current_state, self.progress_info, self.area, self.status.status)
        self._results.save_csv_results(self.area)

    def _handle_input(self, console: NonBlockingConsole, sleep_period: float = 0) -> None:
        timeout = 0
        start = 0
        if sleep_period > 0:
            timeout = sleep_period / 100
            start = time()
        while True:
            cmd = console.get_char(timeout)
            if cmd:
                if cmd not in {"i", "p", "q", "r", "R", "s", "+", "-"}:
                    log.critical("Invalid command. Valid commands:\n"
                                 "  [i] info\n"
                                 "  [p] pause\n"
                                 "  [q] quit\n"
                                 "  [r] reset\n"
                                 "  [s] stop\n"
                                 "  [R] start REPL\n")
                    continue

                if self.status.finished and cmd in {"p", "+", "-"}:
                    log.info("Simulation has finished. The commands [p, +, -] are unavailable.")
                    continue

                if cmd == "r":
                    self.reset()
                elif cmd == "i":
                    self._info()
                elif cmd == "p":
                    self.status.toggle_pause()
                    break
                elif cmd == "q":
                    raise KeyboardInterrupt()
                elif cmd == "s":
                    self.status.stop()

            if sleep_period == 0 or time() - start >= sleep_period:
                break

    def _handle_paused(self, console: NonBlockingConsole) -> None:
        if console is not None:
            self._handle_input(console)
            self.status.handle_pause_after(self._time_since_start)
        paused_flag = False
        if self.status.paused:
            if console:
                log.critical("Simulation paused. Press 'p' to resume or resume from API.")
            else:
                self._results.update_and_send_results(
                    self.current_state, self.progress_info, self.area, self.status.status)
            start = time()
        while self.status.paused:
            paused_flag = True
            if console:
                self._handle_input(console, 0.1)
                self.status.handle_pause_timeout(self._time.tick_time_counter)
            sleep(0.5)

        if console and paused_flag:
            log.critical("Simulation resumed")
            self._time.paused_time += time() - start

    def _info(self) -> None:
        info = self.config.as_dict()
        slot, tick = divmod(self.area.current_tick, self.config.ticks_per_slot)
        percent = self.area.current_tick / self.config.total_ticks * 100
        slot_count = self.config.sim_duration // self.config.slot_length
        info.update(slot=slot + 1, tick=tick + 1, slot_count=slot_count, percent=percent)
        log.critical(
            "\n"
            "Simulation configuration:\n"
            "  Duration: %(sim_duration)s\n"
            "  Slot length: %(slot_length)s\n"
            "  Tick length: %(tick_length)s\n"
            "  Ticks per slot: %(ticks_per_slot)d\n"
            "Status:\n"
            "  Slot: %(slot)d / %(slot_count)d\n"
            "  Tick: %(tick)d / %(ticks_per_slot)d\n"
            "  Completed: %(percent).1f%%",
            info
        )

    @property
    def current_state(self) -> dict:
        """Return dict that contains current progress and state of simulation."""
        return {
            "paused": self.status.paused,
            "seed": self._setup.seed,
            "sim_status": self.status.sim_status,
            "stopped": self.status.stopped,
            "simulation_id": self.simulation_id,
            "run_start": format_datetime(self._time.start_time)
            if self._time.start_time is not None else "",
            "paused_time": self._time.paused_time,
            "slot_number": self.progress_info.current_slot_number,
            "slot_length_realtime_s": str(self._time.slot_length_realtime.seconds)
            if self._time.slot_length_realtime else 0
        }

    def _restore_area_state(self, area: "Area", saved_area_state: dict) -> None:
        if area.uuid not in saved_area_state:
            log.warning("Area %s is not part of the saved state. State not restored. "
                        "Simulation id: %s", area.uuid, self.simulation_id)
        else:
            area.restore_state(saved_area_state[area.uuid])
        for child in area.children:
            self._restore_area_state(child, saved_area_state)

    def restore_area_state_all_areas(self, saved_area_state: dict) -> None:
        """Restore state of all areas."""
        self._restore_area_state(self.area, saved_area_state)

    def restore_global_state(self, saved_state: dict) -> None:
        """Restore global state of simulation."""
        self.status.paused = saved_state["paused"]
        self._setup.seed = saved_state["seed"]
        self.status.sim_status = saved_state["sim_status"]
        self.status.stopped = saved_state["stopped"]
        self.simulation_id = saved_state["simulation_id"]
        if saved_state["run_start"] != "":
            self._time.start_time = str_to_pendulum_datetime(saved_state["run_start"])
        self._time.paused_time = saved_state["paused_time"]
        self.progress_info.current_slot_number = saved_state["slot_number"]
        self._time.slot_length_realtime = duration(
            seconds=saved_state["slot_length_realtime_s"])

    @staticmethod
    def _compute_memory_info():
        gc.collect()
        process = psutil.Process(os.getpid())
        mbs_used = process.memory_info().rss / 1000000.0
        log.debug("Used %s MBs.", mbs_used)


class CoefficientSimulation(Simulation):
    """Start and control a simulation with coefficient trading."""

    area: "CoefficientArea"
    _results: CoefficientSimulationResultsManager

    def _init(self) -> None:
        # has to be called before load_setup_module():
        global_objects.profiles_handler.activate()

        self.area = self._setup.load_setup_module()

        self._results.init_results(self.simulation_id, self.area, self._setup)
        self._results.update_send_coefficient_results(
            self.current_state, self.progress_info, self.area, self.status.status)

        log.debug("Starting simulation with config %s", self.config)

        self.area.activate_energy_parameters(self.config.start_date)

    @property
    def _time_since_start(self) -> Duration:
        """Return pendulum duration since start of simulation."""
        current_time = (
            self.progress_info.current_slot_time
            if self.progress_info.current_slot_time
            else self.config.start_date
        )
        return current_time - self.config.start_date

    def _deactivate_areas(self, area: "AreaBase"):
        pass

    def _execute_simulation(
            self, slot_resume: int, tick_resume: int, console: NonBlockingConsole = None) -> None:

        slot_count, slot_resume, tick_resume = (
            self._time.calculate_total_initial_ticks_slots(
                self.config, slot_resume, tick_resume, self.area))

        for slot_no in range(slot_resume, slot_count):
            self._handle_paused(console)

            self.progress_info.update(slot_no, slot_count, self._time, self.config)

            self.area.cycle_coefficients_trading(self.progress_info.current_slot_time)

            global_objects.profiles_handler.update_time_and_buffer_profiles(
                self._get_current_market_time_slot(slot_no))

            scm_manager = SCMManager(self.area, self._get_current_market_time_slot(slot_no))

            self.area.calculate_home_after_meter_data(
                self.progress_info.current_slot_time, scm_manager)

            scm_manager.calculate_community_after_meter_data()
            self.area.trigger_energy_trades(scm_manager)
            scm_manager.accumulate_community_trades()

            if ConstSettings.SCMSettings.MARKET_ALGORITHM == CoefficientAlgorithm.DYNAMIC.value:
                self.area.change_home_coefficient_percentage(scm_manager)

            self._results.update_send_coefficient_results(
                self.current_state, self.progress_info, self.area,
                self.status.status, scm_manager)

            self._external_events.update(self.area)

            self._compute_memory_info()

            self._time.handle_slowdown_and_realtime(0, self.config)

            if self.status.stopped:
                log.error("Received stop command for configuration id %s and job id %s.",
                          gsy_e.constants.CONFIGURATION_ID, self.simulation_id)
                sleep(5)
                self._simulation_finish_actions(slot_count)
                return

            self._results.update_csv_files(slot_no, self.progress_info.current_slot_time,
                                           self.area, scm_manager)
            self.status.handle_incremental_mode()

        self._simulation_finish_actions(slot_count)

    def _simulation_finish_actions(self, slot_count: int) -> None:
        self.status.sim_status = "finished"
        self._deactivate_areas(self.area)
        self.config.external_redis_communicator.publish_aggregator_commands_responses_events()
        if not self.status.stopped:
            self.progress_info.update(
                slot_count - 1, slot_count, self._time, self.config)
            paused_duration = duration(seconds=self._time.paused_time)
            self.progress_info.log_simulation_finished(paused_duration, self.config)
        self._results.update_send_coefficient_results(
            self.current_state, self.progress_info, self.area, self.status.status)
        self._results.save_csv_results(self.area)


class SimulationExternalEvents:
    """
    Handle signals that affect the simulation state, that arrive from Redis.

    Consists of live events and signals that change the simulation status.
    """
    def __init__(self, simulation: Simulation) -> None:
        self.live_events = LiveEvents(simulation.config)
        self.redis_connection = RedisSimulationCommunication(
            simulation_status=simulation.status,
            simulation_id=simulation.simulation_id,
            live_events=self.live_events,
            progress_info=simulation.progress_info,
            area=simulation.area)

    def update(self, area: "AreaBase") -> None:
        """
        Update the simulation according to any live events received. Triggered every market slot.
        """
        self.live_events.handle_all_events(area)


def simulation_class_factory():
    """
    Factory method that selects the correct simulation class for market or coefficient trading.
    """
    return (
        CoefficientSimulation
        if ConstSettings.MASettings.MARKET_TYPE == SpotMarketTypeEnum.COEFFICIENTS.value
        else Simulation
    )


def run_simulation(setup_module_name: str = "", simulation_config: SimulationConfig = None,
                   simulation_events: str = None,
                   redis_job_id: str = None, saved_sim_state: dict = None,
                   slot_length_realtime: Duration = None, kwargs: dict = None) -> None:
    """Initiate simulation class and start simulation."""
    # pylint: disable=too-many-arguments
    try:
        redis_job_id = (
            redis_job_id if saved_sim_state is None
            else saved_sim_state["general"]["simulation_id"])
        simulation = simulation_class_factory()(
            setup_module_name=setup_module_name,
            simulation_config=simulation_config,
            simulation_events=simulation_events,
            slot_length_realtime=slot_length_realtime,
            redis_job_id=redis_job_id,
            **kwargs
        )
    except SimulationException as ex:
        log.error(ex)
        return

    if (saved_sim_state is not None and
            saved_sim_state["areas"] != {} and
            saved_sim_state["general"]["sim_status"] in ["running", "paused"]):
        simulation.restore_global_state(saved_sim_state["general"])
        simulation.restore_area_state_all_areas(saved_sim_state["areas"])
        simulation.run(initial_slot=saved_sim_state["general"]["slot_number"])
    else:
        simulation.run()<|MERGE_RESOLUTION|>--- conflicted
+++ resolved
@@ -530,13 +530,7 @@
 
         deserialize_events_to_areas(simulation_events, self.area)
 
-<<<<<<< HEAD
-        validate_const_settings_for_simulation()
-
     def _init(self) -> None:
-=======
-    def _init(self, redis_job_id: str) -> None:
->>>>>>> 2b78f5db
         # has to be called before load_setup_module():
         global_objects.profiles_handler.activate()
 
