"""
Copyright 2018 Grid Singularity
This file is part of Grid Singularity Exchange.

This program is free software: you can redistribute it and/or modify
it under the terms of the GNU General Public License as published by
the Free Software Foundation, either version 3 of the License, or
(at your option) any later version.

This program is distributed in the hope that it will be useful,
but WITHOUT ANY WARRANTY; without even the implied warranty of
MERCHANTABILITY or FITNESS FOR A PARTICULAR PURPOSE.  See the
GNU General Public License for more details.

You should have received a copy of the GNU General Public License
along with this program.  If not, see <http://www.gnu.org/licenses/>.
"""

from dataclasses import dataclass
import datetime
import gc
import os
import sys
from importlib import import_module
from logging import getLogger
from time import sleep, time, mktime

import psutil
from gsy_framework.constants_limits import ConstSettings, GlobalConfig
from gsy_framework.kafka_communication.kafka_producer import kafka_connection_factory
from gsy_framework.utils import format_datetime, str_to_pendulum_datetime
from numpy import random
from pendulum import now, duration, DateTime

import gsy_e.constants
from gsy_e import setup as d3a_setup  # noqa
from gsy_e.constants import TIME_ZONE, DATE_TIME_FORMAT, SIMULATION_PAUSE_TIMEOUT
from gsy_e.gsy_e_core.exceptions import SimulationException
from gsy_e.gsy_e_core.export import ExportAndPlot
from gsy_e.gsy_e_core.global_objects_singleton import global_objects
from gsy_e.gsy_e_core.live_events import LiveEvents
from gsy_e.gsy_e_core.myco_singleton import bid_offer_matcher
from gsy_e.gsy_e_core.redis_connections.redis_communication import RedisSimulationCommunication
from gsy_e.gsy_e_core.sim_results.endpoint_buffer import SimulationEndpointBuffer
from gsy_e.gsy_e_core.sim_results.file_export_endpoints import FileExportEndpoints
from gsy_e.gsy_e_core.util import (
    NonBlockingConsole, validate_const_settings_for_simulation,
    get_market_slot_time_str)
from gsy_e.models.area.event_deserializer import deserialize_events_to_areas
from gsy_e.models.config import SimulationConfig
from gsy_e.models.power_flow.pandapower import PandaPowerFlow

log = getLogger(__name__)


RANDOM_SEED_MAX_VALUE = 1000000


class SimulationResetException(Exception):
    """Signal a simulation reset."""


class SimulationProgressInfo:
    """Information about the simulation progress."""
    def __init__(self):
        self.eta = duration(seconds=0)
        self.elapsed_time = duration(seconds=0)
        self.percentage_completed = 0
        self.next_slot_str = ""
        self.current_slot_str = ""
        self.current_slot_number = 0


@dataclass
class SimulationStateParameters:
    paused: bool = False
    pause_after: duration = None
    slot_length_realtime: duration = None
    incremental: bool = False
    timed_out: bool = False
    stopped: bool = False
    paused_time: int = 0  # Time spent in paused state, in seconds
    sim_status = "initializing"
    start_time: datetime = None
    tick_time_counter: datetime = None


class Simulation:
    """Main class that runs the simulation."""
    def __init__(self, setup_module_name: str, simulation_config: SimulationConfig,
                 simulation_events: str = None, seed=None,
                 paused: bool = False, pause_after: duration = None, repl: bool = False,
                 no_export: bool = False, export_path: str = None,
                 export_subdir: str = None, redis_job_id=None, enable_bc=False,
                 slot_length_realtime=None, incremental: bool = False):
        self._seed = self._set_random_seed(seed)
        self._enable_bc = enable_bc
        self._state_params = SimulationStateParameters(
            paused=paused,
            pause_after=pause_after,
            slot_length_realtime=slot_length_realtime,
            incremental=incremental
        )
        self.progress_info = SimulationProgressInfo()
        self.simulation_config = simulation_config
        self.use_repl = repl
        self.export_results_on_finish = not no_export
        self.export_path = export_path

        if export_subdir is None:
            self.export_subdir = \
                now(tz=TIME_ZONE).format(f"{DATE_TIME_FORMAT}:ss")
        else:
            self.export_subdir = export_subdir

        self.setup_module_name = setup_module_name
        self.live_events = LiveEvents(self.simulation_config)
        self.kafka_connection = kafka_connection_factory()
        self.redis_connection = RedisSimulationCommunication(self, redis_job_id, self.live_events)
        self._simulation_id = redis_job_id
        self._started_from_cli = redis_job_id is None

        self._load_setup_module()
        self._init(redis_job_id)

        deserialize_events_to_areas(simulation_events, self.area)

        validate_const_settings_for_simulation()

    def _set_random_seed(self, seed):
        if seed is not None:
            random.seed(int(seed))
        else:
            random_seed = random.randint(0, RANDOM_SEED_MAX_VALUE)
            random.seed(random_seed)
            seed = random_seed
            log.info("Random seed: %s", random_seed)
        return seed

    def _set_traversal_length(self):
        no_of_levels = self._get_setup_levels(self.area) + 1
        num_ticks_to_propagate = no_of_levels * 2
        time_to_propagate_minutes = num_ticks_to_propagate * \
            self.simulation_config.tick_length.seconds / 60.
        log.info("Setup has %s levels, offers/bids need at least %s minutes to propagate.",
                 no_of_levels, time_to_propagate_minutes)

    def _get_setup_levels(self, area, level_count=0):
        level_count += 1
        count_list = [self._get_setup_levels(child, level_count)
                      for child in area.children if child.children]
        return max(count_list) if len(count_list) > 0 else level_count

    def _load_setup_module(self):
        try:
            if ConstSettings.GeneralSettings.SETUP_FILE_PATH is None:
                self.setup_module = import_module(f".{self.setup_module_name}", "gsy_e.setup")
            else:
                sys.path.append(ConstSettings.GeneralSettings.SETUP_FILE_PATH)
                self.setup_module = import_module(f"{self.setup_module_name}")
            log.debug("Using setup module '%s'", self.setup_module_name)
        except (ModuleNotFoundError, ImportError) as ex:
            raise SimulationException(
                f"Invalid setup module '{self.setup_module_name}'") from ex

    def _init(self, redis_job_id):
        # has to be called before get_setup():
        global_objects.profiles_handler.activate()

        self.area = self.setup_module.get_setup(self.simulation_config)
        bid_offer_matcher.activate()
        global_objects.external_global_stats(self.area, self.simulation_config.ticks_per_slot)

        self.endpoint_buffer = SimulationEndpointBuffer(
            redis_job_id, self._seed,
            self.area, self.export_results_on_finish)

        if self.export_results_on_finish:
            self.file_stats_endpoint = FileExportEndpoints()
            self.export = ExportAndPlot(self.area, self.export_path, self.export_subdir,
                                        self.file_stats_endpoint, self.endpoint_buffer)
        self._update_and_send_results()

        if GlobalConfig.POWER_FLOW:
            self.power_flow = PandaPowerFlow(self.area)
            self.power_flow.run_power_flow()

        log.debug("Starting simulation with config %s", self.simulation_config)

        self._set_traversal_length()

        self.area.activate(self._enable_bc, simulation_id=redis_job_id)

    @property
    def _finished(self):
        return self.area.current_tick >= self.area.config.total_ticks

    @property
    def _time_since_start(self):
        return self.area.current_tick * self.simulation_config.tick_length

    def reset(self):
        """
        Reset simulation to initial values and restart the run.
        """
        log.info("=============== Simulation reset requested ===============")
        self._init(self._simulation_id)
        self.run()
        raise SimulationResetException

    def stop(self):
        self._state_params.stopped = True

    def _deactivate_areas(self, area):
        """
        For putting the last market into area.past_markets
        """
        area.deactivate()
        for child in area.children:
            self._deactivate_areas(child)

    def run(self, initial_slot=0):
        self._state_params.sim_status = "running"
        self._state_params.stopped = False
        self._state_params.tick_time_counter = time()

        if initial_slot == 0:
            self._state_params.start_time = now(tz=TIME_ZONE)
            self._state_params.paused_time = 0

        tick_resume = 0
        try:
            self._run_cli_execute_cycle(initial_slot, tick_resume) \
                if self._started_from_cli \
                else self._execute_simulation(initial_slot, tick_resume)
        except (KeyboardInterrupt, SimulationResetException):
            pass

    def _run_cli_execute_cycle(self, slot_resume, tick_resume):
        with NonBlockingConsole() as console:
            self._execute_simulation(slot_resume, tick_resume, console)

    def update_area_stats(self, area, endpoint_buffer):
        for child in area.children:
            self.update_area_stats(child, endpoint_buffer)
        bills = endpoint_buffer.results_handler.all_ui_results["bills"].get(area.uuid, {})
        area.stats.update_aggregated_stats({"bills": bills})
        area.stats.kpi.update(
            endpoint_buffer.results_handler.all_ui_results["kpi"].get(area.uuid, {}))

    def _update_and_send_results(self):
        self.endpoint_buffer.update_stats(
            self.area, self.status, self.progress_info, self.current_state)

        self.update_area_stats(self.area, self.endpoint_buffer)

        if self.export_results_on_finish:
            if (self.area.current_market is not None
                    and gsy_e.constants.RETAIN_PAST_MARKET_STRATEGIES_STATE):
                # for integration tests:
                self.export.raw_data_to_json(
                    self.area.current_market.time_slot_str,
                    self.endpoint_buffer.flattened_area_core_stats_dict
                )

            self.file_stats_endpoint(self.area)

        elif self.should_send_results_to_broker:
            results = self.endpoint_buffer.prepare_results_for_publish()
            if results is None:
                return
            self.kafka_connection.publish(results, self._simulation_id)

    def _update_progress_info(self, slot_no, slot_count):
        run_duration = (
                now(tz=TIME_ZONE) - self._state_params.start_time -
                duration(seconds=self._state_params.paused_time)
        )

        if gsy_e.constants.RUN_IN_REALTIME:
            self.progress_info.eta = None
            self.progress_info.percentage_completed = 0.0
        else:
            self.progress_info.eta = (run_duration / (slot_no + 1) * slot_count) - run_duration
            self.progress_info.percentage_completed = (slot_no + 1) / slot_count * 100

        self.progress_info.elapsed_time = run_duration
        self.progress_info.current_slot_str = get_market_slot_time_str(
            slot_no, self.simulation_config)
        self.progress_info.next_slot_str = get_market_slot_time_str(
            slot_no + 1, self.simulation_config)
        self.progress_info.current_slot_number = slot_no

    def set_area_current_tick(self, area, current_tick):
        area.current_tick = current_tick
        for child in area.children:
            self.set_area_current_tick(child, current_tick)

    def _get_current_market_time_slot(self, slot_number: int) -> DateTime:
        return (self.area.config.start_date + (slot_number * self.area.config.slot_length)
                if GlobalConfig.IS_CANARY_NETWORK else self.area.now)

    def _calculate_total_initial_ticks_slots(self, config, slot_resume, tick_resume):
        slot_count = int(config.sim_duration / config.slot_length)

        if gsy_e.constants.RUN_IN_REALTIME:
            slot_count = sys.maxsize

            today = datetime.date.today()
            seconds_since_midnight = time() - mktime(today.timetuple())
            slot_resume = int(seconds_since_midnight // config.slot_length.seconds) + 1
            seconds_elapsed_in_slot = seconds_since_midnight % config.slot_length.seconds
            ticks_elapsed_in_slot = seconds_elapsed_in_slot // config.tick_length.seconds
            tick_resume = int(ticks_elapsed_in_slot) + 1

            seconds_elapsed_in_tick = seconds_elapsed_in_slot % config.tick_length.seconds

            seconds_until_next_tick = config.tick_length.seconds - seconds_elapsed_in_tick

            ticks_since_midnight = int(seconds_since_midnight // config.tick_length.seconds) + 1
            self.set_area_current_tick(self.area, ticks_since_midnight)

            sleep(seconds_until_next_tick)

        if self._state_params.slot_length_realtime:
            self.tick_length_realtime_s = (
                    self._state_params.slot_length_realtime.seconds /
                    self.simulation_config.ticks_per_slot)
        return slot_count, slot_resume, tick_resume

    def _execute_simulation(self, slot_resume, tick_resume, console=None):
        config = self.simulation_config

        slot_count, slot_resume, tick_resume = self._calculate_total_initial_ticks_slots(
            config, slot_resume, tick_resume)

        config.external_redis_communicator.sub_to_aggregator()
        config.external_redis_communicator.start_communication()

        for slot_no in range(slot_resume, slot_count):
            self._update_progress_info(slot_no, slot_count)

            log.warning(f"Slot {slot_no + 1} of {slot_count} - "
                        f"({self.progress_info.percentage_completed:.1f}%) "
                        f"{self.progress_info.elapsed_time} elapsed, "
                        f"ETA: {self.progress_info.eta}")

            self.area.cycle_markets()

            global_objects.profiles_handler.update_time_and_buffer_profiles(
                self._get_current_market_time_slot(slot_no))

            if self.simulation_config.external_connection_enabled:
                global_objects.external_global_stats.update(market_cycle=True)
                self.area.publish_market_cycle_to_external_clients()

            bid_offer_matcher.event_market_cycle(
                slot_completion="0%",
                market_slot=self.progress_info.current_slot_str)

            self._update_and_send_results()
            self.live_events.handle_all_events(self.area)

            gc.collect()
            process = psutil.Process(os.getpid())
            mbs_used = process.memory_info().rss / 1000000.0
            log.debug("Used %s MBs.", mbs_used)

            for tick_no in range(tick_resume, config.ticks_per_slot):
                self._handle_paused(console)

                # reset tick_resume after possible resume
                tick_resume = 0
                log.trace("Tick %s of %s in slot %s (%.1f%)", tick_no + 1, config.ticks_per_slot,
                          slot_no + 1, (tick_no + 1) / config.ticks_per_slot * 100)

                self.simulation_config.external_redis_communicator.\
                    approve_aggregator_commands()

                current_tick_in_slot = tick_no % config.ticks_per_slot
                if self.simulation_config.external_connection_enabled and \
                        global_objects.external_global_stats.is_it_time_for_external_tick(
                            current_tick_in_slot):
                    global_objects.external_global_stats.update()

                self.area.tick_and_dispatch()
                self.area.execute_actions_after_tick_event()
                bid_offer_matcher.event_tick(
                    current_tick_in_slot=current_tick_in_slot,
                    slot_completion=f"{int((tick_no / config.ticks_per_slot) * 100)}%",
                    market_slot=self.progress_info.next_slot_str)
                self.simulation_config.external_redis_communicator.\
                    publish_aggregator_commands_responses_events()

                self.handle_slowdown_and_realtime(tick_no)

<<<<<<< HEAD
                if self._state_params.stopped:
                    log.info(f"Received stop command for "
                             f"configuration id {gsy_e.constants.CONFIGURATION_ID} and "
                             f"job id {self._simulation_id}.")
=======
                if self.is_stopped:
                    log.error(f"Received stop command for "
                              f"configuration id {gsy_e.constants.CONFIGURATION_ID} and "
                              f"job id {self._simulation_id}.")
>>>>>>> 2984dc21
                    sleep(5)
                    self._simulation_finish_actions(slot_count)
                    return

            if self.export_results_on_finish:
                self.export.data_to_csv(self.area, True if slot_no == 0 else False)

            if self._state_params.incremental:
                self._state_params.paused = True
        self._simulation_finish_actions(slot_count)

    def _simulation_finish_actions(self, slot_count):
        self._state_params.sim_status = "finished"
        self._deactivate_areas(self.area)
        self.simulation_config.external_redis_communicator.\
            publish_aggregator_commands_responses_events()
        bid_offer_matcher.event_finish()
        if not self._state_params.stopped:
            self._update_progress_info(slot_count - 1, slot_count)
            paused_duration = duration(seconds=self._state_params.paused_time)
            log.info(
                "Run finished in %s%s / %.2fx real time",
                self.progress_info.elapsed_time,
                f" ({paused_duration} paused)" if paused_duration else "",
                self.simulation_config.sim_duration / (
                        self.progress_info.elapsed_time - paused_duration)
            )
        self._update_and_send_results()
        if self.export_results_on_finish:
            log.info("Exporting simulation data.")
            self.export.data_to_csv(self.area, False)
            self.export.area_tree_summary_to_json(self.endpoint_buffer.area_result_dict)
            self.export.export(power_flow=self.power_flow if GlobalConfig.POWER_FLOW else None)

    @property
    def should_send_results_to_broker(self):
        """Flag that decides whether to send results to the gsy-web"""
        return not self._started_from_cli and self.kafka_connection.is_enabled()

    def handle_slowdown_and_realtime(self, tick_no):
        if gsy_e.constants.RUN_IN_REALTIME:
            tick_runtime_s = time() - self._state_params.tick_time_counter
            sleep(abs(self.simulation_config.tick_length.seconds - tick_runtime_s))
        elif self._state_params.slot_length_realtime:
            current_expected_tick_time = (
                self._state_params.tick_time_counter.add(seconds=self.tick_length_realtime_s))
            sleep_time_s = current_expected_tick_time.timestamp() - now().timestamp()
            if sleep_time_s > 0:
                sleep(sleep_time_s)
                log.debug(f"Tick {tick_no + 1}/{self.simulation_config.ticks_per_slot}: "
                          f"Sleep time of {sleep_time_s}s was applied")
        self._state_params.tick_time_counter = time()

    def toggle_pause(self):
        if self._finished:
            return False
        self._state_params.paused = not self._state_params.paused
        return True

    def _handle_input(self, console, sleep: float = 0):
        timeout = 0
        start = 0
        if sleep > 0:
            timeout = sleep / 100
            start = time()
        while True:
            cmd = console.get_char(timeout)
            if cmd:
                if cmd not in {"i", "p", "q", "r", "R", "s", "+", "-"}:
                    log.critical("Invalid command. Valid commands:\n"
                                 "  [i] info\n"
                                 "  [p] pause\n"
                                 "  [q] quit\n"
                                 "  [r] reset\n"
                                 "  [s] stop\n"
                                 "  [R] start REPL\n")
                    continue

                if self._finished and cmd in {"p", "+", "-"}:
                    log.info("Simulation has finished. The commands [p, +, -] are unavailable.")
                    continue

                if cmd == "r":
                    self.reset()
                elif cmd == "i":
                    self._info()
                elif cmd == "p":
                    self._state_params.paused = not self._state_params.paused
                    break
                elif cmd == "q":
                    raise KeyboardInterrupt()
                elif cmd == "s":
                    self.stop()

            if sleep == 0 or time() - start >= sleep:
                break

    def _handle_paused(self, console):
        if console is not None:
            self._handle_input(console)
            if (self._state_params.pause_after and
                    self._time_since_start >= self._state_params.pause_after):
                self._state_params.paused = True
                self._state_params.pause_after = None

        paused_flag = False
        if self._state_params.paused:
            if console:
                log.critical("Simulation paused. Press 'p' to resume or resume from API.")
            else:
                self._update_and_send_results()
            start = time()
        while self._state_params.paused:
            paused_flag = True
            if console:
                self._handle_input(console, 0.1)
            if time() - self._state_params.tick_time_counter > SIMULATION_PAUSE_TIMEOUT:
                self._state_params.timed_out = True
                self._state_params.stopped = True
                self._state_params.paused = False
            if self._state_params.stopped:
                self._state_params.paused = False
            sleep(0.5)

        if console and paused_flag:
            log.critical("Simulation resumed")
            self._state_params.paused_time += time() - start

    def _info(self):
        info = self.simulation_config.as_dict()
        slot, tick = divmod(self.area.current_tick, self.simulation_config.ticks_per_slot)
        percent = self.area.current_tick / self.simulation_config.total_ticks * 100
        slot_count = self.simulation_config.sim_duration // self.simulation_config.slot_length
        info.update(slot=slot + 1, tick=tick + 1, slot_count=slot_count, percent=percent)
        log.critical(
            "\n"
            "Simulation configuration:\n"
            "  Duration: %(sim_duration)s\n"
            "  Slot length: %(slot_length)s\n"
            "  Tick length: %(tick_length)s\n"
            "  Ticks per slot: %(ticks_per_slot)d\n"
            "Status:\n"
            "  Slot: %(slot)d / %(slot_count)d\n"
            "  Tick: %(tick)d / %(ticks_per_slot)d\n"
            "  Completed: %(percent).1f%%",
            info
        )

    @property
    def status(self):
        if self._state_params.timed_out:
            return "timed-out"
        elif self._state_params.stopped:
            return "stopped"
        elif self._state_params.paused:
            return "paused"
        else:
            return self._state_params.sim_status

    @property
    def current_state(self):
        return {
            "paused": self._state_params.paused,
            "seed": self._seed,
            "sim_status": self._state_params.sim_status,
            "stopped": self._state_params.stopped,
            "simulation_id": self._simulation_id,
            "run_start": format_datetime(self._state_params.start_time)
            if self._state_params.start_time is not None else "",
            "paused_time": self._state_params.paused_time,
            "slot_number": self.progress_info.current_slot_number,
            "slot_length_realtime_s": str(self._state_params.slot_length_realtime.seconds)
            if self._state_params.slot_length_realtime else 0
        }

    def _restore_area_state(self, area, saved_area_state):
        if area.uuid not in saved_area_state:
            log.warning(f"Area {area.uuid} is not part of the saved state. State not restored. "
                        f"Simulation id: {self._simulation_id}")
        else:
            area.restore_state(saved_area_state[area.uuid])
        for child in area.children:
            self._restore_area_state(child, saved_area_state)

    def restore_area_state(self, saved_area_state):
        self._restore_area_state(self.area, saved_area_state)

    def restore_global_state(self, saved_state):
        self._state_params.paused = saved_state["paused"]
        self._seed = saved_state["seed"]
        self._state_params.sim_status = saved_state["sim_status"]
        self._state_params.stopped = saved_state["stopped"]
        self._simulation_id = saved_state["simulation_id"]
        if saved_state["run_start"] != "":
            self._state_params.start_time = str_to_pendulum_datetime(saved_state["run_start"])
        self._state_params.paused_time = saved_state["paused_time"]
        self.progress_info.current_slot_number = saved_state["slot_number"]
        self._state_params.slot_length_realtime = duration(
            seconds=saved_state["slot_length_realtime_s"])


def run_simulation(setup_module_name="", simulation_config=None, simulation_events=None,
                   redis_job_id=None, saved_sim_state=None,
                   slot_length_realtime=None, kwargs=None):
    try:
        if "pricing_scheme" in kwargs:
            ConstSettings.MASettings.AlternativePricing.PRICING_SCHEME = \
                kwargs.pop("pricing_scheme")

        if saved_sim_state is None:
            simulation = Simulation(
                setup_module_name=setup_module_name,
                simulation_config=simulation_config,
                simulation_events=simulation_events,
                slot_length_realtime=slot_length_realtime,
                redis_job_id=redis_job_id,
                **kwargs
            )
        else:
            simulation = Simulation(
                setup_module_name=setup_module_name,
                simulation_config=simulation_config,
                simulation_events=simulation_events,
                slot_length_realtime=slot_length_realtime,
                redis_job_id=saved_sim_state["general"]["simulation_id"],
                **kwargs
            )
    except SimulationException as ex:
        log.error(ex)
        return

    if saved_sim_state is not None and \
            saved_sim_state["areas"] != {} and \
            saved_sim_state["general"]["sim_status"] in ["running", "paused"]:
        simulation.restore_global_state(saved_sim_state["general"])
        simulation.restore_area_state(saved_sim_state["areas"])
        simulation.run(initial_slot=saved_sim_state["general"]["slot_number"])
    else:
        simulation.run()<|MERGE_RESOLUTION|>--- conflicted
+++ resolved
@@ -394,17 +394,10 @@
 
                 self.handle_slowdown_and_realtime(tick_no)
 
-<<<<<<< HEAD
                 if self._state_params.stopped:
-                    log.info(f"Received stop command for "
-                             f"configuration id {gsy_e.constants.CONFIGURATION_ID} and "
-                             f"job id {self._simulation_id}.")
-=======
-                if self.is_stopped:
                     log.error(f"Received stop command for "
                               f"configuration id {gsy_e.constants.CONFIGURATION_ID} and "
                               f"job id {self._simulation_id}.")
->>>>>>> 2984dc21
                     sleep(5)
                     self._simulation_finish_actions(slot_count)
                     return
