"""
Copyright 2018 Grid Singularity
This file is part of Grid Singularity Exchange.

This program is free software: you can redistribute it and/or modify
it under the terms of the GNU General Public License as published by
the Free Software Foundation, either version 3 of the License, or
(at your option) any later version.

This program is distributed in the hope that it will be useful,
but WITHOUT ANY WARRANTY; without even the implied warranty of
MERCHANTABILITY or FITNESS FOR A PARTICULAR PURPOSE.  See the
GNU General Public License for more details.

You should have received a copy of the GNU General Public License
along with this program.  If not, see <http://www.gnu.org/licenses/>.
"""

import datetime
import gc
import os
import sys
from dataclasses import dataclass
from importlib import import_module
from logging import getLogger
from time import sleep, time, mktime
from types import ModuleType
from typing import Tuple, Optional, Union, TYPE_CHECKING

import psutil
from gsy_framework.constants_limits import ConstSettings, GlobalConfig
from gsy_framework.enums import SpotMarketTypeEnum, CoefficientAlgorithm
from gsy_framework.kafka_communication.kafka_producer import kafka_connection_factory
from gsy_framework.utils import format_datetime, str_to_pendulum_datetime
from numpy import random
from pendulum import now, duration, DateTime, Duration

import gsy_e.constants
from gsy_e.constants import TIME_ZONE, DATE_TIME_FORMAT, SIMULATION_PAUSE_TIMEOUT
from gsy_e.gsy_e_core.exceptions import SimulationException
from gsy_e.gsy_e_core.export import ExportAndPlot, CoefficientExportAndPlot
from gsy_e.gsy_e_core.global_objects_singleton import global_objects
from gsy_e.gsy_e_core.live_events import LiveEvents
from gsy_e.gsy_e_core.myco_singleton import bid_offer_matcher
from gsy_e.gsy_e_core.redis_connections.simulation import RedisSimulationCommunication
from gsy_e.gsy_e_core.sim_results.endpoint_buffer import (
    CoefficientEndpointBuffer, SimulationEndpointBuffer)
from gsy_e.gsy_e_core.util import NonBlockingConsole, validate_const_settings_for_simulation
from gsy_e.models.area.event_deserializer import deserialize_events_to_areas
from gsy_e.models.area.scm_manager import SCMManager
from gsy_e.models.config import SimulationConfig

if TYPE_CHECKING:
    from gsy_e.models.area import Area, AreaBase, CoefficientArea

log = getLogger(__name__)


RANDOM_SEED_MAX_VALUE = 1000000


class SimulationResetException(Exception):
    """Exception for errors when resetting the simulation."""


class SimulationProgressInfo:
    """Information about the simulation progress."""

    def __init__(self):
        self.eta = duration(seconds=0)
        self.elapsed_time = duration(seconds=0)
        self.percentage_completed = 0
        self.next_slot_str = ""
        self.current_slot_str = ""
        self.current_slot_time = None
        self.current_slot_number = 0

    @classmethod
    def _get_market_slot_time_str(cls, slot_number: int, config: "SimulationConfig") -> str:
        """Get market slot time string."""
        return format_datetime(cls._get_market_slot_time(slot_number, config))

    @staticmethod
    def _get_market_slot_time(slot_number: int, config: "SimulationConfig") -> DateTime:
        return config.start_date.add(
            minutes=config.slot_length.minutes * slot_number
        )

    def update(self, slot_no: int, slot_count: int, time_params: "SimulationTimeManager",
               config: SimulationConfig) -> None:
        """Update progress info according to the simulation progress."""
        run_duration = (
                now(tz=TIME_ZONE) - time_params.start_time -
                duration(seconds=time_params.paused_time)
        )

        if gsy_e.constants.RUN_IN_REALTIME:
            self.eta = None
            self.percentage_completed = 0.0
        else:
            self.eta = (run_duration / (slot_no + 1) * slot_count) - run_duration
            self.percentage_completed = (slot_no + 1) / slot_count * 100

        self.elapsed_time = run_duration
        self.current_slot_str = self._get_market_slot_time_str(slot_no, config)
        self.current_slot_time = self._get_market_slot_time(slot_no, config)
        self.next_slot_str = self._get_market_slot_time_str(
            slot_no + 1, config)
        self.current_slot_number = slot_no

        log.warning("Slot %s of %s - (%.1f %%) %s elapsed, ETA: %s", slot_no+1, slot_count,
                    self.percentage_completed, self.elapsed_time,
                    self.eta)

    def log_simulation_finished(self, paused_duration: Duration, config: SimulationConfig) -> None:
        """Log that the simulation has finished."""
        log.info(
            "Run finished in %s%s / %.2fx real time",
            self.elapsed_time,
            f" ({paused_duration} paused)" if paused_duration else "",
            config.sim_duration / (self.elapsed_time - paused_duration)
        )


@dataclass
class SimulationStatusManager:
    """State of the Simulation class."""
    paused: bool = False
    pause_after: duration = None
    timed_out: bool = False
    stopped: bool = False
    sim_status = "initializing"
    incremental: bool = False

    @property
    def status(self) -> str:
        """Return status of simulation."""
        if self.timed_out:
            return "timed-out"
        if self.stopped:
            return "stopped"
        if self.paused:
            return "paused"
        return self.sim_status

    def stop(self) -> None:
        """Stop simulation."""
        self.stopped = True

    @property
    def finished(self) -> bool:
        """Return if simulation has finished."""
        return self.sim_status == "finished"

    def toggle_pause(self) -> bool:
        """Pause or resume simulation."""
        if self.finished:
            return False
        self.paused = not self.paused
        return True

    def handle_pause_after(self, time_since_start: Duration) -> None:
        """Deals with pause-after parameter, which pauses the simulation after some time."""
        if self.pause_after and time_since_start >= self.pause_after:
            self.paused = True
            self.pause_after = None

    def handle_pause_timeout(self, tick_time_counter: float) -> None:
        """
        Deals with the case that the pause time exceeds the simulation timeout, in which case the
        simulation should be stopped.
        """
        if time() - tick_time_counter > SIMULATION_PAUSE_TIMEOUT:
            self.timed_out = True
            self.stopped = True
            self.paused = False
        if self.stopped:
            self.paused = False

    def handle_incremental_mode(self) -> None:
        """
        Handle incremental paused mode, where simulation is paused after each market slot.
        """
        if self.incremental:
            self.paused = True


@dataclass
class SimulationTimeManager:
    """Handles simulation time management."""
    start_time: DateTime = now(tz=TIME_ZONE)
    tick_time_counter: float = time()
    slot_length_realtime: duration = None
    tick_length_realtime_s: int = None
    paused_time: int = 0  # Time spent in paused state, in seconds

    def reset(self, not_restored_from_state: bool = True) -> None:
        """
        Restore time-related parameters of the simulation to their default values.
        Mainly useful when resetting the simulation.
        """
        self.tick_time_counter = time()
        if not_restored_from_state:
            self.start_time = now(tz=TIME_ZONE)
            self.paused_time = 0

    def _set_area_current_tick(self, area: "Area", current_tick: int) -> None:
        area.current_tick = current_tick
        for child in area.children:
            self._set_area_current_tick(child, current_tick)

    def calculate_total_initial_ticks_slots(
            self, config: SimulationConfig, slot_resume: int, tick_resume: int, area: "AreaBase"
    ) -> Tuple[int, int, int]:
        """Calculate the initial slot and tick of the simulation, and the total slot count."""
        slot_count = int(config.sim_duration / config.slot_length)

        if gsy_e.constants.RUN_IN_REALTIME:
            slot_count = sys.maxsize

            today = datetime.date.today()
            seconds_since_midnight = time() - mktime(today.timetuple())
            slot_resume = int(seconds_since_midnight // config.slot_length.seconds) + 1
            seconds_elapsed_in_slot = seconds_since_midnight % config.slot_length.seconds
            ticks_elapsed_in_slot = seconds_elapsed_in_slot // config.tick_length.seconds
            tick_resume = int(ticks_elapsed_in_slot) + 1

            seconds_elapsed_in_tick = seconds_elapsed_in_slot % config.tick_length.seconds

            seconds_until_next_tick = config.tick_length.seconds - seconds_elapsed_in_tick

            ticks_since_midnight = int(seconds_since_midnight // config.tick_length.seconds) + 1
            self._set_area_current_tick(area, ticks_since_midnight)

            sleep(seconds_until_next_tick)

        if self.slot_length_realtime:
            self.tick_length_realtime_s = (
                    self.slot_length_realtime.seconds /
                    config.ticks_per_slot)
        return slot_count, slot_resume, tick_resume

    def handle_slowdown_and_realtime(self, tick_no: int, config: SimulationConfig) -> None:
        """
        Handle simulation slowdown and simulation realtime mode, and sleep the simulation
        accordingly.
        """
        if gsy_e.constants.RUN_IN_REALTIME:
            tick_runtime_s = time() - self.tick_time_counter
            sleep(abs(config.tick_length.seconds - tick_runtime_s))
        elif self.slot_length_realtime:
            current_expected_tick_time = self.tick_time_counter + self.tick_length_realtime_s
            sleep_time_s = current_expected_tick_time - now().timestamp()
            if sleep_time_s > 0:
                sleep(sleep_time_s)
                log.debug("Tick %s/%s: Sleep time of %s s was applied",
                          tick_no + 1, config.ticks_per_slot, sleep_time_s)

        self.tick_time_counter = time()


@dataclass
class SimulationSetup:
    """Static simulation configuration."""
    seed: int = 0
    enable_bc: bool = False
    use_repl: bool = False
    setup_module_name: str = ""
    started_from_cli: str = True
    config: SimulationConfig = None

    def __post_init__(self) -> None:
        self._set_random_seed(self.seed)

    def load_setup_module(self) -> Union["Area", "CoefficientArea"]:
        """Load setup module and create areas that are described on the setup."""
        loaded_python_module = self._import_setup_module(self.setup_module_name)
        area = loaded_python_module.get_setup(self.config)
        self._log_traversal_length(area)
        return area

    def _set_random_seed(self, seed: Optional[int]) -> None:
        if seed is not None:
            random.seed(int(seed))
        else:
            random_seed = random.randint(0, RANDOM_SEED_MAX_VALUE)
            random.seed(random_seed)
            seed = random_seed
            log.info("Random seed: %s", random_seed)
        self.seed = seed

    def _log_traversal_length(self, area: "Area") -> None:
        no_of_levels = self._get_setup_levels(area) + 1
        num_ticks_to_propagate = no_of_levels * 2
        time_to_propagate_minutes = (num_ticks_to_propagate *
                                     self.config.tick_length.seconds / 60.)
        log.info("Setup has %s levels, offers/bids need at least %s minutes to propagate.",
                 no_of_levels, time_to_propagate_minutes)

    def _get_setup_levels(self, area: "Area", level_count: int = 0) -> int:
        level_count += 1
        count_list = [self._get_setup_levels(child, level_count)
                      for child in area.children if child.children]
        return max(count_list) if len(count_list) > 0 else level_count

    @staticmethod
    def _import_setup_module(setup_module_name: str) -> ModuleType:
        try:
            if ConstSettings.GeneralSettings.SETUP_FILE_PATH is None:
                return import_module(f".{setup_module_name}", "gsy_e.setup")
            sys.path.append(ConstSettings.GeneralSettings.SETUP_FILE_PATH)
            return import_module(f"{setup_module_name}")
        except (ModuleNotFoundError, ImportError) as ex:
            raise SimulationException(
                f"Invalid setup module '{setup_module_name}'") from ex
        finally:
            log.debug("Using setup module '%s'", setup_module_name)


class SimulationResultsManager:
    """Maintain and populate the simulation results and the publishing to the message broker."""
    def __init__(self, export_results_on_finish: bool, export_path: str,
                 export_subdir: Optional[str], started_from_cli: bool) -> None:
        self.export_results_on_finish = export_results_on_finish
        self.export_path = export_path
        self.started_from_cli = started_from_cli
        self.kafka_connection = kafka_connection_factory()

        if export_subdir is None:
            self.export_subdir = now(tz=TIME_ZONE).format(f"{DATE_TIME_FORMAT}:ss")
        else:
            self.export_subdir = export_subdir
        self._endpoint_buffer = None
        self._export = None

    def init_results(self, redis_job_id: str, area: "AreaBase",
                     config_params: SimulationSetup) -> None:
        """Construct objects that contain the simulation results for the broker and CSV output."""
        self._endpoint_buffer = SimulationEndpointBuffer(
            redis_job_id, config_params.seed,
            area, self.export_results_on_finish)

        if self.export_results_on_finish:
            self._export = ExportAndPlot(area, self.export_path,
                                         self.export_subdir,
                                         self._endpoint_buffer)

    @property
    def _should_send_results_to_broker(self) -> None:
        """Flag that decides whether to send results to the gsy-web"""
        return not self.started_from_cli and self.kafka_connection.is_enabled()

    def update_and_send_results(self, current_state: dict, progress_info: SimulationProgressInfo,
                                area: "Area", simulation_status: str) -> None:
        """
        Update the simulation results. Should be called on init, finish and every market cycle.
        """
        assert self._endpoint_buffer is not None

        if self._should_send_results_to_broker:
            self._endpoint_buffer.update_stats(
                area, simulation_status, progress_info, current_state,
                calculate_results=False)
            results = self._endpoint_buffer.prepare_results_for_publish()
            if results is None:
                return
            self.kafka_connection.publish(results, current_state["simulation_id"])

        elif (gsy_e.constants.RETAIN_PAST_MARKET_STRATEGIES_STATE or
                self.export_results_on_finish):

            self._endpoint_buffer.update_stats(
                area, current_state["sim_status"], progress_info, current_state,
                calculate_results=True)
            self._update_area_stats(area, self._endpoint_buffer)

            if self.export_results_on_finish:
                assert self._export is not None
                if (area.current_market is not None
                        and gsy_e.constants.RETAIN_PAST_MARKET_STRATEGIES_STATE):
                    # for integration tests:
                    self._export.raw_data_to_json(
                        area.current_market.time_slot_str,
                        self._endpoint_buffer.flattened_area_core_stats_dict
                    )

                self._export.file_stats_endpoint(area)

    @classmethod
    def _update_area_stats(cls, area: "Area", endpoint_buffer: "SimulationEndpointBuffer") -> None:
        for child in area.children:
            cls._update_area_stats(child, endpoint_buffer)
        bills = endpoint_buffer.results_handler.all_ui_results["bills"].get(area.uuid, {})
        area.stats.update_aggregated_stats({"bills": bills})
        area.stats.kpi.update(
            endpoint_buffer.results_handler.all_ui_results["kpi"].get(area.uuid, {}))

    def update_csv_on_market_cycle(self, slot_no: int, area: "Area") -> None:
        """Update the csv results on market cycle."""
        if self.export_results_on_finish:
            self._export.data_to_csv(area, slot_no == 0)

    def save_csv_results(self, area: "Area") -> None:
        """Update the CSV results on finish, and write the CSV files."""
        if self.export_results_on_finish:
            log.info("Exporting simulation data.")
            self._export.data_to_csv(area, False)
            self._export.area_tree_summary_to_json(self._endpoint_buffer.area_result_dict)
            self._export.export(power_flow=None)


class CoefficientSimulationResultsManager(SimulationResultsManager):

    def init_results(self, redis_job_id: str, area: "AreaBase",
                     config_params: SimulationSetup) -> None:
        """Construct objects that contain the simulation results for the broker and CSV output."""
        self._endpoint_buffer = CoefficientEndpointBuffer(
            redis_job_id, config_params.seed,
            area, self.export_results_on_finish)

        if self.export_results_on_finish:
            self._export = CoefficientExportAndPlot(
                area, self.export_path, self.export_subdir, self._endpoint_buffer)

    def update_results(
            self, current_state: dict, progress_info: SimulationProgressInfo,
            area: "Area", simulation_status: str) -> None:
        raise NotImplementedError

    @classmethod
    def _update_area_stats(cls, area: "Area", endpoint_buffer: "SimulationEndpointBuffer") -> None:
        return

    def update_csv_files(self, slot_no: int, current_time_slot: DateTime, area: "Area",
                         scm_manager: SCMManager) -> None:
        """Update the csv results on market cycle."""
        if self.export_results_on_finish:
            self._export.data_to_csv(area, current_time_slot, slot_no == 0, scm_manager)

    def save_csv_results(self, area: "Area") -> None:
        """Update the CSV results on finish, and write the CSV files."""
        if self.export_results_on_finish:
            log.info("Exporting simulation data.")
            self._export.data_to_csv(area, False, None)
            self._export.area_tree_summary_to_json(self._endpoint_buffer.area_result_dict)
            self._export.export(power_flow=None)

    def update_send_coefficient_results(
            self, current_state: dict, progress_info: SimulationProgressInfo,
            area: "CoefficientArea", simulation_status: str,
            scm_manager: Optional["SCMManager"] = None) -> None:
        """
        Update the coefficient simulation results.
        """
        assert self._endpoint_buffer is not None

        if self._should_send_results_to_broker:
            self._endpoint_buffer.update_coefficient_stats(
                area, simulation_status, progress_info, current_state,
                False, scm_manager)
            results = self._endpoint_buffer.prepare_results_for_publish()
            if results is None:
                return
            self.kafka_connection.publish(results, current_state["simulation_id"])

        elif (gsy_e.constants.RETAIN_PAST_MARKET_STRATEGIES_STATE or
              self.export_results_on_finish):

            self._endpoint_buffer.update_coefficient_stats(
                area, current_state["sim_status"], progress_info, current_state,
                True, scm_manager)
            self._update_area_stats(area, self._endpoint_buffer)

            if self.export_results_on_finish:
                assert self._export is not None
                if (progress_info.current_slot_time is not None
                        and gsy_e.constants.RETAIN_PAST_MARKET_STRATEGIES_STATE):
                    # for integration tests:
                    self._export.raw_data_to_json(
                        progress_info.current_slot_str,
                        self._endpoint_buffer.flattened_area_core_stats_dict
                    )

                self._export.file_stats_endpoint(area, scm_manager)


def simulation_results_manager_factory():
    if ConstSettings.MASettings.MARKET_TYPE == SpotMarketTypeEnum.COEFFICIENTS.value:
        return CoefficientSimulationResultsManager
    return SimulationResultsManager


class SimulationExternalEvents:
    """
    Handle signals that affect the simulation state, that arrive from Redis. Consists of live
    events and signals that change the simulation status.
    """
    def __init__(self, simulation_id: str, config: SimulationConfig,
                 state_params: SimulationStatusManager, progress_info: SimulationProgressInfo,
                 area: "Area") -> None:
        # pylint: disable=too-many-arguments
        self.live_events = LiveEvents(config)
        self.redis_connection = RedisSimulationCommunication(
            state_params, simulation_id, self.live_events, progress_info, area)

    def update(self, area: "AreaBase") -> None:
        """
        Update the simulation according to any live events received. Triggered every market slot.
        """
        self.live_events.handle_all_events(area)


class Simulation:
    """Main class that starts and controls simulation."""
    # pylint: disable=too-many-arguments,too-many-instance-attributes
    def __init__(self, setup_module_name: str, simulation_config: SimulationConfig,
                 simulation_events: str = None, seed=None,
                 paused: bool = False, pause_after: Duration = None, repl: bool = False,
                 no_export: bool = False, export_path: str = None,
                 export_subdir: str = None, redis_job_id=None, enable_bc=False,
                 slot_length_realtime: Duration = None, incremental: bool = False):
        self._status = SimulationStatusManager(
            paused=paused,
            pause_after=pause_after,
            incremental=incremental
        )
        self._time = SimulationTimeManager(
            slot_length_realtime=slot_length_realtime,
        )

        self._setup = SimulationSetup(
            seed=seed,
            enable_bc=enable_bc,
            use_repl=repl,
            setup_module_name=setup_module_name,
            started_from_cli=redis_job_id is None,
            config=simulation_config
        )

        self._results = simulation_results_manager_factory()(
            export_results_on_finish=not no_export,
            export_path=export_path,
            export_subdir=export_subdir,
            started_from_cli=redis_job_id is None
        )

        self.progress_info = SimulationProgressInfo()
        self._simulation_id = redis_job_id

        self._init(redis_job_id)

        self._external_events = SimulationExternalEvents(
            redis_job_id, self._setup.config, self._status, self.progress_info, self.area)

        deserialize_events_to_areas(simulation_events, self.area)

        validate_const_settings_for_simulation()

    def _init(self, redis_job_id: str) -> None:
        # has to be called before load_setup_module():
        global_objects.profiles_handler.activate()

        self.area = self._setup.load_setup_module()
        bid_offer_matcher.activate()
        global_objects.external_global_stats(self.area, self._setup.config.ticks_per_slot)

        self._results.init_results(redis_job_id, self.area, self._setup)
        self._results.update_and_send_results(
            self.current_state, self.progress_info, self.area, self._status.status)

        log.debug("Starting simulation with config %s", self._setup.config)

        self.area.activate(self._setup.enable_bc, simulation_id=redis_job_id)

    @property
    def _time_since_start(self) -> Duration:
        """Return pendulum duration since start of simulation."""
        return self.area.current_tick * self._setup.config.tick_length

    def reset(self) -> None:
        """
        Reset simulation to initial values and restart the run.
        """
        log.info("%s Simulation reset requested %s", "=" * 15, "=" * 15)
        self._init(self._simulation_id)
        self.run()
        raise SimulationResetException

    def _deactivate_areas(self, area: "Area") -> None:
        """Move the last market into area.past_markets."""
        area.deactivate()
        for child in area.children:
            self._deactivate_areas(child)

    def run(self, initial_slot: int = 0) -> None:
        """Run the simulation."""
        self._status.sim_status = "running"
        self._status.stopped = False

        self._time.reset(
            not_restored_from_state=(initial_slot == 0)
        )

        tick_resume = 0
        try:
            if self._setup.started_from_cli:
                self._run_cli_execute_cycle(initial_slot, tick_resume)
            else:
                self._execute_simulation(initial_slot, tick_resume)
        except (KeyboardInterrupt, SimulationResetException):
            pass

    def _run_cli_execute_cycle(self, slot_resume: int, tick_resume: int) -> None:
        with NonBlockingConsole() as console:
            self._execute_simulation(slot_resume, tick_resume, console)

    def _get_current_market_time_slot(self, slot_number: int) -> DateTime:
        return (self.area.config.start_date + (slot_number * self.area.config.slot_length)
                if GlobalConfig.IS_CANARY_NETWORK else self.area.now)

    def _execute_simulation(
            self, slot_resume: int, tick_resume: int, console: NonBlockingConsole = None) -> None:
        slot_count, slot_resume, tick_resume = (
            self._time.calculate_total_initial_ticks_slots(
                self._setup.config, slot_resume, tick_resume, self.area))

        self._setup.config.external_redis_communicator.sub_to_aggregator()
        self._setup.config.external_redis_communicator.start_communication()

        for slot_no in range(slot_resume, slot_count):
            self.progress_info.update(
                slot_no, slot_count, self._time, self._setup.config)

            self.area.cycle_markets()

            global_objects.profiles_handler.update_time_and_buffer_profiles(
                self._get_current_market_time_slot(slot_no))

            if self._setup.config.external_connection_enabled:
                global_objects.external_global_stats.update(market_cycle=True)
                self.area.publish_market_cycle_to_external_clients()

            bid_offer_matcher.event_market_cycle(
                slot_completion="0%",
                market_slot=self.progress_info.current_slot_str)

            self._results.update_and_send_results(
                self.current_state, self.progress_info, self.area, self._status.status)
            self._external_events.update(self.area)

            gc.collect()
            process = psutil.Process(os.getpid())
            mbs_used = process.memory_info().rss / 1000000.0
            log.debug("Used %s MBs.", mbs_used)

            for tick_no in range(tick_resume, self._setup.config.ticks_per_slot):
                self._handle_paused(console)

                # reset tick_resume after possible resume
                tick_resume = 0
                log.trace("Tick %s of %s in slot %s (%.1f%%)", tick_no + 1,
                          self._setup.config.ticks_per_slot,
                          slot_no + 1, (tick_no + 1) / self._setup.config.ticks_per_slot * 100)

                self._setup.config.external_redis_communicator.\
                    approve_aggregator_commands()

                current_tick_in_slot = tick_no % self._setup.config.ticks_per_slot
                if (self._setup.config.external_connection_enabled and
                        global_objects.external_global_stats.is_it_time_for_external_tick(
                            current_tick_in_slot)):
                    global_objects.external_global_stats.update()

                self.area.tick_and_dispatch()
                self.area.execute_actions_after_tick_event()
                bid_offer_matcher.event_tick(
                    current_tick_in_slot=current_tick_in_slot,
                    slot_completion=f"{int((tick_no / self._setup.config.ticks_per_slot) * 100)}%",
                    market_slot=self.progress_info.next_slot_str)
                self._setup.config.external_redis_communicator.\
                    publish_aggregator_commands_responses_events()

                self._time.handle_slowdown_and_realtime(tick_no, self._setup.config)

                if self._status.stopped:
                    log.error("Received stop command for configuration id %s and job id %s.",
                              gsy_e.constants.CONFIGURATION_ID, self._simulation_id)
                    sleep(5)
                    self._simulation_finish_actions(slot_count)
                    return

            self._results.update_csv_on_market_cycle(slot_no, self.area)
            self._status.handle_incremental_mode()
        self._simulation_finish_actions(slot_count)

    def _simulation_finish_actions(self, slot_count: int) -> None:
        self._status.sim_status = "finished"
        self._deactivate_areas(self.area)
        self._setup.config.external_redis_communicator.\
            publish_aggregator_commands_responses_events()
        bid_offer_matcher.event_finish()
        if not self._status.stopped:
            self.progress_info.update(
                slot_count - 1, slot_count, self._time, self._setup.config)
            paused_duration = duration(seconds=self._time.paused_time)
            self.progress_info.log_simulation_finished(paused_duration, self._setup.config)
        self._results.update_and_send_results(
            self.current_state, self.progress_info, self.area, self._status.status)
        self._results.save_csv_results(self.area)

    def _handle_input(self, console: NonBlockingConsole, sleep_period: float = 0) -> None:
        timeout = 0
        start = 0
        if sleep_period > 0:
            timeout = sleep_period / 100
            start = time()
        while True:
            cmd = console.get_char(timeout)
            if cmd:
                if cmd not in {"i", "p", "q", "r", "R", "s", "+", "-"}:
                    log.critical("Invalid command. Valid commands:\n"
                                 "  [i] info\n"
                                 "  [p] pause\n"
                                 "  [q] quit\n"
                                 "  [r] reset\n"
                                 "  [s] stop\n"
                                 "  [R] start REPL\n")
                    continue

                if self._status.finished and cmd in {"p", "+", "-"}:
                    log.info("Simulation has finished. The commands [p, +, -] are unavailable.")
                    continue

                if cmd == "r":
                    self.reset()
                elif cmd == "i":
                    self._info()
                elif cmd == "p":
                    self._status.toggle_pause()
                    break
                elif cmd == "q":
                    raise KeyboardInterrupt()
                elif cmd == "s":
                    self._status.stop()

            if sleep_period == 0 or time() - start >= sleep_period:
                break

    def _handle_paused(self, console: NonBlockingConsole) -> None:
        if console is not None:
            self._handle_input(console)
            self._status.handle_pause_after(self._time_since_start)
        paused_flag = False
        if self._status.paused:
            if console:
                log.critical("Simulation paused. Press 'p' to resume or resume from API.")
            else:
                self._results.update_and_send_results(
                    self.current_state, self.progress_info, self.area, self._status.status)
            start = time()
        while self._status.paused:
            paused_flag = True
            if console:
                self._handle_input(console, 0.1)
                self._status.handle_pause_timeout(self._time.tick_time_counter)
            sleep(0.5)

        if console and paused_flag:
            log.critical("Simulation resumed")
            self._time.paused_time += time() - start

    def _info(self) -> None:
        info = self._setup.config.as_dict()
        slot, tick = divmod(self.area.current_tick, self._setup.config.ticks_per_slot)
        percent = self.area.current_tick / self._setup.config.total_ticks * 100
        slot_count = self._setup.config.sim_duration // self._setup.config.slot_length
        info.update(slot=slot + 1, tick=tick + 1, slot_count=slot_count, percent=percent)
        log.critical(
            "\n"
            "Simulation configuration:\n"
            "  Duration: %(sim_duration)s\n"
            "  Slot length: %(slot_length)s\n"
            "  Tick length: %(tick_length)s\n"
            "  Ticks per slot: %(ticks_per_slot)d\n"
            "Status:\n"
            "  Slot: %(slot)d / %(slot_count)d\n"
            "  Tick: %(tick)d / %(ticks_per_slot)d\n"
            "  Completed: %(percent).1f%%",
            info
        )

    @property
    def current_state(self) -> dict:
        """Return dict that contains current progress and state of simulation."""
        return {
            "paused": self._status.paused,
            "seed": self._setup.seed,
            "sim_status": self._status.sim_status,
            "stopped": self._status.stopped,
            "simulation_id": self._simulation_id,
            "run_start": format_datetime(self._time.start_time)
            if self._time.start_time is not None else "",
            "paused_time": self._time.paused_time,
            "slot_number": self.progress_info.current_slot_number,
            "slot_length_realtime_s": str(self._time.slot_length_realtime.seconds)
            if self._time.slot_length_realtime else 0
        }

    def _restore_area_state(self, area: "Area", saved_area_state: dict) -> None:
        if area.uuid not in saved_area_state:
            log.warning("Area %s is not part of the saved state. State not restored. "
                        "Simulation id: %s", area.uuid, self._simulation_id)
        else:
            area.restore_state(saved_area_state[area.uuid])
        for child in area.children:
            self._restore_area_state(child, saved_area_state)

    def restore_area_state_all_areas(self, saved_area_state: dict) -> None:
        """Restore state of all areas."""
        self._restore_area_state(self.area, saved_area_state)

    def restore_global_state(self, saved_state: dict) -> None:
        """Restore global state of simulation."""
        self._status.paused = saved_state["paused"]
        self._setup.seed = saved_state["seed"]
        self._status.sim_status = saved_state["sim_status"]
        self._status.stopped = saved_state["stopped"]
        self._simulation_id = saved_state["simulation_id"]
        if saved_state["run_start"] != "":
            self._time.start_time = str_to_pendulum_datetime(saved_state["run_start"])
        self._time.paused_time = saved_state["paused_time"]
        self.progress_info.current_slot_number = saved_state["slot_number"]
        self._time.slot_length_realtime = duration(
            seconds=saved_state["slot_length_realtime_s"])


class CoefficientSimulation(Simulation):
    """Start and control a simulation with coefficient trading."""

    area: "CoefficientArea"
    _results: CoefficientSimulationResultsManager

    def _init(self, redis_job_id: str) -> None:
        # has to be called before load_setup_module():
        global_objects.profiles_handler.activate()

        self.area = self._setup.load_setup_module()

        self._results.init_results(redis_job_id, self.area, self._setup)
        self._results.update_send_coefficient_results(
            self.current_state, self.progress_info, self.area, self._status.status)

        log.debug("Starting simulation with config %s", self._setup.config)

        self.area.activate_energy_parameters(self._setup.config.start_date)

    @property
    def _time_since_start(self) -> Duration:
        """Return pendulum duration since start of simulation."""
        current_time = self.progress_info.current_slot_time \
            if self.progress_info.current_slot_time else self._setup.config.start_date
        return current_time - self._setup.config.start_date

    def _deactivate_areas(self, area: "AreaBase"):
        pass

    def _execute_simulation(
            self, slot_resume: int, tick_resume: int, console: NonBlockingConsole = None) -> None:

        slot_count, slot_resume, tick_resume = (
            self._time.calculate_total_initial_ticks_slots(
                self._setup.config, slot_resume, tick_resume, self.area))

        for slot_no in range(slot_resume, slot_count):
            self._handle_paused(console)

            self.progress_info.update(slot_no, slot_count, self._time, self._setup.config)

            self.area.cycle_coefficients_trading(self.progress_info.current_slot_time)

            global_objects.profiles_handler.update_time_and_buffer_profiles(
                self._get_current_market_time_slot(slot_no))

            scm_manager = SCMManager(self.area, self._get_current_market_time_slot(slot_no))

            self.area.calculate_home_after_meter_data(
                self.progress_info.current_slot_time, scm_manager)

            scm_manager.calculate_community_after_meter_data()
            self.area.trigger_energy_trades(scm_manager)

<<<<<<< HEAD
            self._results.update_send_coefficient_results(
                self.current_state, self.progress_info, self.area,
                self._status.status, scm_manager)
=======
            if ConstSettings.SCMSettings.MARKET_ALGORITHM == CoefficientAlgorithm.DYNAMIC.value:
                self.area.change_home_coefficient_percentage(scm_manager)

            self._results.update_and_send_results(
                self.current_state, self.progress_info, self.area, self._status.status)
>>>>>>> b139496a
            self._external_events.update(self.area)

            gc.collect()
            process = psutil.Process(os.getpid())
            mbs_used = process.memory_info().rss / 1000000.0
            log.debug("Used %s MBs.", mbs_used)

            self._time.handle_slowdown_and_realtime(0, self._setup.config)

            if self._status.stopped:
                log.error("Received stop command for configuration id %s and job id %s.",
                          gsy_e.constants.CONFIGURATION_ID, self._simulation_id)
                sleep(5)
                self._simulation_finish_actions(slot_count)
                return

            self._results.update_csv_files(slot_no, self.progress_info.current_slot_time,
                                           self.area, scm_manager)
            self._status.handle_incremental_mode()

        self._simulation_finish_actions(slot_count)

    def _simulation_finish_actions(self, slot_count: int) -> None:
        self._status.sim_status = "finished"
        self._deactivate_areas(self.area)
        self._setup.config.external_redis_communicator.\
            publish_aggregator_commands_responses_events()
        if not self._status.stopped:
            self.progress_info.update(
                slot_count - 1, slot_count, self._time, self._setup.config)
            paused_duration = duration(seconds=self._time.paused_time)
            self.progress_info.log_simulation_finished(paused_duration, self._setup.config)
        self._results.update_send_coefficient_results(
            self.current_state, self.progress_info, self.area, self._status.status)
        self._results.save_csv_results(self.area)


def simulation_class_factory():
    """
    Factory method that selects the correct simulation class for market or coefficient trading.
    """
    return (
        CoefficientSimulation
        if ConstSettings.MASettings.MARKET_TYPE == SpotMarketTypeEnum.COEFFICIENTS.value
        else Simulation
    )


def run_simulation(setup_module_name: str = "", simulation_config: SimulationConfig = None,
                   simulation_events: str = None,
                   redis_job_id: str = None, saved_sim_state: dict = None,
                   slot_length_realtime: Duration = None, kwargs: dict = None) -> None:
    """Initiate simulation class and start simulation."""
    # pylint: disable=too-many-arguments
    try:
        redis_job_id = (
            redis_job_id if saved_sim_state is None
            else saved_sim_state["general"]["simulation_id"])
        simulation = simulation_class_factory()(
            setup_module_name=setup_module_name,
            simulation_config=simulation_config,
            simulation_events=simulation_events,
            slot_length_realtime=slot_length_realtime,
            redis_job_id=redis_job_id,
            **kwargs
        )
    except SimulationException as ex:
        log.error(ex)
        return

    if (saved_sim_state is not None and
            saved_sim_state["areas"] != {} and
            saved_sim_state["general"]["sim_status"] in ["running", "paused"]):
        simulation.restore_global_state(saved_sim_state["general"])
        simulation.restore_area_state_all_areas(saved_sim_state["areas"])
        simulation.run(initial_slot=saved_sim_state["general"]["slot_number"])
    else:
        simulation.run()<|MERGE_RESOLUTION|>--- conflicted
+++ resolved
@@ -889,17 +889,13 @@
             scm_manager.calculate_community_after_meter_data()
             self.area.trigger_energy_trades(scm_manager)
 
-<<<<<<< HEAD
+            if ConstSettings.SCMSettings.MARKET_ALGORITHM == CoefficientAlgorithm.DYNAMIC.value:
+                self.area.change_home_coefficient_percentage(scm_manager)
+
             self._results.update_send_coefficient_results(
                 self.current_state, self.progress_info, self.area,
                 self._status.status, scm_manager)
-=======
-            if ConstSettings.SCMSettings.MARKET_ALGORITHM == CoefficientAlgorithm.DYNAMIC.value:
-                self.area.change_home_coefficient_percentage(scm_manager)
-
-            self._results.update_and_send_results(
-                self.current_state, self.progress_info, self.area, self._status.status)
->>>>>>> b139496a
+
             self._external_events.update(self.area)
 
             gc.collect()
