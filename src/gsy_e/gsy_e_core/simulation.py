"""
Copyright 2018 Grid Singularity
This file is part of Grid Singularity Exchange.

This program is free software: you can redistribute it and/or modify
it under the terms of the GNU General Public License as published by
the Free Software Foundation, either version 3 of the License, or
(at your option) any later version.

This program is distributed in the hope that it will be useful,
but WITHOUT ANY WARRANTY; without even the implied warranty of
MERCHANTABILITY or FITNESS FOR A PARTICULAR PURPOSE.  See the
GNU General Public License for more details.

You should have received a copy of the GNU General Public License
along with this program.  If not, see <http://www.gnu.org/licenses/>.
"""
<<<<<<< HEAD

from dataclasses import dataclass
=======
>>>>>>> a353030e
import datetime
import gc
import os
import sys
from importlib import import_module
from logging import getLogger
from time import sleep, time, mktime
from numpy import random
from pendulum import now, duration, DateTime
import psutil

from gsy_framework.constants_limits import ConstSettings, GlobalConfig
from gsy_framework.kafka_communication.kafka_producer import kafka_connection_factory
from gsy_framework.utils import format_datetime, str_to_pendulum_datetime
import gsy_e.constants

from gsy_e.constants import TIME_ZONE, DATE_TIME_FORMAT, SIMULATION_PAUSE_TIMEOUT
from gsy_e.gsy_e_core.exceptions import SimulationException
from gsy_e.gsy_e_core.export import ExportAndPlot
from gsy_e.gsy_e_core.global_objects_singleton import global_objects
from gsy_e.gsy_e_core.live_events import LiveEvents
from gsy_e.gsy_e_core.myco_singleton import bid_offer_matcher
from gsy_e.gsy_e_core.redis_connections.redis_communication import RedisSimulationCommunication
from gsy_e.gsy_e_core.sim_results.endpoint_buffer import SimulationEndpointBuffer
from gsy_e.gsy_e_core.sim_results.file_export_endpoints import FileExportEndpoints
from gsy_e.gsy_e_core.util import (
    NonBlockingConsole, validate_const_settings_for_simulation,
    get_market_slot_time_str)
from gsy_e.models.area.event_deserializer import deserialize_events_to_areas
from gsy_e.models.config import SimulationConfig
from gsy_e.models.power_flow.pandapower import PandaPowerFlow

log = getLogger(__name__)


RANDOM_SEED_MAX_VALUE = 1000000


class SimulationResetException(Exception):
<<<<<<< HEAD
    """Signal a simulation reset."""


class SimulationProgressInfo:
    """Information about the simulation progress."""
=======
    """Exception for errors when resetting the simulation."""


class SimulationProgressInfo:
    """Data class for progress info of simulation."""

>>>>>>> a353030e
    def __init__(self):
        self.eta = duration(seconds=0)
        self.elapsed_time = duration(seconds=0)
        self.percentage_completed = 0
        self.next_slot_str = ""
        self.current_slot_str = ""
        self.current_slot_number = 0


@dataclass
class SimulationStateParameters:
    paused: bool = False
    pause_after: duration = None
    slot_length_realtime: duration = None
    incremental: bool = False
    timed_out: bool = False
    stopped: bool = False
    paused_time: int = 0  # Time spent in paused state, in seconds
    sim_status = "initializing"
    start_time: datetime = None
    tick_time_counter: datetime = None


class Simulation:
<<<<<<< HEAD
    """Main class that runs the simulation."""
=======
    """Main class that starts and controls simulation."""
    # pylint: disable=too-many-instance-attributes, too-many-arguments,
    # pylint: disable=attribute-defined-outside-init

>>>>>>> a353030e
    def __init__(self, setup_module_name: str, simulation_config: SimulationConfig,
                 simulation_events: str = None, seed=None,
                 paused: bool = False, pause_after: duration = None, repl: bool = False,
                 no_export: bool = False, export_path: str = None,
                 export_subdir: str = None, redis_job_id=None, enable_bc=False,
                 slot_length_realtime=None, incremental: bool = False):
        self._seed = self._set_random_seed(seed)
        self._enable_bc = enable_bc
        self._state_params = SimulationStateParameters(
            paused=paused,
            pause_after=pause_after,
            slot_length_realtime=slot_length_realtime,
            incremental=incremental
        )
        self.progress_info = SimulationProgressInfo()
        self.simulation_config = simulation_config
        self.use_repl = repl
        self.export_results_on_finish = not no_export
        self.export_path = export_path

        if export_subdir is None:
            self.export_subdir = now(tz=TIME_ZONE).format(f"{DATE_TIME_FORMAT}:ss")
        else:
            self.export_subdir = export_subdir

        self.setup_module_name = setup_module_name
        self.live_events = LiveEvents(self.simulation_config)
        self.kafka_connection = kafka_connection_factory()
        self.redis_connection = RedisSimulationCommunication(self, redis_job_id, self.live_events)
        self._simulation_id = redis_job_id
        self._started_from_cli = redis_job_id is None

        self._load_setup_module()
        self._init(redis_job_id)

        deserialize_events_to_areas(simulation_events, self.area)

        validate_const_settings_for_simulation()

    def _set_random_seed(self, seed):
        if seed is not None:
            random.seed(int(seed))
        else:
            random_seed = random.randint(0, RANDOM_SEED_MAX_VALUE)
            random.seed(random_seed)
            seed = random_seed
            log.info("Random seed: %s", random_seed)
        return seed

    def _set_traversal_length(self):
        no_of_levels = self._get_setup_levels(self.area) + 1
        num_ticks_to_propagate = no_of_levels * 2
<<<<<<< HEAD
        time_to_propagate_minutes = num_ticks_to_propagate * \
            self.simulation_config.tick_length.seconds / 60.
=======
        time_to_propagate_minutes = (num_ticks_to_propagate *
                                     self.simulation_config.tick_length.seconds / 60.)
>>>>>>> a353030e
        log.info("Setup has %s levels, offers/bids need at least %s minutes to propagate.",
                 no_of_levels, time_to_propagate_minutes)

    def _get_setup_levels(self, area, level_count=0):
        level_count += 1
        count_list = [self._get_setup_levels(child, level_count)
                      for child in area.children if child.children]
        return max(count_list) if len(count_list) > 0 else level_count

    def _load_setup_module(self):
        try:
            if ConstSettings.GeneralSettings.SETUP_FILE_PATH is None:
<<<<<<< HEAD
                self.setup_module = import_module(f".{self.setup_module_name}", "gsy_e.setup")
=======
                self.setup_module = import_module(f"{self.setup_module_name}", "gsy_e.setup")
>>>>>>> a353030e
            else:
                sys.path.append(ConstSettings.GeneralSettings.SETUP_FILE_PATH)
                self.setup_module = import_module(f"{self.setup_module_name}")
            log.debug("Using setup module '%s'", self.setup_module_name)
        except (ModuleNotFoundError, ImportError) as ex:
            raise SimulationException(
                f"Invalid setup module '{self.setup_module_name}'") from ex

<<<<<<< HEAD
    def _init(self, redis_job_id):
=======
    def _init(self, slot_length_realtime, seed, paused, pause_after, redis_job_id, enable_bc):
        self.paused = paused
        self.pause_after = pause_after
        self.slot_length_realtime = slot_length_realtime

        if seed is not None:
            random.seed(int(seed))
        else:
            random_seed = random.randint(0, RANDOM_SEED_MAX_VALUE)
            random.seed(random_seed)
            self.initial_params["seed"] = random_seed
            log.info("Random seed: %s", random_seed)

>>>>>>> a353030e
        # has to be called before get_setup():
        global_objects.profiles_handler.activate()

        self.area = self.setup_module.get_setup(self.simulation_config)
        bid_offer_matcher.activate()
        global_objects.external_global_stats(self.area, self.simulation_config.ticks_per_slot)

        self.endpoint_buffer = SimulationEndpointBuffer(
            redis_job_id, self._seed,
            self.area, self.export_results_on_finish)

        if self.export_results_on_finish:
            self.file_stats_endpoint = FileExportEndpoints()
            self.export = ExportAndPlot(self.area, self.export_path, self.export_subdir,
                                        self.file_stats_endpoint, self.endpoint_buffer)
        self._update_and_send_results()

        if GlobalConfig.POWER_FLOW:
            self.power_flow = PandaPowerFlow(self.area)
            self.power_flow.run_power_flow()

        log.debug("Starting simulation with config %s", self.simulation_config)

        self._set_traversal_length()

        self.area.activate(self._enable_bc, simulation_id=redis_job_id)

    @property
<<<<<<< HEAD
    def _finished(self):
        return self.area.current_tick >= self.area.config.total_ticks

    @property
    def _time_since_start(self):
=======
    def finished(self):
        """Return if simulation has finished."""
        return self.area.current_tick >= self.area.config.total_ticks

    @property
    def time_since_start(self):
        """Return pendulum duration since start of simulation."""
>>>>>>> a353030e
        return self.area.current_tick * self.simulation_config.tick_length

    def reset(self):
        """
        Reset simulation to initial values and restart the run.
        """
<<<<<<< HEAD
        log.info("=============== Simulation reset requested ===============")
        self._init(self._simulation_id)
=======
        log.info("%s Simulation reset requested %s", "=" * 15, "=" * 15)
        self._init(**self.initial_params)
>>>>>>> a353030e
        self.run()
        raise SimulationResetException

    def stop(self):
<<<<<<< HEAD
        self._state_params.stopped = True

    def _deactivate_areas(self, area):
        """
        For putting the last market into area.past_markets
        """
=======
        """Stop simulation."""
        self.is_stopped = True

    def deactivate_areas(self, area):
        """Move the last market into area.past_markets."""
>>>>>>> a353030e
        area.deactivate()
        for child in area.children:
            self._deactivate_areas(child)

    def run(self, initial_slot=0):
<<<<<<< HEAD
        self._state_params.sim_status = "running"
        self._state_params.stopped = False
        self._state_params.tick_time_counter = time()

        if initial_slot == 0:
            self._state_params.start_time = now(tz=TIME_ZONE)
            self._state_params.paused_time = 0

        tick_resume = 0
        try:
            self._run_cli_execute_cycle(initial_slot, tick_resume) \
                if self._started_from_cli \
                else self._execute_simulation(initial_slot, tick_resume)
        except (KeyboardInterrupt, SimulationResetException):
            pass
=======
        """Run the simulation."""
        self.sim_status = "running"
        self.is_stopped = False
        while True:
            if initial_slot == 0:
                self.run_start = now(tz=TIME_ZONE)
                self.paused_time = 0

            tick_resume = 0
            try:
                if self._started_from_cli:
                    self._run_cli_execute_cycle(initial_slot, tick_resume)
                else:
                    self._execute_simulation(initial_slot, tick_resume)
            except KeyboardInterrupt:
                break
            except SimulationResetException:
                break
            else:
                break
>>>>>>> a353030e

    def _run_cli_execute_cycle(self, slot_resume, tick_resume):
        with NonBlockingConsole() as console:
            self._execute_simulation(slot_resume, tick_resume, console)

    def _update_area_stats(self, area, endpoint_buffer):
        for child in area.children:
            self._update_area_stats(child, endpoint_buffer)
        bills = endpoint_buffer.results_handler.all_ui_results["bills"].get(area.uuid, {})
        area.stats.update_aggregated_stats({"bills": bills})
        area.stats.kpi.update(
            endpoint_buffer.results_handler.all_ui_results["kpi"].get(area.uuid, {}))

    def _update_and_send_results(self):
        if self.should_send_results_to_broker:
            self.endpoint_buffer.update_stats(
                self.area, self.status, self.progress_info, self.current_state,
                calculate_results=False)
            results = self.endpoint_buffer.prepare_results_for_publish()
            if results is None:
                return
            self.kafka_connection.publish(results, self._simulation_id)

        elif (gsy_e.constants.RETAIN_PAST_MARKET_STRATEGIES_STATE or
                self.export_results_on_finish):

            self.endpoint_buffer.update_stats(
                self.area, self.status, self.progress_info, self.current_state,
                calculate_results=True)
            self._update_area_stats(self.area, self.endpoint_buffer)

            if self.export_results_on_finish:
                if (self.area.current_market is not None
                        and gsy_e.constants.RETAIN_PAST_MARKET_STRATEGIES_STATE):
                    # for integration tests:
                    self.export.raw_data_to_json(
                        self.area.current_market.time_slot_str,
                        self.endpoint_buffer.flattened_area_core_stats_dict
                    )

                self.file_stats_endpoint(self.area)

    def _update_progress_info(self, slot_no, slot_count):
        run_duration = (
                now(tz=TIME_ZONE) - self._state_params.start_time -
                duration(seconds=self._state_params.paused_time)
        )

        if gsy_e.constants.RUN_IN_REALTIME:
            self.progress_info.eta = None
            self.progress_info.percentage_completed = 0.0
        else:
            self.progress_info.eta = (run_duration / (slot_no + 1) * slot_count) - run_duration
            self.progress_info.percentage_completed = (slot_no + 1) / slot_count * 100

        self.progress_info.elapsed_time = run_duration
        self.progress_info.current_slot_str = get_market_slot_time_str(
            slot_no, self.simulation_config)
        self.progress_info.next_slot_str = get_market_slot_time_str(
            slot_no + 1, self.simulation_config)
        self.progress_info.current_slot_number = slot_no

    def _set_area_current_tick(self, area, current_tick):
        area.current_tick = current_tick
        for child in area.children:
            self._set_area_current_tick(child, current_tick)

    def _get_current_market_time_slot(self, slot_number: int) -> DateTime:
        return (self.area.config.start_date + (slot_number * self.area.config.slot_length)
                if GlobalConfig.IS_CANARY_NETWORK else self.area.now)

    def _calculate_total_initial_ticks_slots(self, config, slot_resume, tick_resume):
        slot_count = int(config.sim_duration / config.slot_length)

        if gsy_e.constants.RUN_IN_REALTIME:
            slot_count = sys.maxsize

            today = datetime.date.today()
            seconds_since_midnight = time() - mktime(today.timetuple())
            slot_resume = int(seconds_since_midnight // config.slot_length.seconds) + 1
            seconds_elapsed_in_slot = seconds_since_midnight % config.slot_length.seconds
            ticks_elapsed_in_slot = seconds_elapsed_in_slot // config.tick_length.seconds
            tick_resume = int(ticks_elapsed_in_slot) + 1

            seconds_elapsed_in_tick = seconds_elapsed_in_slot % config.tick_length.seconds

            seconds_until_next_tick = config.tick_length.seconds - seconds_elapsed_in_tick

            ticks_since_midnight = int(seconds_since_midnight // config.tick_length.seconds) + 1
            self._set_area_current_tick(self.area, ticks_since_midnight)

            sleep(seconds_until_next_tick)

<<<<<<< HEAD
        if self._state_params.slot_length_realtime:
            self.tick_length_realtime_s = (
                    self._state_params.slot_length_realtime.seconds /
                    self.simulation_config.ticks_per_slot)
=======
        if self.slot_length_realtime:
            self.tick_length_realtime_s = (self.slot_length_realtime.seconds /
                                           self.simulation_config.ticks_per_slot)
>>>>>>> a353030e
        return slot_count, slot_resume, tick_resume

    def _execute_simulation(self, slot_resume, tick_resume, console=None):
        config = self.simulation_config

        slot_count, slot_resume, tick_resume = self._calculate_total_initial_ticks_slots(
            config, slot_resume, tick_resume)

        config.external_redis_communicator.sub_to_aggregator()
        config.external_redis_communicator.start_communication()

        for slot_no in range(slot_resume, slot_count):
            self._update_progress_info(slot_no, slot_count)

            log.warning("Slot %s of %s - (%.1f %%) %s elapsed, ETA: %s", slot_no, slot_count,
                        self.progress_info.percentage_completed, self.progress_info.elapsed_time,
                        self.progress_info.eta)

            self.area.cycle_markets()

            global_objects.profiles_handler.update_time_and_buffer_profiles(
                self._get_current_market_time_slot(slot_no))

            if self.simulation_config.external_connection_enabled:
                global_objects.external_global_stats.update(market_cycle=True)
                self.area.publish_market_cycle_to_external_clients()

            bid_offer_matcher.event_market_cycle(
                slot_completion="0%",
                market_slot=self.progress_info.current_slot_str)

            self._update_and_send_results()
            self.live_events.handle_all_events(self.area)

            gc.collect()
            process = psutil.Process(os.getpid())
            mbs_used = process.memory_info().rss / 1000000.0
            log.debug("Used %s MBs.", mbs_used)

            for tick_no in range(tick_resume, config.ticks_per_slot):
                self._handle_paused(console)

                # reset tick_resume after possible resume
                tick_resume = 0
                log.trace("Tick %s of %s in slot %s (%.1f%)", tick_no + 1, config.ticks_per_slot,
                          slot_no + 1, (tick_no + 1) / config.ticks_per_slot * 100)

                self.simulation_config.external_redis_communicator.\
                    approve_aggregator_commands()

                current_tick_in_slot = tick_no % config.ticks_per_slot
                if (self.simulation_config.external_connection_enabled and
                        global_objects.external_global_stats.is_it_time_for_external_tick(
                            current_tick_in_slot)):
                    global_objects.external_global_stats.update()

                self.area.tick_and_dispatch()
                self.area.execute_actions_after_tick_event()
                bid_offer_matcher.event_tick(
                    current_tick_in_slot=current_tick_in_slot,
                    slot_completion=f"{int((tick_no / config.ticks_per_slot) * 100)}%",
                    market_slot=self.progress_info.next_slot_str)
                self.simulation_config.external_redis_communicator.\
                    publish_aggregator_commands_responses_events()

<<<<<<< HEAD
                self.handle_slowdown_and_realtime(tick_no)

                if self._state_params.stopped:
                    log.error(f"Received stop command for "
                              f"configuration id {gsy_e.constants.CONFIGURATION_ID} and "
                              f"job id {self._simulation_id}.")
=======
                self._handle_slowdown_and_realtime(tick_no)
                self.tick_time_counter = time()

                if self.is_stopped:
                    log.error("Received stop command for configuration id %s and job id %s.",
                              gsy_e.constants.CONFIGURATION_ID, self._simulation_id)
>>>>>>> a353030e
                    sleep(5)
                    self._simulation_finish_actions(slot_count)
                    return

            if self.export_results_on_finish:
                self.export.data_to_csv(self.area, slot_no == 0)

            if self._state_params.incremental:
                self._state_params.paused = True
        self._simulation_finish_actions(slot_count)

    def _simulation_finish_actions(self, slot_count):
        self._state_params.sim_status = "finished"
        self._deactivate_areas(self.area)
        self.simulation_config.external_redis_communicator.\
            publish_aggregator_commands_responses_events()
        bid_offer_matcher.event_finish()
        if not self._state_params.stopped:
            self._update_progress_info(slot_count - 1, slot_count)
            paused_duration = duration(seconds=self._state_params.paused_time)
            log.info(
                "Run finished in %s%s / %.2fx real time",
                self.progress_info.elapsed_time,
                f" ({paused_duration} paused)" if paused_duration else "",
                self.simulation_config.sim_duration / (
                        self.progress_info.elapsed_time - paused_duration)
            )
        self._update_and_send_results()
        if self.export_results_on_finish:
            log.info("Exporting simulation data.")
            self.export.data_to_csv(self.area, False)
            self.export.area_tree_summary_to_json(self.endpoint_buffer.area_result_dict)
            self.export.export(power_flow=self.power_flow if GlobalConfig.POWER_FLOW else None)

    @property
    def should_send_results_to_broker(self):
        """Flag that decides whether to send results to the gsy-web"""
        return not self._started_from_cli and self.kafka_connection.is_enabled()

    def _handle_slowdown_and_realtime(self, tick_no):
        if gsy_e.constants.RUN_IN_REALTIME:
            tick_runtime_s = time() - self._state_params.tick_time_counter
            sleep(abs(self.simulation_config.tick_length.seconds - tick_runtime_s))
<<<<<<< HEAD
        elif self._state_params.slot_length_realtime:
            current_expected_tick_time = (
                self._state_params.tick_time_counter.add(seconds=self.tick_length_realtime_s))
            sleep_time_s = current_expected_tick_time.timestamp() - now().timestamp()
            if sleep_time_s > 0:
                sleep(sleep_time_s)
                log.debug(f"Tick {tick_no + 1}/{self.simulation_config.ticks_per_slot}: "
                          f"Sleep time of {sleep_time_s}s was applied")
        self._state_params.tick_time_counter = time()

    def toggle_pause(self):
        if self._finished:
=======
        elif self.slot_length_realtime:
            self.current_expected_tick_time = (
                self.current_expected_tick_time.add(seconds=self.tick_length_realtime_s))
            sleep_time_s = self.current_expected_tick_time.timestamp() - now().timestamp()
            if sleep_time_s > 0:
                sleep(sleep_time_s)
                log.debug("Tick %s/%s: Sleep time of %s s was applied",
                          tick_no + 1, self.simulation_config.ticks_per_slot, sleep_time_s)

    def toggle_pause(self):
        """Pause or resume simulation."""
        if self.finished:
>>>>>>> a353030e
            return False
        self._state_params.paused = not self._state_params.paused
        return True

    def _handle_input(self, console, sleep_period: float = 0):
        timeout = 0
        start = 0
        if sleep_period > 0:
            timeout = sleep_period / 100
            start = time()
        while True:
            cmd = console.get_char(timeout)
            if cmd:
                if cmd not in {"i", "p", "q", "r", "R", "s", "+", "-"}:
                    log.critical("Invalid command. Valid commands:\n"
                                 "  [i] info\n"
                                 "  [p] pause\n"
                                 "  [q] quit\n"
                                 "  [r] reset\n"
                                 "  [s] stop\n"
                                 "  [R] start REPL\n")
                    continue

<<<<<<< HEAD
                if self._finished and cmd in {"p", "+", "-"}:
=======
                if self.finished and cmd in {"p", "+", "-"}:
>>>>>>> a353030e
                    log.info("Simulation has finished. The commands [p, +, -] are unavailable.")
                    continue

                if cmd == "r":
                    self.reset()
                elif cmd == "i":
                    self._info()
                elif cmd == "p":
<<<<<<< HEAD
                    self._state_params.paused = not self._state_params.paused
=======
                    self.paused = not self.paused
>>>>>>> a353030e
                    break
                elif cmd == "q":
                    raise KeyboardInterrupt()
                elif cmd == "s":
                    self.stop()

            if sleep_period == 0 or time() - start >= sleep_period:
                break

    def _handle_paused(self, console):
        if console is not None:
            self._handle_input(console)
            if (self._state_params.pause_after and
                    self._time_since_start >= self._state_params.pause_after):
                self._state_params.paused = True
                self._state_params.pause_after = None

        paused_flag = False
        if self._state_params.paused:
            if console:
                log.critical("Simulation paused. Press 'p' to resume or resume from API.")
            else:
                self._update_and_send_results()
            start = time()
        while self._state_params.paused:
            paused_flag = True
            if console:
                self._handle_input(console, 0.1)
            if time() - self._state_params.tick_time_counter > SIMULATION_PAUSE_TIMEOUT:
                self._state_params.timed_out = True
                self._state_params.stopped = True
                self._state_params.paused = False
            if self._state_params.stopped:
                self._state_params.paused = False
            sleep(0.5)

        if console and paused_flag:
            log.critical("Simulation resumed")
            self._state_params.paused_time += time() - start

    def _info(self):
        info = self.simulation_config.as_dict()
        slot, tick = divmod(self.area.current_tick, self.simulation_config.ticks_per_slot)
        percent = self.area.current_tick / self.simulation_config.total_ticks * 100
        slot_count = self.simulation_config.sim_duration // self.simulation_config.slot_length
        info.update(slot=slot + 1, tick=tick + 1, slot_count=slot_count, percent=percent)
        log.critical(
            "\n"
            "Simulation configuration:\n"
            "  Duration: %(sim_duration)s\n"
            "  Slot length: %(slot_length)s\n"
            "  Tick length: %(tick_length)s\n"
            "  Ticks per slot: %(ticks_per_slot)d\n"
            "Status:\n"
            "  Slot: %(slot)d / %(slot_count)d\n"
            "  Tick: %(tick)d / %(ticks_per_slot)d\n"
            "  Completed: %(percent).1f%%",
            info
        )

    @property
<<<<<<< HEAD
    def status(self):
        if self._state_params.timed_out:
            return "timed-out"
        elif self._state_params.stopped:
            return "stopped"
        elif self._state_params.paused:
            return "paused"
        else:
            return self._state_params.sim_status
=======
    def status(self) -> str:
        """Return status of simulation."""
        if self.is_timed_out:
            return "timed-out"
        if self.is_stopped:
            return "stopped"
        if self.paused:
            return "paused"
        return self.sim_status
>>>>>>> a353030e

    @property
    def current_state(self):
        """Return dict that contains current progress and state of simulation."""
        return {
            "paused": self._state_params.paused,
            "seed": self._seed,
            "sim_status": self._state_params.sim_status,
            "stopped": self._state_params.stopped,
            "simulation_id": self._simulation_id,
            "run_start": format_datetime(self._state_params.start_time)
            if self._state_params.start_time is not None else "",
            "paused_time": self._state_params.paused_time,
            "slot_number": self.progress_info.current_slot_number,
            "slot_length_realtime_s": str(self._state_params.slot_length_realtime.seconds)
            if self._state_params.slot_length_realtime else 0
        }

    def _restore_area_state(self, area, saved_area_state):
        if area.uuid not in saved_area_state:
            log.warning("Area %s is not part of the saved state. State not restored. "
                        "Simulation id: %s", area.uuid, self._simulation_id)
        else:
            area.restore_state(saved_area_state[area.uuid])
        for child in area.children:
            self._restore_area_state(child, saved_area_state)

    def restore_area_state_all_areas(self, saved_area_state):
        """Restore state of all areas."""
        self._restore_area_state(self.area, saved_area_state)

    def restore_global_state(self, saved_state):
<<<<<<< HEAD
        self._state_params.paused = saved_state["paused"]
        self._seed = saved_state["seed"]
        self._state_params.sim_status = saved_state["sim_status"]
        self._state_params.stopped = saved_state["stopped"]
=======
        """Restore global state of simulation."""
        self.paused = saved_state["paused"]
        self.initial_params["seed"] = saved_state["seed"]
        self.sim_status = saved_state["sim_status"]
        self.is_stopped = saved_state["stopped"]
>>>>>>> a353030e
        self._simulation_id = saved_state["simulation_id"]
        if saved_state["run_start"] != "":
            self._state_params.start_time = str_to_pendulum_datetime(saved_state["run_start"])
        self._state_params.paused_time = saved_state["paused_time"]
        self.progress_info.current_slot_number = saved_state["slot_number"]
        self._state_params.slot_length_realtime = duration(
            seconds=saved_state["slot_length_realtime_s"])


def run_simulation(setup_module_name="", simulation_config=None, simulation_events=None,
                   redis_job_id=None, saved_sim_state=None,
                   slot_length_realtime=None, kwargs=None):
    """Initiate simulation class and start simulation."""
    # pylint: disable=too-many-arguments
    try:
        if "pricing_scheme" in kwargs:
            ConstSettings.MASettings.AlternativePricing.PRICING_SCHEME = (
                kwargs.pop("pricing_scheme"))

        if saved_sim_state is None:
            simulation = Simulation(
                setup_module_name=setup_module_name,
                simulation_config=simulation_config,
                simulation_events=simulation_events,
                slot_length_realtime=slot_length_realtime,
                redis_job_id=redis_job_id,
                **kwargs
            )
        else:
            simulation = Simulation(
                setup_module_name=setup_module_name,
                simulation_config=simulation_config,
                simulation_events=simulation_events,
                slot_length_realtime=slot_length_realtime,
                redis_job_id=saved_sim_state["general"]["simulation_id"],
                **kwargs
            )
    except SimulationException as ex:
        log.error(ex)
        return

    if (saved_sim_state is not None and
            saved_sim_state["areas"] != {} and
            saved_sim_state["general"]["sim_status"] in ["running", "paused"]):
        simulation.restore_global_state(saved_sim_state["general"])
        simulation.restore_area_state_all_areas(saved_sim_state["areas"])
        simulation.run(initial_slot=saved_sim_state["general"]["slot_number"])
    else:
        simulation.run()<|MERGE_RESOLUTION|>--- conflicted
+++ resolved
@@ -15,11 +15,8 @@
 You should have received a copy of the GNU General Public License
 along with this program.  If not, see <http://www.gnu.org/licenses/>.
 """
-<<<<<<< HEAD
 
 from dataclasses import dataclass
-=======
->>>>>>> a353030e
 import datetime
 import gc
 import os
@@ -59,20 +56,12 @@
 
 
 class SimulationResetException(Exception):
-<<<<<<< HEAD
-    """Signal a simulation reset."""
+    """Exception for errors when resetting the simulation."""
 
 
 class SimulationProgressInfo:
     """Information about the simulation progress."""
-=======
-    """Exception for errors when resetting the simulation."""
-
-
-class SimulationProgressInfo:
-    """Data class for progress info of simulation."""
-
->>>>>>> a353030e
+
     def __init__(self):
         self.eta = duration(seconds=0)
         self.elapsed_time = duration(seconds=0)
@@ -84,6 +73,8 @@
 
 @dataclass
 class SimulationStateParameters:
+    """State of the Simulation class."""
+    # pylint: disable=too-many-instance-attributes
     paused: bool = False
     pause_after: duration = None
     slot_length_realtime: duration = None
@@ -97,14 +88,10 @@
 
 
 class Simulation:
-<<<<<<< HEAD
-    """Main class that runs the simulation."""
-=======
     """Main class that starts and controls simulation."""
     # pylint: disable=too-many-instance-attributes, too-many-arguments,
     # pylint: disable=attribute-defined-outside-init
 
->>>>>>> a353030e
     def __init__(self, setup_module_name: str, simulation_config: SimulationConfig,
                  simulation_events: str = None, seed=None,
                  paused: bool = False, pause_after: duration = None, repl: bool = False,
@@ -144,7 +131,8 @@
 
         validate_const_settings_for_simulation()
 
-    def _set_random_seed(self, seed):
+    @staticmethod
+    def _set_random_seed(seed):
         if seed is not None:
             random.seed(int(seed))
         else:
@@ -157,13 +145,8 @@
     def _set_traversal_length(self):
         no_of_levels = self._get_setup_levels(self.area) + 1
         num_ticks_to_propagate = no_of_levels * 2
-<<<<<<< HEAD
-        time_to_propagate_minutes = num_ticks_to_propagate * \
-            self.simulation_config.tick_length.seconds / 60.
-=======
         time_to_propagate_minutes = (num_ticks_to_propagate *
                                      self.simulation_config.tick_length.seconds / 60.)
->>>>>>> a353030e
         log.info("Setup has %s levels, offers/bids need at least %s minutes to propagate.",
                  no_of_levels, time_to_propagate_minutes)
 
@@ -176,11 +159,7 @@
     def _load_setup_module(self):
         try:
             if ConstSettings.GeneralSettings.SETUP_FILE_PATH is None:
-<<<<<<< HEAD
                 self.setup_module = import_module(f".{self.setup_module_name}", "gsy_e.setup")
-=======
-                self.setup_module = import_module(f"{self.setup_module_name}", "gsy_e.setup")
->>>>>>> a353030e
             else:
                 sys.path.append(ConstSettings.GeneralSettings.SETUP_FILE_PATH)
                 self.setup_module = import_module(f"{self.setup_module_name}")
@@ -189,23 +168,7 @@
             raise SimulationException(
                 f"Invalid setup module '{self.setup_module_name}'") from ex
 
-<<<<<<< HEAD
     def _init(self, redis_job_id):
-=======
-    def _init(self, slot_length_realtime, seed, paused, pause_after, redis_job_id, enable_bc):
-        self.paused = paused
-        self.pause_after = pause_after
-        self.slot_length_realtime = slot_length_realtime
-
-        if seed is not None:
-            random.seed(int(seed))
-        else:
-            random_seed = random.randint(0, RANDOM_SEED_MAX_VALUE)
-            random.seed(random_seed)
-            self.initial_params["seed"] = random_seed
-            log.info("Random seed: %s", random_seed)
-
->>>>>>> a353030e
         # has to be called before get_setup():
         global_objects.profiles_handler.activate()
 
@@ -234,58 +197,36 @@
         self.area.activate(self._enable_bc, simulation_id=redis_job_id)
 
     @property
-<<<<<<< HEAD
     def _finished(self):
+        """Return if simulation has finished."""
         return self.area.current_tick >= self.area.config.total_ticks
 
     @property
     def _time_since_start(self):
-=======
-    def finished(self):
-        """Return if simulation has finished."""
-        return self.area.current_tick >= self.area.config.total_ticks
-
-    @property
-    def time_since_start(self):
         """Return pendulum duration since start of simulation."""
->>>>>>> a353030e
         return self.area.current_tick * self.simulation_config.tick_length
 
     def reset(self):
         """
         Reset simulation to initial values and restart the run.
         """
-<<<<<<< HEAD
-        log.info("=============== Simulation reset requested ===============")
+        log.info("%s Simulation reset requested %s", "=" * 15, "=" * 15)
         self._init(self._simulation_id)
-=======
-        log.info("%s Simulation reset requested %s", "=" * 15, "=" * 15)
-        self._init(**self.initial_params)
->>>>>>> a353030e
         self.run()
         raise SimulationResetException
 
     def stop(self):
-<<<<<<< HEAD
+        """Stop simulation."""
         self._state_params.stopped = True
 
     def _deactivate_areas(self, area):
-        """
-        For putting the last market into area.past_markets
-        """
-=======
-        """Stop simulation."""
-        self.is_stopped = True
-
-    def deactivate_areas(self, area):
         """Move the last market into area.past_markets."""
->>>>>>> a353030e
         area.deactivate()
         for child in area.children:
             self._deactivate_areas(child)
 
     def run(self, initial_slot=0):
-<<<<<<< HEAD
+        """Run the simulation."""
         self._state_params.sim_status = "running"
         self._state_params.stopped = False
         self._state_params.tick_time_counter = time()
@@ -296,33 +237,12 @@
 
         tick_resume = 0
         try:
-            self._run_cli_execute_cycle(initial_slot, tick_resume) \
-                if self._started_from_cli \
-                else self._execute_simulation(initial_slot, tick_resume)
+            if self._started_from_cli:
+                self._run_cli_execute_cycle(initial_slot, tick_resume)
+            else:
+                self._execute_simulation(initial_slot, tick_resume)
         except (KeyboardInterrupt, SimulationResetException):
             pass
-=======
-        """Run the simulation."""
-        self.sim_status = "running"
-        self.is_stopped = False
-        while True:
-            if initial_slot == 0:
-                self.run_start = now(tz=TIME_ZONE)
-                self.paused_time = 0
-
-            tick_resume = 0
-            try:
-                if self._started_from_cli:
-                    self._run_cli_execute_cycle(initial_slot, tick_resume)
-                else:
-                    self._execute_simulation(initial_slot, tick_resume)
-            except KeyboardInterrupt:
-                break
-            except SimulationResetException:
-                break
-            else:
-                break
->>>>>>> a353030e
 
     def _run_cli_execute_cycle(self, slot_resume, tick_resume):
         with NonBlockingConsole() as console:
@@ -416,16 +336,10 @@
 
             sleep(seconds_until_next_tick)
 
-<<<<<<< HEAD
         if self._state_params.slot_length_realtime:
             self.tick_length_realtime_s = (
                     self._state_params.slot_length_realtime.seconds /
                     self.simulation_config.ticks_per_slot)
-=======
-        if self.slot_length_realtime:
-            self.tick_length_realtime_s = (self.slot_length_realtime.seconds /
-                                           self.simulation_config.ticks_per_slot)
->>>>>>> a353030e
         return slot_count, slot_resume, tick_resume
 
     def _execute_simulation(self, slot_resume, tick_resume, console=None):
@@ -491,21 +405,11 @@
                 self.simulation_config.external_redis_communicator.\
                     publish_aggregator_commands_responses_events()
 
-<<<<<<< HEAD
-                self.handle_slowdown_and_realtime(tick_no)
+                self._handle_slowdown_and_realtime(tick_no)
 
                 if self._state_params.stopped:
-                    log.error(f"Received stop command for "
-                              f"configuration id {gsy_e.constants.CONFIGURATION_ID} and "
-                              f"job id {self._simulation_id}.")
-=======
-                self._handle_slowdown_and_realtime(tick_no)
-                self.tick_time_counter = time()
-
-                if self.is_stopped:
                     log.error("Received stop command for configuration id %s and job id %s.",
                               gsy_e.constants.CONFIGURATION_ID, self._simulation_id)
->>>>>>> a353030e
                     sleep(5)
                     self._simulation_finish_actions(slot_count)
                     return
@@ -549,33 +453,20 @@
         if gsy_e.constants.RUN_IN_REALTIME:
             tick_runtime_s = time() - self._state_params.tick_time_counter
             sleep(abs(self.simulation_config.tick_length.seconds - tick_runtime_s))
-<<<<<<< HEAD
         elif self._state_params.slot_length_realtime:
             current_expected_tick_time = (
                 self._state_params.tick_time_counter.add(seconds=self.tick_length_realtime_s))
             sleep_time_s = current_expected_tick_time.timestamp() - now().timestamp()
             if sleep_time_s > 0:
                 sleep(sleep_time_s)
-                log.debug(f"Tick {tick_no + 1}/{self.simulation_config.ticks_per_slot}: "
-                          f"Sleep time of {sleep_time_s}s was applied")
-        self._state_params.tick_time_counter = time()
-
-    def toggle_pause(self):
-        if self._finished:
-=======
-        elif self.slot_length_realtime:
-            self.current_expected_tick_time = (
-                self.current_expected_tick_time.add(seconds=self.tick_length_realtime_s))
-            sleep_time_s = self.current_expected_tick_time.timestamp() - now().timestamp()
-            if sleep_time_s > 0:
-                sleep(sleep_time_s)
                 log.debug("Tick %s/%s: Sleep time of %s s was applied",
                           tick_no + 1, self.simulation_config.ticks_per_slot, sleep_time_s)
 
+        self._state_params.tick_time_counter = time()
+
     def toggle_pause(self):
         """Pause or resume simulation."""
-        if self.finished:
->>>>>>> a353030e
+        if self._finished:
             return False
         self._state_params.paused = not self._state_params.paused
         return True
@@ -599,11 +490,7 @@
                                  "  [R] start REPL\n")
                     continue
 
-<<<<<<< HEAD
                 if self._finished and cmd in {"p", "+", "-"}:
-=======
-                if self.finished and cmd in {"p", "+", "-"}:
->>>>>>> a353030e
                     log.info("Simulation has finished. The commands [p, +, -] are unavailable.")
                     continue
 
@@ -612,11 +499,7 @@
                 elif cmd == "i":
                     self._info()
                 elif cmd == "p":
-<<<<<<< HEAD
                     self._state_params.paused = not self._state_params.paused
-=======
-                    self.paused = not self.paused
->>>>>>> a353030e
                     break
                 elif cmd == "q":
                     raise KeyboardInterrupt()
@@ -678,27 +561,15 @@
         )
 
     @property
-<<<<<<< HEAD
     def status(self):
+        """Return status of simulation."""
         if self._state_params.timed_out:
             return "timed-out"
-        elif self._state_params.stopped:
+        if self._state_params.stopped:
             return "stopped"
-        elif self._state_params.paused:
+        if self._state_params.paused:
             return "paused"
-        else:
-            return self._state_params.sim_status
-=======
-    def status(self) -> str:
-        """Return status of simulation."""
-        if self.is_timed_out:
-            return "timed-out"
-        if self.is_stopped:
-            return "stopped"
-        if self.paused:
-            return "paused"
-        return self.sim_status
->>>>>>> a353030e
+        return self._state_params.sim_status
 
     @property
     def current_state(self):
@@ -731,18 +602,11 @@
         self._restore_area_state(self.area, saved_area_state)
 
     def restore_global_state(self, saved_state):
-<<<<<<< HEAD
+        """Restore global state of simulation."""
         self._state_params.paused = saved_state["paused"]
         self._seed = saved_state["seed"]
         self._state_params.sim_status = saved_state["sim_status"]
         self._state_params.stopped = saved_state["stopped"]
-=======
-        """Restore global state of simulation."""
-        self.paused = saved_state["paused"]
-        self.initial_params["seed"] = saved_state["seed"]
-        self.sim_status = saved_state["sim_status"]
-        self.is_stopped = saved_state["stopped"]
->>>>>>> a353030e
         self._simulation_id = saved_state["simulation_id"]
         if saved_state["run_start"] != "":
             self._state_params.start_time = str_to_pendulum_datetime(saved_state["run_start"])
