"""
Copyright 2018 Grid Singularity
This file is part of Grid Singularity Exchange.

This program is free software: you can redistribute it and/or modify
it under the terms of the GNU General Public License as published by
the Free Software Foundation, either version 3 of the License, or
(at your option) any later version.

This program is distributed in the hope that it will be useful,
but WITHOUT ANY WARRANTY; without even the implied warranty of
MERCHANTABILITY or FITNESS FOR A PARTICULAR PURPOSE.  See the
GNU General Public License for more details.

You should have received a copy of the GNU General Public License
along with this program.  If not, see <http://www.gnu.org/licenses/>.
"""

import datetime
import gc
import os
import sys
from dataclasses import dataclass
from importlib import import_module
from logging import getLogger
from time import mktime, sleep, time
from types import ModuleType
from typing import TYPE_CHECKING, Optional, Tuple, Union

import psutil
from gsy_framework.constants_limits import ConstSettings, GlobalConfig
from gsy_framework.enums import CoefficientAlgorithm, SpotMarketTypeEnum
from gsy_framework.kafka_communication.kafka_producer import kafka_connection_factory
from gsy_framework.utils import format_datetime, str_to_pendulum_datetime
from numpy import random
from pendulum import DateTime, Duration, duration, now

import gsy_e.constants
from gsy_e.constants import DATE_TIME_FORMAT, SIMULATION_PAUSE_TIMEOUT, TIME_ZONE
from gsy_e.gsy_e_core.exceptions import SimulationException
from gsy_e.gsy_e_core.export import CoefficientExportAndPlot, ExportAndPlot
from gsy_e.gsy_e_core.global_objects_singleton import global_objects
from gsy_e.gsy_e_core.live_events import LiveEvents
from gsy_e.gsy_e_core.myco_singleton import bid_offer_matcher
from gsy_e.gsy_e_core.redis_connections.simulation import RedisSimulationCommunication
from gsy_e.gsy_e_core.sim_results.endpoint_buffer import (
    CoefficientEndpointBuffer, SimulationEndpointBuffer)
from gsy_e.gsy_e_core.util import NonBlockingConsole
from gsy_e.models.area.event_deserializer import deserialize_events_to_areas
from gsy_e.models.area.scm_manager import SCMManager
from gsy_e.models.config import SimulationConfig

if TYPE_CHECKING:
    from gsy_e.models.area import Area, AreaBase, CoefficientArea

log = getLogger(__name__)


RANDOM_SEED_MAX_VALUE = 1000000


class SimulationResetException(Exception):
    """Exception for errors when resetting the simulation."""


class SimulationProgressInfo:
    """Information about the simulation progress."""

    def __init__(self):
        self.eta = duration(seconds=0)
        self.elapsed_time = duration(seconds=0)
        self.percentage_completed = 0
        self.next_slot_str = ""
        self.current_slot_str = ""
        self.current_slot_time = None
        self.current_slot_number = 0

    @classmethod
    def _get_market_slot_time_str(cls, slot_number: int, config: "SimulationConfig") -> str:
        """Get market slot time string."""
        return format_datetime(cls._get_market_slot_time(slot_number, config))

    @staticmethod
    def _get_market_slot_time(slot_number: int, config: "SimulationConfig") -> DateTime:
        return config.start_date.add(
            minutes=config.slot_length.total_minutes() * slot_number
        )

    def update(self, slot_no: int, slot_count: int, time_params: "SimulationTimeManager",
               config: SimulationConfig) -> None:
        """Update progress info according to the simulation progress."""
        run_duration = (
                now(tz=TIME_ZONE) - time_params.start_time -
                duration(seconds=time_params.paused_time)
        )

        if gsy_e.constants.RUN_IN_REALTIME:
            self.eta = None
            self.percentage_completed = 0.0
        else:
            self.eta = (run_duration / (slot_no + 1) * slot_count) - run_duration
            self.percentage_completed = (slot_no + 1) / slot_count * 100

        self.elapsed_time = run_duration
        self.current_slot_str = self._get_market_slot_time_str(slot_no, config)
        self.current_slot_time = self._get_market_slot_time(slot_no, config)
        self.next_slot_str = self._get_market_slot_time_str(
            slot_no + 1, config)
        self.current_slot_number = slot_no

        log.warning("Slot %s of %s - (%.1f %%) %s elapsed, ETA: %s", slot_no+1, slot_count,
                    self.percentage_completed, self.elapsed_time,
                    self.eta)

    def log_simulation_finished(self, paused_duration: Duration, config: SimulationConfig) -> None:
        """Log that the simulation has finished."""
        log.info(
            "Run finished in %s%s / %.2fx real time",
            self.elapsed_time,
            f" ({paused_duration} paused)" if paused_duration else "",
            config.sim_duration / (self.elapsed_time - paused_duration)
        )


@dataclass
class SimulationStatusManager:
    """State of the Simulation class."""
    paused: bool = False
    pause_after: duration = None
    timed_out: bool = False
    stopped: bool = False
    sim_status = "initializing"
    incremental: bool = False

    @property
    def status(self) -> str:
        """Return status of simulation."""
        if self.timed_out:
            return "timed-out"
        if self.stopped:
            return "stopped"
        if self.paused:
            return "paused"
        return self.sim_status

    def stop(self) -> None:
        """Stop simulation."""
        self.stopped = True

    @property
    def finished(self) -> bool:
        """Return if simulation has finished."""
        return self.sim_status == "finished"

    def toggle_pause(self) -> bool:
        """Pause or resume simulation."""
        if self.finished:
            return False
        self.paused = not self.paused
        return True

    def handle_pause_after(self, time_since_start: Duration) -> None:
        """Deals with pause-after parameter, which pauses the simulation after some time."""
        if self.pause_after and time_since_start >= self.pause_after:
            self.paused = True
            self.pause_after = None

    def handle_pause_timeout(self, tick_time_counter: float) -> None:
        """
        Deals with the case that the pause time exceeds the simulation timeout, in which case the
        simulation should be stopped.
        """
        if time() - tick_time_counter > SIMULATION_PAUSE_TIMEOUT:
            self.timed_out = True
            self.stopped = True
            self.paused = False
        if self.stopped:
            self.paused = False

    def handle_incremental_mode(self) -> None:
        """
        Handle incremental paused mode, where simulation is paused after each market slot.
        """
        if self.incremental:
            self.paused = True


@dataclass
class SimulationTimeManager:
    """Handles simulation time management."""
    start_time: DateTime = now(tz=TIME_ZONE)
    tick_time_counter: float = time()
    slot_length_realtime: duration = None
    tick_length_realtime_s: int = None
    paused_time: int = 0  # Time spent in paused state, in seconds

    def reset(self, not_restored_from_state: bool = True) -> None:
        """
        Restore time-related parameters of the simulation to their default values.
        Mainly useful when resetting the simulation.
        """
        self.tick_time_counter = time()
        if not_restored_from_state:
            self.start_time = now(tz=TIME_ZONE)
            self.paused_time = 0

    def _set_area_current_tick(self, area: "Area", current_tick: int) -> None:
        area.current_tick = current_tick
        for child in area.children:
            self._set_area_current_tick(child, current_tick)

    def calculate_total_initial_ticks_slots(
            self, config: SimulationConfig, slot_resume: int, tick_resume: int, area: "AreaBase"
    ) -> Tuple[int, int, int]:
        """Calculate the initial slot and tick of the simulation, and the total slot count."""
        slot_count = int(config.sim_duration / config.slot_length)

        if gsy_e.constants.RUN_IN_REALTIME:
            slot_count = sys.maxsize

            today = datetime.date.today()
            seconds_since_midnight = time() - mktime(today.timetuple())
            slot_resume = int(seconds_since_midnight // config.slot_length.seconds) + 1
            seconds_elapsed_in_slot = seconds_since_midnight % config.slot_length.seconds
            ticks_elapsed_in_slot = seconds_elapsed_in_slot // config.tick_length.seconds
            tick_resume = int(ticks_elapsed_in_slot) + 1

            seconds_elapsed_in_tick = seconds_elapsed_in_slot % config.tick_length.seconds

            seconds_until_next_tick = config.tick_length.seconds - seconds_elapsed_in_tick

            ticks_since_midnight = int(seconds_since_midnight // config.tick_length.seconds) + 1
            self._set_area_current_tick(area, ticks_since_midnight)

            sleep(seconds_until_next_tick)

        if self.slot_length_realtime:
            self.tick_length_realtime_s = (
                    self.slot_length_realtime.seconds /
                    config.ticks_per_slot)
        return slot_count, slot_resume, tick_resume

    def handle_slowdown_and_realtime(self, tick_no: int, config: SimulationConfig) -> None:
        """
        Handle simulation slowdown and simulation realtime mode, and sleep the simulation
        accordingly.
        """
        if gsy_e.constants.RUN_IN_REALTIME:
            tick_runtime_s = time() - self.tick_time_counter
            sleep_time_s = config.tick_length.seconds - tick_runtime_s
        elif self.slot_length_realtime:
            current_expected_tick_time = self.tick_time_counter + self.tick_length_realtime_s
            sleep_time_s = current_expected_tick_time - now().timestamp()
        else:
            return

        if sleep_time_s > 0:
            sleep(sleep_time_s)
            log.debug("Tick %s/%s: Sleep time of %s s was applied",
                      tick_no + 1, config.ticks_per_slot, sleep_time_s)

        self.tick_time_counter = time()


@dataclass
class SimulationTimeManagerScm:
    """Handles simulation time management."""
    start_time: DateTime = now(tz=TIME_ZONE)
    paused_time: int = 0  # Time spent in paused state, in seconds
    slot_length_realtime: duration = None
    slot_time_counter: float = time()

    def reset(self, not_restored_from_state: bool = True) -> None:
        """
        Restore time-related parameters of the simulation to their default values.
        Mainly useful when resetting the simulation.
        """
        self.slot_time_counter = time()
        if not_restored_from_state:
            self.start_time = now(tz=TIME_ZONE)
            self.paused_time = 0

    def handle_slowdown_and_realtime_scm(self, slot_no: int, slot_count: int,
                                         config: SimulationConfig) -> None:
        """
        Handle simulation slowdown and simulation realtime mode, and sleep the simulation
        accordingly for SCM simulations.
        """

        slot_length_realtime_s = self.slot_length_realtime.total_seconds()

        if gsy_e.constants.RUN_IN_REALTIME:
            slot_runtime_s = time() - self.slot_time_counter
            sleep_time_s = config.slot_length.total_seconds() - slot_runtime_s
        elif slot_length_realtime_s:
            current_expected_tick_time = self.slot_time_counter + slot_length_realtime_s
            sleep_time_s = current_expected_tick_time - now().timestamp()
        else:
            return

        if sleep_time_s > 0:
            sleep(sleep_time_s)
            log.debug("Slot %s/%s: Sleep time of %s s was applied",
                      slot_no, slot_count, sleep_time_s)

        self.slot_time_counter = time()

    @staticmethod
    def calc_resume_slot_and_count_realtime(
            config: SimulationConfig, slot_resume: int) -> Tuple[int, int]:
        """Calculate total slot count and the slot where to resume the realtime simulation."""
        slot_count = int(config.sim_duration / config.slot_length)

        if gsy_e.constants.RUN_IN_REALTIME:
            slot_count = sys.maxsize

            today = datetime.date.today()
            seconds_since_midnight = time() - mktime(today.timetuple())
            slot_resume = int(seconds_since_midnight // config.slot_length.seconds) + 1
            seconds_elapsed_in_slot = seconds_since_midnight % config.slot_length.seconds
            sleep_time_s = config.slot_length.total_seconds() - seconds_elapsed_in_slot
            sleep(sleep_time_s)

        return slot_count, slot_resume


def simulation_time_manager_factory(slot_length_realtime: duration):
    """Factory for time manager objects."""
    if ConstSettings.MASettings.MARKET_TYPE == SpotMarketTypeEnum.COEFFICIENTS.value:
        return SimulationTimeManagerScm(slot_length_realtime=slot_length_realtime)
    return SimulationTimeManager(slot_length_realtime=slot_length_realtime)


@dataclass
class SimulationSetup:
    """Static simulation configuration."""
    seed: int = 0
    enable_bc: bool = False
    use_repl: bool = False
    setup_module_name: str = ""
    started_from_cli: str = True
    config: SimulationConfig = None

    def __post_init__(self) -> None:
        self._set_random_seed(self.seed)

    def load_setup_module(self) -> Union["Area", "CoefficientArea"]:
        """Load setup module and create areas that are described on the setup."""
        loaded_python_module = self._import_setup_module(self.setup_module_name)
        area = loaded_python_module.get_setup(self.config)
        self._log_traversal_length(area)
        return area

    def _set_random_seed(self, seed: Optional[int]) -> None:
        if seed is not None:
            random.seed(int(seed))
        else:
            random_seed = random.randint(0, RANDOM_SEED_MAX_VALUE)
            random.seed(random_seed)
            seed = random_seed
            log.info("Random seed: %s", random_seed)
        self.seed = seed

    def _log_traversal_length(self, area: "Area") -> None:
        no_of_levels = self._get_setup_levels(area) + 1
        num_ticks_to_propagate = no_of_levels * 2
        time_to_propagate_minutes = (num_ticks_to_propagate *
                                     self.config.tick_length.seconds / 60.)
        log.info("Setup has %s levels, offers/bids need at least %s minutes to propagate.",
                 no_of_levels, time_to_propagate_minutes)

    def _get_setup_levels(self, area: "Area", level_count: int = 0) -> int:
        level_count += 1
        count_list = [self._get_setup_levels(child, level_count)
                      for child in area.children if child.children]
        return max(count_list) if len(count_list) > 0 else level_count

    @staticmethod
    def _import_setup_module(setup_module_name: str) -> ModuleType:
        try:
            if ConstSettings.GeneralSettings.SETUP_FILE_PATH is None:
                return import_module(f".{setup_module_name}", "gsy_e.setup")
            sys.path.append(ConstSettings.GeneralSettings.SETUP_FILE_PATH)
            return import_module(f"{setup_module_name}")
        except (ModuleNotFoundError, ImportError) as ex:
            raise SimulationException(
                f"Invalid setup module '{setup_module_name}'") from ex
        finally:
            log.debug("Using setup module '%s'", setup_module_name)


class SimulationResultsManager:
    # pylint: disable=too-many-instance-attributes
    """Maintain and populate the simulation results and the publishing to the message broker."""
    def __init__(self, export_results_on_finish: bool, export_path: str,
                 export_subdir: Optional[str], started_from_cli: bool) -> None:
        self.export_results_on_finish = export_results_on_finish
        self.export_path = export_path
        self.started_from_cli = started_from_cli
        self.kafka_connection = kafka_connection_factory()

        if export_subdir is None:
            self.export_subdir = now(tz=TIME_ZONE).format(f"{DATE_TIME_FORMAT}:ss")
        else:
            self.export_subdir = export_subdir
        self._endpoint_buffer = None
        self._export = None
        self._scm_manager = None

    def init_results(self, redis_job_id: str, area: "AreaBase",
                     config_params: SimulationSetup) -> None:
        """Construct objects that contain the simulation results for the broker and CSV output."""
        self._endpoint_buffer = SimulationEndpointBuffer(
            redis_job_id, config_params.seed,
            area, self.export_results_on_finish)

        if self.export_results_on_finish:
            self._export = ExportAndPlot(area, self.export_path,
                                         self.export_subdir,
                                         self._endpoint_buffer)

    @property
    def _should_send_results_to_broker(self) -> None:
        """Flag that decides whether to send results to the gsy-web"""
        return not self.started_from_cli and self.kafka_connection.is_enabled()

    def update_and_send_results(self, current_state: dict, progress_info: SimulationProgressInfo,
                                area: "Area", simulation_status: str) -> None:
        """
        Update the simulation results. Should be called on init, finish and every market cycle.
        """
        assert self._endpoint_buffer is not None

        if self._should_send_results_to_broker:
            self._endpoint_buffer.update_stats(
                area, simulation_status, progress_info, current_state,
                calculate_results=False)
            results = self._endpoint_buffer.prepare_results_for_publish()
            if results is None:
                return
            self.kafka_connection.publish(results, current_state["simulation_id"])

        elif (gsy_e.constants.RETAIN_PAST_MARKET_STRATEGIES_STATE or
                self.export_results_on_finish):

            self._endpoint_buffer.update_stats(
                area, current_state["sim_status"], progress_info, current_state,
                calculate_results=True)
            self._update_area_stats(area, self._endpoint_buffer)

            if self.export_results_on_finish:
                assert self._export is not None
                if (area.current_market is not None
                        and gsy_e.constants.RETAIN_PAST_MARKET_STRATEGIES_STATE):
                    # for integration tests:
                    self._export.raw_data_to_json(
                        area.current_market.time_slot_str,
                        self._endpoint_buffer.flattened_area_core_stats_dict
                    )

                self._export.file_stats_endpoint(area)

    @classmethod
    def _update_area_stats(cls, area: "Area", endpoint_buffer: "SimulationEndpointBuffer") -> None:
        for child in area.children:
            cls._update_area_stats(child, endpoint_buffer)
        bills = endpoint_buffer.results_handler.all_ui_results["bills"].get(area.uuid, {})
        area.stats.update_aggregated_stats({"bills": bills})
        area.stats.kpi.update(
            endpoint_buffer.results_handler.all_ui_results["kpi"].get(area.uuid, {}))

    def update_csv_on_market_cycle(self, slot_no: int, area: "Area") -> None:
        """Update the csv results on market cycle."""
        if self.export_results_on_finish:
            self._export.data_to_csv(area, slot_no == 0)

    def save_csv_results(self, area: "Area") -> None:
        """Update the CSV results on finish, and write the CSV files."""
        if self.export_results_on_finish:
            log.info("Exporting simulation data.")
            self._export.data_to_csv(area, False)
            self._export.area_tree_summary_to_json(self._endpoint_buffer.area_result_dict)
            self._export.export(power_flow=None)


class CoefficientSimulationResultsManager(SimulationResultsManager):
<<<<<<< HEAD
    """
    Maintain and populate the simulation results and the publishing to the message broker for
    SCM simulations.
    """
=======
    """Maintain and populate the SCM simulation results and publishing to the message broker."""
>>>>>>> aac0ddff

    def init_results(self, redis_job_id: str, area: "AreaBase",
                     config_params: SimulationSetup) -> None:
        """Construct objects that contain the simulation results for the broker and CSV output."""
        self._endpoint_buffer = CoefficientEndpointBuffer(
            redis_job_id, config_params.seed,
            area, self.export_results_on_finish)

        if self.export_results_on_finish:
            self._export = CoefficientExportAndPlot(
                area, self.export_path, self.export_subdir, self._endpoint_buffer)

<<<<<<< HEAD
    def update_scm_manager(self, scm_manager: SCMManager) -> None:
        """Update the scm_manager with the latest instance."""
        self._scm_manager = scm_manager

=======
>>>>>>> aac0ddff
    @classmethod
    def _update_area_stats(cls, area: "Area", endpoint_buffer: "SimulationEndpointBuffer") -> None:
        return

    def update_csv_files(self, slot_no: int, current_time_slot: DateTime, area: "Area",
                         scm_manager: SCMManager) -> None:
        """Update the csv results on market cycle."""
        if self.export_results_on_finish:
            self._export.data_to_csv(area, current_time_slot, slot_no == 0, scm_manager)

    def save_csv_results(self, area: "Area") -> None:
        """Update the CSV results on finish, and write the CSV files."""
        if self.export_results_on_finish:
            log.info("Exporting simulation data.")
            self._export.data_to_csv(area, False, None)
            self._export.area_tree_summary_to_json(self._endpoint_buffer.area_result_dict)
            self._export.export(power_flow=None)

<<<<<<< HEAD
    def update_and_send_results(
=======
    def update_send_coefficient_results(  # pylint: disable=too-many-arguments
>>>>>>> aac0ddff
            self, current_state: dict, progress_info: SimulationProgressInfo,
            area: "CoefficientArea", simulation_status: str) -> None:
        """
        Update the coefficient simulation results.
        """
        assert self._endpoint_buffer is not None

        if self._should_send_results_to_broker:
            self._endpoint_buffer.update_coefficient_stats(
                area, simulation_status, progress_info, current_state,
                False, self._scm_manager)
            results = self._endpoint_buffer.prepare_results_for_publish()
            if results is None:
                return
            self.kafka_connection.publish(results, current_state["simulation_id"])

        elif (gsy_e.constants.RETAIN_PAST_MARKET_STRATEGIES_STATE or
              self.export_results_on_finish):

            self._endpoint_buffer.update_coefficient_stats(
                area, current_state["sim_status"], progress_info, current_state,
                True, self._scm_manager)
            self._update_area_stats(area, self._endpoint_buffer)

            if self.export_results_on_finish:
                assert self._export is not None
                if (progress_info.current_slot_time is not None
                        and gsy_e.constants.RETAIN_PAST_MARKET_STRATEGIES_STATE):
                    # for integration tests:
                    self._export.raw_data_to_json(
                        progress_info.current_slot_str,
                        self._endpoint_buffer.flattened_area_core_stats_dict
                    )

                self._export.file_stats_endpoint(area, self._scm_manager)


def simulation_results_manager_factory():
<<<<<<< HEAD
    """Factory for results manager objects."""
=======
    """Return the correct results manager class depending on the current market type."""
>>>>>>> aac0ddff
    if ConstSettings.MASettings.MARKET_TYPE == SpotMarketTypeEnum.COEFFICIENTS.value:
        return CoefficientSimulationResultsManager
    return SimulationResultsManager


class Simulation:
    """Main class that starts and controls simulation."""
    # pylint: disable=too-many-arguments,too-many-instance-attributes
    def __init__(self, setup_module_name: str, simulation_config: SimulationConfig,
                 simulation_events: str = None, seed=None,
                 paused: bool = False, pause_after: Duration = None, repl: bool = False,
                 no_export: bool = False, export_path: str = None,
                 export_subdir: str = None, redis_job_id=None, enable_bc=False,
                 slot_length_realtime: Duration = None, incremental: bool = False):
        self.status = SimulationStatusManager(
            paused=paused,
            pause_after=pause_after,
            incremental=incremental
        )
        self._time = simulation_time_manager_factory(
            slot_length_realtime=slot_length_realtime,
        )

        self._setup = SimulationSetup(
            seed=seed,
            enable_bc=enable_bc,
            use_repl=repl,
            setup_module_name=setup_module_name,
            started_from_cli=redis_job_id is None,
            config=simulation_config
        )

        self._results = simulation_results_manager_factory()(
            export_results_on_finish=not no_export,
            export_path=export_path,
            export_subdir=export_subdir,
            started_from_cli=redis_job_id is None
        )

        self.area = None
        self.progress_info = SimulationProgressInfo()
        self.simulation_id = redis_job_id

        self._external_events = SimulationExternalEvents(self)
        self._init()

        deserialize_events_to_areas(simulation_events, self.area)

    def _init(self) -> None:
        # has to be called before load_setup_module():
        global_objects.profiles_handler.activate()

        self.area = self._setup.load_setup_module()
        bid_offer_matcher.activate()
        global_objects.external_global_stats(self.area, self.config.ticks_per_slot)

        self._results.init_results(self.simulation_id, self.area, self._setup)
        self._results.update_and_send_results(
            self.current_state, self.progress_info, self.area, self.status.status)

        log.debug("Starting simulation with config %s", self.config)

        self.area.activate(self._setup.enable_bc, simulation_id=self.simulation_id)

    @property
    def config(self) -> SimulationConfig:
        """Return the configuration of the simulation."""
        return self._setup.config

    @property
    def _time_since_start(self) -> Duration:
        """Return pendulum duration since start of simulation."""
        return self.area.current_tick * self.config.tick_length

    def reset(self) -> None:
        """
        Reset simulation to initial values and restart the run.
        """
        log.info("%s Simulation reset requested %s", "=" * 15, "=" * 15)
        self._init()
        self.run()
        raise SimulationResetException

    def _deactivate_areas(self, area: "Area") -> None:
        """Move the last market into area.past_markets."""
        area.deactivate()
        for child in area.children:
            self._deactivate_areas(child)

    def run(self, initial_slot: int = 0) -> None:
        """Run the simulation."""
        self.status.sim_status = "running"
        self.status.stopped = False

        self._time.reset(
            not_restored_from_state=(initial_slot == 0)
        )

        tick_resume = 0
        try:
            if self._setup.started_from_cli:
                self._run_cli_execute_cycle(initial_slot, tick_resume)
            else:
                self._execute_simulation(initial_slot, tick_resume)
        except (KeyboardInterrupt, SimulationResetException):
            pass

    def _run_cli_execute_cycle(self, slot_resume: int, tick_resume: int) -> None:
        with NonBlockingConsole() as console:
            self._execute_simulation(slot_resume, tick_resume, console)

    def _get_current_market_time_slot(self, slot_number: int) -> DateTime:
        return (self.area.config.start_date + (slot_number * self.area.config.slot_length)
                if GlobalConfig.IS_CANARY_NETWORK else self.area.now)

    def _execute_simulation(
            self, slot_resume: int, tick_resume: int, console: NonBlockingConsole = None) -> None:
        slot_count, slot_resume, tick_resume = (
            self._time.calculate_total_initial_ticks_slots(
                self.config, slot_resume, tick_resume, self.area))

        self.config.external_redis_communicator.sub_to_aggregator()
        self.config.external_redis_communicator.start_communication()

        for slot_no in range(slot_resume, slot_count):
            self.progress_info.update(
                slot_no, slot_count, self._time, self.config)

            self.area.cycle_markets()

            global_objects.profiles_handler.update_time_and_buffer_profiles(
                self._get_current_market_time_slot(slot_no))

            if self.config.external_connection_enabled:
                global_objects.external_global_stats.update(market_cycle=True)
                self.area.publish_market_cycle_to_external_clients()

            bid_offer_matcher.event_market_cycle(
                slot_completion="0%",
                market_slot=self.progress_info.current_slot_str)

            self._results.update_and_send_results(
                self.current_state, self.progress_info, self.area, self.status.status)
            self._external_events.update(self.area)

            self._compute_memory_info()

            for tick_no in range(tick_resume, self.config.ticks_per_slot):
                self._handle_paused(console)

                # reset tick_resume after possible resume
                tick_resume = 0
                log.trace("Tick %s of %s in slot %s (%.1f%%)", tick_no + 1,
                          self.config.ticks_per_slot,
                          slot_no + 1, (tick_no + 1) / self.config.ticks_per_slot * 100)

                self.config.external_redis_communicator.approve_aggregator_commands()

                current_tick_in_slot = tick_no % self.config.ticks_per_slot
                if (self.config.external_connection_enabled and
                        global_objects.external_global_stats.is_it_time_for_external_tick(
                            current_tick_in_slot)):
                    global_objects.external_global_stats.update()

                self.area.tick_and_dispatch()
                self.area.execute_actions_after_tick_event()
                bid_offer_matcher.event_tick(
                    current_tick_in_slot=current_tick_in_slot,
                    slot_completion=f"{int((tick_no / self.config.ticks_per_slot) * 100)}%",
                    market_slot=self.progress_info.next_slot_str)
                self.config.external_redis_communicator.\
                    publish_aggregator_commands_responses_events()

                self._time.handle_slowdown_and_realtime(tick_no, self.config)

                if self.status.stopped:
                    log.error("Received stop command for configuration id %s and job id %s.",
                              gsy_e.constants.CONFIGURATION_ID, self.simulation_id)
                    sleep(5)
                    self._simulation_finish_actions(slot_count)
                    return

            self._results.update_csv_on_market_cycle(slot_no, self.area)
            self.status.handle_incremental_mode()
        self._simulation_finish_actions(slot_count)

    def _simulation_finish_actions(self, slot_count: int) -> None:
        self.status.sim_status = "finished"
        self._deactivate_areas(self.area)
        self.config.external_redis_communicator.publish_aggregator_commands_responses_events()
        bid_offer_matcher.event_finish()
        if not self.status.stopped:
            self.progress_info.update(
                slot_count - 1, slot_count, self._time, self.config)
            paused_duration = duration(seconds=self._time.paused_time)
            self.progress_info.log_simulation_finished(paused_duration, self.config)
        self._results.update_and_send_results(
            self.current_state, self.progress_info, self.area, self.status.status)
        self._results.save_csv_results(self.area)

    def _handle_input(self, console: NonBlockingConsole, sleep_period: float = 0) -> None:
        timeout = 0
        start = 0
        if sleep_period > 0:
            timeout = sleep_period / 100
            start = time()
        while True:
            cmd = console.get_char(timeout)
            if cmd:
                if cmd not in {"i", "p", "q", "r", "R", "s", "+", "-"}:
                    log.critical("Invalid command. Valid commands:\n"
                                 "  [i] info\n"
                                 "  [p] pause\n"
                                 "  [q] quit\n"
                                 "  [r] reset\n"
                                 "  [s] stop\n"
                                 "  [R] start REPL\n")
                    continue

                if self.status.finished and cmd in {"p", "+", "-"}:
                    log.info("Simulation has finished. The commands [p, +, -] are unavailable.")
                    continue

                if cmd == "r":
                    self.reset()
                elif cmd == "i":
                    self._info()
                elif cmd == "p":
                    self.status.toggle_pause()
                    break
                elif cmd == "q":
                    raise KeyboardInterrupt()
                elif cmd == "s":
                    self.status.stop()

            if sleep_period == 0 or time() - start >= sleep_period:
                break

    def _handle_paused(self, console: NonBlockingConsole) -> None:
        if console is not None:
            self._handle_input(console)
            self.status.handle_pause_after(self._time_since_start)
        paused_flag = False
        if self.status.paused:
            if console:
                log.critical("Simulation paused. Press 'p' to resume or resume from API.")
            else:
                self._results.update_and_send_results(
                    self.current_state, self.progress_info, self.area, self.status.status)
            start = time()
        while self.status.paused:
            paused_flag = True
            if console:
                self._handle_input(console, 0.1)
                self.status.handle_pause_timeout(self._time.tick_time_counter)
            sleep(0.5)

        if console and paused_flag:
            log.critical("Simulation resumed")
            self._time.paused_time += time() - start

    def _info(self) -> None:
        info = self.config.as_dict()
        slot, tick = divmod(self.area.current_tick, self.config.ticks_per_slot)
        percent = self.area.current_tick / self.config.total_ticks * 100
        slot_count = self.config.sim_duration // self.config.slot_length
        info.update(slot=slot + 1, tick=tick + 1, slot_count=slot_count, percent=percent)
        log.critical(
            "\n"
            "Simulation configuration:\n"
            "  Duration: %(sim_duration)s\n"
            "  Slot length: %(slot_length)s\n"
            "  Tick length: %(tick_length)s\n"
            "  Ticks per slot: %(ticks_per_slot)d\n"
            "Status:\n"
            "  Slot: %(slot)d / %(slot_count)d\n"
            "  Tick: %(tick)d / %(ticks_per_slot)d\n"
            "  Completed: %(percent).1f%%",
            info
        )

    @property
    def current_state(self) -> dict:
        """Return dict that contains current progress and state of simulation."""
        return {
            "paused": self.status.paused,
            "seed": self._setup.seed,
            "sim_status": self.status.sim_status,
            "stopped": self.status.stopped,
            "simulation_id": self.simulation_id,
            "run_start": format_datetime(self._time.start_time)
            if self._time.start_time is not None else "",
            "paused_time": self._time.paused_time,
            "slot_number": self.progress_info.current_slot_number,
            "slot_length_realtime_s": str(self._time.slot_length_realtime.seconds)
            if self._time.slot_length_realtime else 0
        }

    def _restore_area_state(self, area: "Area", saved_area_state: dict) -> None:
        if area.uuid not in saved_area_state:
            log.warning("Area %s is not part of the saved state. State not restored. "
                        "Simulation id: %s", area.uuid, self.simulation_id)
        else:
            area.restore_state(saved_area_state[area.uuid])
        for child in area.children:
            self._restore_area_state(child, saved_area_state)

    def restore_area_state_all_areas(self, saved_area_state: dict) -> None:
        """Restore state of all areas."""
        self._restore_area_state(self.area, saved_area_state)

    def restore_global_state(self, saved_state: dict) -> None:
        """Restore global state of simulation."""
        self.status.paused = saved_state["paused"]
        self._setup.seed = saved_state["seed"]
        self.status.sim_status = saved_state["sim_status"]
        self.status.stopped = saved_state["stopped"]
        self.simulation_id = saved_state["simulation_id"]
        if saved_state["run_start"] != "":
            self._time.start_time = str_to_pendulum_datetime(saved_state["run_start"])
        self._time.paused_time = saved_state["paused_time"]
        self.progress_info.current_slot_number = saved_state["slot_number"]
        self._time.slot_length_realtime = duration(
            seconds=saved_state["slot_length_realtime_s"])

    @staticmethod
    def _compute_memory_info():
        gc.collect()
        process = psutil.Process(os.getpid())
        mbs_used = process.memory_info().rss / 1000000.0
        log.debug("Used %s MBs.", mbs_used)


class CoefficientSimulation(Simulation):
    """Start and control a simulation with coefficient trading."""

    area: "CoefficientArea"
    _results: CoefficientSimulationResultsManager

    def _init(self) -> None:
        # has to be called before load_setup_module():
        global_objects.profiles_handler.activate()

        self.area = self._setup.load_setup_module()

<<<<<<< HEAD
        self._results.init_results(redis_job_id, self.area, self._setup)
        self._results.update_and_send_results(
            self.current_state, self.progress_info, self.area, self._status.status)
=======
        self._results.init_results(self.simulation_id, self.area, self._setup)
        self._results.update_send_coefficient_results(
            self.current_state, self.progress_info, self.area, self.status.status)
>>>>>>> aac0ddff

        log.debug("Starting simulation with config %s", self.config)

        self.area.activate_energy_parameters(self.config.start_date)

    @property
    def _time_since_start(self) -> Duration:
        """Return pendulum duration since start of simulation."""
        current_time = (
            self.progress_info.current_slot_time
            if self.progress_info.current_slot_time
            else self.config.start_date
        )
        return current_time - self.config.start_date

    def _deactivate_areas(self, area: "AreaBase"):
        pass

    def _execute_simulation(
<<<<<<< HEAD
            self, slot_resume: int, _tick_resume: int, console: NonBlockingConsole = None) -> None:
        slot_count, slot_resume = (
            self._time.calc_resume_slot_and_count_realtime(
                self._setup.config, slot_resume))
=======
            self, slot_resume: int, tick_resume: int, console: NonBlockingConsole = None) -> None:

        slot_count, slot_resume, tick_resume = (
            self._time.calculate_total_initial_ticks_slots(
                self.config, slot_resume, tick_resume, self.area))
>>>>>>> aac0ddff

        for slot_no in range(slot_resume, slot_count):
            self._handle_paused(console)

            self.progress_info.update(slot_no, slot_count, self._time, self.config)

            self.area.cycle_coefficients_trading(self.progress_info.current_slot_time)

            global_objects.profiles_handler.update_time_and_buffer_profiles(
                self._get_current_market_time_slot(slot_no))

            scm_manager = SCMManager(self.area, self._get_current_market_time_slot(slot_no))

            self.area.calculate_home_after_meter_data(
                self.progress_info.current_slot_time, scm_manager)

            scm_manager.calculate_community_after_meter_data()
            self.area.trigger_energy_trades(scm_manager)
            scm_manager.accumulate_community_trades()

            if ConstSettings.SCMSettings.MARKET_ALGORITHM == CoefficientAlgorithm.DYNAMIC.value:
                self.area.change_home_coefficient_percentage(scm_manager)

<<<<<<< HEAD
            # important: SCM manager has to be updated before sending the results
            self._results.update_scm_manager(scm_manager)

            self._results.update_and_send_results(
                self.current_state, self.progress_info, self.area, self._status.status)
=======
            self._results.update_send_coefficient_results(
                self.current_state, self.progress_info, self.area,
                self.status.status, scm_manager)
>>>>>>> aac0ddff

            self._external_events.update(self.area)

            self._compute_memory_info()

<<<<<<< HEAD
            self._time.handle_slowdown_and_realtime_scm(slot_no, slot_count, self._setup.config)
=======
            self._time.handle_slowdown_and_realtime(0, self.config)
>>>>>>> aac0ddff

            if self.status.stopped:
                log.error("Received stop command for configuration id %s and job id %s.",
                          gsy_e.constants.CONFIGURATION_ID, self.simulation_id)
                sleep(5)
                self._simulation_finish_actions(slot_count)
                return

            self._results.update_csv_files(slot_no, self.progress_info.current_slot_time,
                                           self.area, scm_manager)
            self.status.handle_incremental_mode()

        self._simulation_finish_actions(slot_count)

    def _simulation_finish_actions(self, slot_count: int) -> None:
        self.status.sim_status = "finished"
        self._deactivate_areas(self.area)
        self.config.external_redis_communicator.publish_aggregator_commands_responses_events()
        if not self.status.stopped:
            self.progress_info.update(
                slot_count - 1, slot_count, self._time, self.config)
            paused_duration = duration(seconds=self._time.paused_time)
<<<<<<< HEAD
            self.progress_info.log_simulation_finished(paused_duration, self._setup.config)
        self._results.update_and_send_results(
            self.current_state, self.progress_info, self.area, self._status.status)
=======
            self.progress_info.log_simulation_finished(paused_duration, self.config)
        self._results.update_send_coefficient_results(
            self.current_state, self.progress_info, self.area, self.status.status)
>>>>>>> aac0ddff
        self._results.save_csv_results(self.area)


class SimulationExternalEvents:
    """
    Handle signals that affect the simulation state, that arrive from Redis.

    Consists of live events and signals that change the simulation status.
    """
    def __init__(self, simulation: Simulation) -> None:
        self.live_events = LiveEvents(simulation.config)
        self.redis_connection = RedisSimulationCommunication(
            simulation_status=simulation.status,
            simulation_id=simulation.simulation_id,
            live_events=self.live_events,
            progress_info=simulation.progress_info,
            area=simulation.area)

    def update(self, area: "AreaBase") -> None:
        """
        Update the simulation according to any live events received. Triggered every market slot.
        """
        self.live_events.handle_all_events(area)


def simulation_class_factory():
    """
    Factory method that selects the correct simulation class for market or coefficient trading.
    """
    return (
        CoefficientSimulation
        if ConstSettings.MASettings.MARKET_TYPE == SpotMarketTypeEnum.COEFFICIENTS.value
        else Simulation
    )


def run_simulation(setup_module_name: str = "", simulation_config: SimulationConfig = None,
                   simulation_events: str = None,
                   redis_job_id: str = None, saved_sim_state: dict = None,
                   slot_length_realtime: Duration = None, kwargs: dict = None) -> None:
    """Initiate simulation class and start simulation."""
    # pylint: disable=too-many-arguments
    try:
        redis_job_id = (
            redis_job_id if saved_sim_state is None
            else saved_sim_state["general"]["simulation_id"])
        simulation = simulation_class_factory()(
            setup_module_name=setup_module_name,
            simulation_config=simulation_config,
            simulation_events=simulation_events,
            slot_length_realtime=slot_length_realtime,
            redis_job_id=redis_job_id,
            **kwargs
        )
    except SimulationException as ex:
        log.error(ex)
        return

    if (saved_sim_state is not None and
            saved_sim_state["areas"] != {} and
            saved_sim_state["general"]["sim_status"] in ["running", "paused"]):
        simulation.restore_global_state(saved_sim_state["general"])
        simulation.restore_area_state_all_areas(saved_sim_state["areas"])
        simulation.run(initial_slot=saved_sim_state["general"]["slot_number"])
    else:
        simulation.run()<|MERGE_RESOLUTION|>--- conflicted
+++ resolved
@@ -484,14 +484,7 @@
 
 
 class CoefficientSimulationResultsManager(SimulationResultsManager):
-<<<<<<< HEAD
-    """
-    Maintain and populate the simulation results and the publishing to the message broker for
-    SCM simulations.
-    """
-=======
     """Maintain and populate the SCM simulation results and publishing to the message broker."""
->>>>>>> aac0ddff
 
     def init_results(self, redis_job_id: str, area: "AreaBase",
                      config_params: SimulationSetup) -> None:
@@ -504,13 +497,10 @@
             self._export = CoefficientExportAndPlot(
                 area, self.export_path, self.export_subdir, self._endpoint_buffer)
 
-<<<<<<< HEAD
     def update_scm_manager(self, scm_manager: SCMManager) -> None:
         """Update the scm_manager with the latest instance."""
         self._scm_manager = scm_manager
 
-=======
->>>>>>> aac0ddff
     @classmethod
     def _update_area_stats(cls, area: "Area", endpoint_buffer: "SimulationEndpointBuffer") -> None:
         return
@@ -529,11 +519,7 @@
             self._export.area_tree_summary_to_json(self._endpoint_buffer.area_result_dict)
             self._export.export(power_flow=None)
 
-<<<<<<< HEAD
     def update_and_send_results(
-=======
-    def update_send_coefficient_results(  # pylint: disable=too-many-arguments
->>>>>>> aac0ddff
             self, current_state: dict, progress_info: SimulationProgressInfo,
             area: "CoefficientArea", simulation_status: str) -> None:
         """
@@ -572,11 +558,7 @@
 
 
 def simulation_results_manager_factory():
-<<<<<<< HEAD
     """Factory for results manager objects."""
-=======
-    """Return the correct results manager class depending on the current market type."""
->>>>>>> aac0ddff
     if ConstSettings.MASettings.MARKET_TYPE == SpotMarketTypeEnum.COEFFICIENTS.value:
         return CoefficientSimulationResultsManager
     return SimulationResultsManager
@@ -922,15 +904,9 @@
 
         self.area = self._setup.load_setup_module()
 
-<<<<<<< HEAD
-        self._results.init_results(redis_job_id, self.area, self._setup)
+        self._results.init_results(self.simulation_id, self.area, self._setup)
         self._results.update_and_send_results(
-            self.current_state, self.progress_info, self.area, self._status.status)
-=======
-        self._results.init_results(self.simulation_id, self.area, self._setup)
-        self._results.update_send_coefficient_results(
             self.current_state, self.progress_info, self.area, self.status.status)
->>>>>>> aac0ddff
 
         log.debug("Starting simulation with config %s", self.config)
 
@@ -950,18 +926,10 @@
         pass
 
     def _execute_simulation(
-<<<<<<< HEAD
             self, slot_resume: int, _tick_resume: int, console: NonBlockingConsole = None) -> None:
         slot_count, slot_resume = (
             self._time.calc_resume_slot_and_count_realtime(
-                self._setup.config, slot_resume))
-=======
-            self, slot_resume: int, tick_resume: int, console: NonBlockingConsole = None) -> None:
-
-        slot_count, slot_resume, tick_resume = (
-            self._time.calculate_total_initial_ticks_slots(
-                self.config, slot_resume, tick_resume, self.area))
->>>>>>> aac0ddff
+                self.config, slot_resume))
 
         for slot_no in range(slot_resume, slot_count):
             self._handle_paused(console)
@@ -985,27 +953,17 @@
             if ConstSettings.SCMSettings.MARKET_ALGORITHM == CoefficientAlgorithm.DYNAMIC.value:
                 self.area.change_home_coefficient_percentage(scm_manager)
 
-<<<<<<< HEAD
             # important: SCM manager has to be updated before sending the results
             self._results.update_scm_manager(scm_manager)
 
             self._results.update_and_send_results(
-                self.current_state, self.progress_info, self.area, self._status.status)
-=======
-            self._results.update_send_coefficient_results(
-                self.current_state, self.progress_info, self.area,
-                self.status.status, scm_manager)
->>>>>>> aac0ddff
+                self.current_state, self.progress_info, self.area, self.status.status)
 
             self._external_events.update(self.area)
 
             self._compute_memory_info()
 
-<<<<<<< HEAD
-            self._time.handle_slowdown_and_realtime_scm(slot_no, slot_count, self._setup.config)
-=======
-            self._time.handle_slowdown_and_realtime(0, self.config)
->>>>>>> aac0ddff
+            self._time.handle_slowdown_and_realtime_scm(slot_no, slot_count, self.config)
 
             if self.status.stopped:
                 log.error("Received stop command for configuration id %s and job id %s.",
@@ -1028,15 +986,10 @@
             self.progress_info.update(
                 slot_count - 1, slot_count, self._time, self.config)
             paused_duration = duration(seconds=self._time.paused_time)
-<<<<<<< HEAD
-            self.progress_info.log_simulation_finished(paused_duration, self._setup.config)
+            self.progress_info.log_simulation_finished(paused_duration, self.config)
         self._results.update_and_send_results(
-            self.current_state, self.progress_info, self.area, self._status.status)
-=======
-            self.progress_info.log_simulation_finished(paused_duration, self.config)
-        self._results.update_send_coefficient_results(
             self.current_state, self.progress_info, self.area, self.status.status)
->>>>>>> aac0ddff
+
         self._results.save_csv_results(self.area)
 
 
