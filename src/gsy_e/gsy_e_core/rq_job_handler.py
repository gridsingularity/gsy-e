import ast
import json
import logging
import traceback
from datetime import datetime, date
from typing import Dict, Optional

from gsy_framework.constants_limits import GlobalConfig, ConstSettings
from gsy_framework.settings_validators import validate_global_settings
from pendulum import duration, instance

import gsy_e.constants
from gsy_e.gsy_e_core.simulation import run_simulation
from gsy_e.gsy_e_core.util import update_advanced_settings
from gsy_e.models.config import SimulationConfig

logger = logging.getLogger(__name__)
logger.setLevel(logging.INFO)


# pylint: disable=too-many-branches, too-many-statements
def launch_simulation_from_rq_job(scenario: Dict,
                                  settings: Optional[Dict],
                                  events: Optional[str],
                                  aggregator_device_mapping: str,
                                  saved_state: Dict,
                                  job_id: str,
                                  connect_to_profiles_db: bool = True):
    # pylint: disable=too-many-arguments, too-many-locals
    """Launch simulation from rq job."""
    logging.getLogger().setLevel(logging.ERROR)
    assert isinstance(scenario, dict)
    gsy_e.constants.CONFIGURATION_ID = scenario.pop("configuration_uuid")
    if "collaboration_uuid" in scenario:
        gsy_e.constants.EXTERNAL_CONNECTION_WEB = True
        GlobalConfig.IS_CANARY_NETWORK = scenario.pop("is_canary_network", False)
        gsy_e.constants.RUN_IN_REALTIME = GlobalConfig.IS_CANARY_NETWORK
    logger.info("Starting simulation with job_id: %s and configuration id: %s",
                job_id, gsy_e.constants.CONFIGURATION_ID)

    try:
        if settings is None:
            settings = {}
        else:
            settings = {k: v for k, v in settings.items() if v is not None and v != "None"}

        advanced_settings = settings.get("advanced_settings", None)
        if advanced_settings is not None:
            update_advanced_settings(ast.literal_eval(advanced_settings))
        aggregator_device_mapping = json.loads(aggregator_device_mapping)

        if events is not None:
            events = ast.literal_eval(events)

        config_settings = {
            "start_date":
                instance(datetime.combine(settings.get("start_date"), datetime.min.time()))
                if "start_date" in settings else GlobalConfig.start_date,
            "sim_duration":
                duration(days=settings["duration"].days)
                if "duration" in settings else GlobalConfig.sim_duration,
            "slot_length":
                duration(seconds=settings["slot_length"].seconds)
                if "slot_length" in settings else GlobalConfig.slot_length,
            "tick_length":
                duration(seconds=settings["tick_length"].seconds)
                if "tick_length" in settings else GlobalConfig.tick_length,
            "market_maker_rate":
                settings.get("market_maker_rate",
                             str(ConstSettings.GeneralSettings.DEFAULT_MARKET_MAKER_RATE)),
            "cloud_coverage": settings.get("cloud_coverage", GlobalConfig.cloud_coverage),
            "pv_user_profile": settings.get("pv_user_profile", None),
            "capacity_kW": settings.get("capacity_kW",
                                        ConstSettings.PVSettings.DEFAULT_CAPACITY_KW),
            "grid_fee_type": settings.get("grid_fee_type", GlobalConfig.grid_fee_type),
            "external_connection_enabled": settings.get("external_connection_enabled", False),
            "aggregator_device_mapping": aggregator_device_mapping
        }

        if GlobalConfig.IS_CANARY_NETWORK:
            config_settings["start_date"] = (
                instance((datetime.combine(date.today(), datetime.min.time()))))

        validate_global_settings(config_settings)

        slot_length_realtime = (
            duration(seconds=settings["slot_length_realtime"].seconds)
            if "slot_length_realtime" in settings else None)

        gsy_e.constants.SEND_EVENTS_RESPONSES_TO_SDK_VIA_RQ = True
        config = SimulationConfig(**config_settings)

        spot_market_type = settings.get("spot_market_type")
        bid_offer_match_algo = settings.get("bid_offer_match_algo")

        if spot_market_type:
            ConstSettings.MASettings.MARKET_TYPE = spot_market_type
        if bid_offer_match_algo:
            ConstSettings.MASettings.BID_OFFER_MATCH_TYPE = bid_offer_match_algo

        ConstSettings.SettlementMarketSettings.RELATIVE_STD_FROM_FORECAST_FLOAT = (
            settings.get(
                "relative_std_from_forecast_percent",
                ConstSettings.SettlementMarketSettings.RELATIVE_STD_FROM_FORECAST_FLOAT
            ))

        ConstSettings.SettlementMarketSettings.ENABLE_SETTLEMENT_MARKETS = settings.get(
            "settlement_market_enabled",
            ConstSettings.SettlementMarketSettings.ENABLE_SETTLEMENT_MARKETS
        )

<<<<<<< HEAD
        ConstSettings.ForwardMarketSettings.ENABLE_FORWARD_MARKETS = settings.get(
            "forward_market_enabled",
            ConstSettings.ForwardMarketSettings.ENABLE_FORWARD_MARKETS
        )

        if scenario is None:
            scenario_name = "default_2a"
        elif scenario in available_simulation_scenarios:
            scenario_name = scenario
        else:
            scenario_name = "json_arg"
            config.area = scenario
=======
        scenario_name = "json_arg"
        config.area = scenario
>>>>>>> 8df13e08

        kwargs = {"no_export": True,
                  "seed": settings.get("random_seed", 0)}

        gsy_e.constants.CONNECT_TO_PROFILES_DB = connect_to_profiles_db
        run_simulation(setup_module_name=scenario_name,
                       simulation_config=config,
                       simulation_events=events,
                       redis_job_id=job_id,
                       saved_sim_state=saved_state,
                       slot_length_realtime=slot_length_realtime,
                       kwargs=kwargs)

        logger.info("Finishing simulation with job_id: %s and configuration id: %s",
                    job_id, gsy_e.constants.CONFIGURATION_ID)

    # pylint: disable=broad-except
    except Exception:
        # pylint: disable=import-outside-toplevel
        from gsy_e.gsy_e_core.redis_connections.simulation import publish_job_error_output
        publish_job_error_output(job_id, traceback.format_exc())
        logger.exception("Error on jobId, %s, configuration id: %s",
                         job_id, gsy_e.constants.CONFIGURATION_ID)
        raise<|MERGE_RESOLUTION|>--- conflicted
+++ resolved
@@ -109,23 +109,13 @@
             ConstSettings.SettlementMarketSettings.ENABLE_SETTLEMENT_MARKETS
         )
 
-<<<<<<< HEAD
         ConstSettings.ForwardMarketSettings.ENABLE_FORWARD_MARKETS = settings.get(
             "forward_market_enabled",
             ConstSettings.ForwardMarketSettings.ENABLE_FORWARD_MARKETS
         )
 
-        if scenario is None:
-            scenario_name = "default_2a"
-        elif scenario in available_simulation_scenarios:
-            scenario_name = scenario
-        else:
-            scenario_name = "json_arg"
-            config.area = scenario
-=======
         scenario_name = "json_arg"
         config.area = scenario
->>>>>>> 8df13e08
 
         kwargs = {"no_export": True,
                   "seed": settings.get("random_seed", 0)}
