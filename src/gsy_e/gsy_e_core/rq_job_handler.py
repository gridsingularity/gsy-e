--- conflicted
+++ resolved
@@ -87,15 +87,9 @@
         orders_match_algo = settings.get("orders_match_algo")
 
         if spot_market_type:
-<<<<<<< HEAD
-            ConstSettings.IAASettings.MARKET_TYPE = spot_market_type
+            ConstSettings.MASettings.MARKET_TYPE = spot_market_type
         if orders_match_algo:
-            ConstSettings.IAASettings.ORDERS_MATCH_TYPE = orders_match_algo
-=======
-            ConstSettings.MASettings.MARKET_TYPE = spot_market_type
-        if bid_offer_match_algo:
-            ConstSettings.MASettings.BID_OFFER_MATCH_TYPE = bid_offer_match_algo
->>>>>>> 379dae56
+            ConstSettings.MASettings.ORDERS_MATCH_TYPE = orders_match_algo
 
         ConstSettings.SettlementMarketSettings.RELATIVE_STD_FROM_FORECAST_FLOAT = (
             settings.get(
