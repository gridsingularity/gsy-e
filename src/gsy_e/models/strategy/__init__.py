"""
Copyright 2018 Grid Singularity
This file is part of Grid Singularity Exchange.

This program is free software: you can redistribute it and/or modify
it under the terms of the GNU General Public License as published by
the Free Software Foundation, either version 3 of the License, or
(at your option) any later version.

This program is distributed in the hope that it will be useful,
but WITHOUT ANY WARRANTY; without even the implied warranty of
MERCHANTABILITY or FITNESS FOR A PARTICULAR PURPOSE.  See the
GNU General Public License for more details.

You should have received a copy of the GNU General Public License
along with this program.  If not, see <http://www.gnu.org/licenses/>.
"""
import json
import logging
import sys
from abc import ABC
from dataclasses import dataclass
from logging import getLogger
from typing import TYPE_CHECKING, Callable, Dict, Generator, List, Optional, Union
from uuid import uuid4

from gsy_framework.constants_limits import ConstSettings
<<<<<<< HEAD
from gsy_framework.data_classes import Offer, Bid, Trade, TraderDetails
=======
from gsy_framework.data_classes import Bid, Offer, Trade
>>>>>>> 8a8b0a4e
from gsy_framework.enums import SpotMarketTypeEnum
from gsy_framework.utils import limit_float_precision
from pendulum import DateTime

from gsy_e import constants
from gsy_e.constants import FLOATING_POINT_TOLERANCE, REDIS_PUBLISH_RESPONSE_TIMEOUT
from gsy_e.events import EventMixin
from gsy_e.events.event_structures import AreaEvent, MarketEvent
from gsy_e.gsy_e_core.device_registry import DeviceRegistry
from gsy_e.gsy_e_core.exceptions import D3ARedisException, MarketException, SimulationException
from gsy_e.gsy_e_core.redis_connections.area_market import BlockingCommunicator
from gsy_e.gsy_e_core.util import append_or_create_key
from gsy_e.models.base import AreaBehaviorBase
from gsy_e.models.config import SimulationConfig
from gsy_e.models.market import MarketBase
from gsy_e.models.strategy.future.strategy import FutureMarketStrategyInterface
from gsy_e.models.strategy.settlement.strategy import SettlementMarketStrategyInterface

log = getLogger(__name__)


if TYPE_CHECKING:
    from gsy_framework.data_classes import TradeBidOfferInfo

    from gsy_e.models.market.one_sided import OneSidedMarket
    from gsy_e.models.market.two_sided import TwoSidedMarket

INF_ENERGY = int(sys.maxsize)


# pylint: disable=too-many-instance-attributes
@dataclass
class AcceptOfferParameters:
    """Parameters for the accept_offer MarketStrategyConnectionAdapter methods"""
    market: Union["OneSidedMarket", str]
    offer: Offer
    buyer: TraderDetails
    energy: float
    trade_rate: float
    already_tracked: bool
    trade_bid_info: "TradeBidOfferInfo"

    def to_dict(self) -> dict:
        """Convert dataclass to dict in order to be able to send these arguments via Redis."""
        return {"offer_or_id": self.offer.to_json_string(),
                "buyer": self.buyer.serializable_dict(),
                "energy": self.energy,
                "trade_rate": self.trade_rate,
                "already_tracked": self.already_tracked,
                "trade_bid_info": self.trade_bid_info}

    def accept_offer_using_market_object(self) -> Trade:
        """Calls accept offer on the market object that is contained in the dataclass,
         using the arguments from the other dataclass members"""
        return self.market.accept_offer(
            offer_or_id=self.offer, buyer=self.buyer,
            energy=self.energy, trade_rate=self.trade_rate,
            already_tracked=self.already_tracked,
            trade_bid_info=self.trade_bid_info)


class _TradeLookerUpper:
    """Find trades that concern the strategy from the selected market"""
    def __init__(self, owner_name: str):
        self.owner_name = owner_name

    def __getitem__(self, market: MarketBase) -> Generator[Trade, None, None]:
        for trade in market.trades:
            owner_name = self.owner_name
            if owner_name in (trade.seller.name, trade.buyer.name):
                yield trade


def market_strategy_connection_adapter_factory() -> Union["MarketStrategyConnectionAdapter",
                                                          "MarketStrategyConnectionRedisAdapter"]:
    """
    Return an object of either MarketStrategyConnectionRedisAdapter or
    MarketStrategyConnectionAdapter, depending on whether the flag EVENT_DISPATCHING_VIA_REDIS is
    enabled.
    Returns: Instance of the market strategy connection adapter

    """
    if ConstSettings.GeneralSettings.EVENT_DISPATCHING_VIA_REDIS:
        return MarketStrategyConnectionRedisAdapter()
    return MarketStrategyConnectionAdapter()


class MarketStrategyConnectionRedisAdapter:
    """
    Adapter to the Redis market interface. Send commands to the market via Redis and not calling
    the class methods. Useful for markets that are run in a remote service, different from
    the strategy.
    """
    def __init__(self):
        self.redis = BlockingCommunicator()
        self._trade_buffer: Optional[Trade] = None
        self._offer_buffer: Optional[Offer] = None
        self._event_response_uuids: List[str] = []

    def offer(self, market: Union["OneSidedMarket", str], offer_args: dict) -> Offer:
        """
        Send offer to a market through Redis.
        Args:
            market: Market that the offer will be posted to. Accepts either a Market object or its
                    id as a string
            offer_args: Dict that contains the parameters of the offer

        Returns: Offer object that is posted on the market

        """
        market_id = market.id if not isinstance(market, str) else market
        self._send_events_to_market("OFFER", market_id, offer_args,
                                    self._redis_offer_response)
        offer = self._offer_buffer
        assert offer is not None
        self._offer_buffer = None
        return offer

    def accept_offer(self, offer_parameters: AcceptOfferParameters) -> Trade:
        """Accept an offer on a market via Redis."""
        market_id = (offer_parameters.market.id
                     if not isinstance(offer_parameters.market, str)
                     else offer_parameters.market)

        self._send_events_to_market("ACCEPT_OFFER", market_id, offer_parameters.to_dict(),
                                    self._redis_accept_offer_response)
        trade = self._trade_buffer
        self._trade_buffer = None
        assert trade is not None
        return trade

    def _redis_accept_offer_response(self, payload: dict):
        data = json.loads(payload["data"])
        if data["status"] == "ready":
            self._trade_buffer = Trade.from_json(data["trade"])
            self._event_response_uuids.append(data["transaction_uuid"])
        else:
            raise D3ARedisException(
                f"Error when receiving response on channel {payload['channel']}:: "
                f"{data['exception']}:  {data['error_message']} {data}")

    def delete_offer(self, market: Union["OneSidedMarket", str], offer: Offer) -> None:
        """Delete offer from a market"""
        market_id = market.id if not isinstance(market, str) else market
        data = {"offer_or_id": offer.to_json_string()}
        self._send_events_to_market("DELETE_OFFER", market_id, data,
                                    self._redis_delete_offer_response)

    def _send_events_to_market(self, event_type_str: str, market_id: Union[str, MarketBase],
                               data: dict, callback: Callable) -> None:
        if not isinstance(market_id, str):
            market_id = market_id.id
        response_channel = f"{market_id}/{event_type_str}/RESPONSE"
        market_channel = f"{market_id}/{event_type_str}"

        data["transaction_uuid"] = str(uuid4())
        self.redis.sub_to_channel(response_channel, callback)
        self.redis.publish(market_channel, json.dumps(data))

        def event_response_was_received_callback():
            return data["transaction_uuid"] in self._event_response_uuids

        self.redis.poll_until_response_received(event_response_was_received_callback)

        if data["transaction_uuid"] not in self._event_response_uuids:
            logging.error("Transaction ID not found after %s seconds: %s",
                          REDIS_PUBLISH_RESPONSE_TIMEOUT, data)
        else:
            self._event_response_uuids.remove(data["transaction_uuid"])

    def _redis_delete_offer_response(self, payload: dict) -> None:
        data = json.loads(payload["data"])
        if data["status"] == "ready":
            self._event_response_uuids.append(data["transaction_uuid"])

        else:
            raise D3ARedisException(
                f"Error when receiving response on channel {payload['channel']}:: "
                f"{data['exception']}:  {data['error_message']}")

    def _redis_offer_response(self, payload):
        data = json.loads(payload["data"])
        if data["status"] == "ready":
            self._offer_buffer = Offer.from_json(data["offer"])
            self._event_response_uuids.append(data["transaction_uuid"])
        else:
            raise D3ARedisException(
                f"Error when receiving response on channel {payload['channel']}:: "
                f"{data['exception']}:  {data['error_message']}")


class MarketStrategyConnectionAdapter:
    """
    Adapter to the MarketBase class. Used by default when accessing the market object directly and
    not via Redis.
    """
    @staticmethod
    def accept_offer(offer_parameters: AcceptOfferParameters) -> Trade:
        """Accept an offer on a market."""
        return offer_parameters.accept_offer_using_market_object()

    @staticmethod
    def delete_offer(market: "OneSidedMarket", offer: Offer) -> None:
        """Delete offer from a market"""
        market.delete_offer(offer)

    @staticmethod
    def offer(market: "OneSidedMarket", **offer_kwargs) -> Offer:
        """Post offer to the market"""
        return market.offer(**offer_kwargs)


class Offers:
    """
    Keep track of a strategy's accepted and own offers.

    When writing a strategy class, use the post(), remove() and
    replace() methods to keep track of offers.

    posted_in_market() yields all offers that have been posted,
    open_in_market() only those who have not been sold.
    """

    def __init__(self, strategy: "BaseStrategy"):
        self.strategy = strategy
        self.bought = {}  # type: Dict[Offer, str]
        self.posted = {}  # type: Dict[Offer, str]
        self.sold = {}  # type: Dict[str, List[Offer]]
        self.split = {}  # type: Dict[str, Offer]

    def _delete_past_offers(
            self, existing_offers: Dict[Offer, str], current_time_slot: DateTime
    ) -> Dict[Offer, str]:
        offers = {}
        for offer, market_id in existing_offers.items():
            market = self.strategy.get_market_from_id(market_id)
            if market is not None:
                if offer.time_slot and offer.time_slot <= current_time_slot:
                    continue
                offers[offer] = market_id
        return offers

    def delete_past_markets_offers(self, current_time_slot: DateTime) -> None:
        """Remove offers from past markets to decrease memory utilization"""
        self.posted = self._delete_past_offers(self.posted, current_time_slot)
        self.bought = self._delete_past_offers(self.bought, current_time_slot)
        self.split = {}

    @property
    def open(self) -> Dict[Offer, str]:
        """Return all open offers on all markets"""
        open_offers = {}
        for offer, market_id in self.posted.items():
            if market_id not in self.sold:
                self.sold[market_id] = []
            if offer not in self.sold[market_id]:
                open_offers[offer] = market_id
        return open_offers

    def bought_offer(self, offer: Offer, market_id: str) -> None:
        """Store bought offer"""
        self.bought[offer] = market_id

    def sold_offer(self, offer: Offer, market_id: str) -> None:
        """Store sold offer"""
        self.sold = append_or_create_key(self.sold, market_id, offer)

    def is_offer_posted(self, market_id: str, offer_id: str) -> bool:
        """Check if offer is posted on the market"""
        return offer_id in [offer.id for offer, _market in self.posted.items()
                            if market_id == _market]

    def _get_sold_offer_ids_in_market(self, market_id: str) -> List[str]:
        sold_offer_ids = []
        for sold_offer in self.sold.get(market_id, []):
            sold_offer_ids.append(sold_offer.id)
        return sold_offer_ids

    def open_in_market(self, market_id: str, time_slot: DateTime = None) -> List[Offer]:
        """Get all open offers in market"""
        open_offers = []
        sold_offer_ids = self._get_sold_offer_ids_in_market(market_id)
        for offer, _market_id in self.posted.items():
            if (offer.id not in sold_offer_ids
                    and market_id == _market_id
                    and (time_slot is None or offer.time_slot == time_slot)):
                open_offers.append(offer)
        return open_offers

    def open_offer_energy(self, market_id: str, time_slot: DateTime = None) -> float:
        """Get sum of open offers' energy in market"""
        return sum(o.energy for o in self.open_in_market(market_id, time_slot))

    def posted_in_market(self, market_id: str, time_slot: DateTime = None) -> List[Offer]:
        """Get list of posted offers in market"""
        return [offer
                for offer, _market in self.posted.items()
                if market_id == _market and (time_slot is None or offer.time_slot == time_slot)]

    def posted_offer_energy(self, market_id: str, time_slot: DateTime = None) -> float:
        """Get energy of all posted offers"""
        return sum(o.energy
                   for o in self.posted_in_market(market_id, time_slot)
                   if time_slot is None or o.time_slot == time_slot)

    def sold_offer_energy(self, market_id: str, time_slot: DateTime = None) -> float:
        """Get energy of all sold offers"""
        return sum(o.energy
                   for o in self.sold_in_market(market_id)
                   if time_slot is None or o.time_slot == time_slot)

    def sold_offer_price(self, market_id: str, time_slot: DateTime = None) -> float:
        """Get sum of all sold offers' price"""
        return sum(o.price
                   for o in self.sold_in_market(market_id)
                   if time_slot is None or o.time_slot == time_slot)

    def sold_in_market(self, market_id: str) -> List[Offer]:
        """Get list of sold offers in a market"""
        return self.sold[market_id] if market_id in self.sold else []

    # pylint: disable=too-many-arguments
    def can_offer_be_posted(
            self, offer_energy: float, offer_price: float, available_energy: float,
            market: "MarketBase", replace_existing: bool = False,
            time_slot: Optional[DateTime] = None) -> bool:
        """
        Check whether an offer with the specified parameters can be posted on the market
        Args:
            offer_energy: Energy of the offer, in kWh
            offer_price: Price of the offer, in cents
            available_energy: Available energy of the strategy for trading, in kWh
            market: Market that the offer will be posted to
            replace_existing: Set to True if the posted and unsold offers should be replaced
            time_slot: Desired timeslot that the offer needs to be posted. Useful for future
                       markets where one market handles multiple timeslots

        Returns: True if the offer can be posted, False otherwise

        """

        if replace_existing:
            # Do not consider previous open offers, since they would be replaced by the current one
            posted_offer_energy = 0.0
        else:
            posted_offer_energy = self.posted_offer_energy(market.id, time_slot)

        total_posted_energy = offer_energy + posted_offer_energy

        return ((total_posted_energy - available_energy) < FLOATING_POINT_TOLERANCE
                and offer_price >= 0.0)

    def post(self, offer: Offer, market_id: str) -> None:
        """Add offer to the posted dict"""
        # If offer was split already, don't post one with the same uuid again
        if offer.id not in self.split:
            self.posted[offer] = market_id

    def remove_offer_from_cache_and_market(self, market: "OneSidedMarket",
                                           offer_id: str = None) -> List[str]:
        """Delete offer from the market and remove it from the dicts"""
        if offer_id is None:
            to_delete_offers = self.open_in_market(market.id)
        else:
            to_delete_offers = [o for o, m in self.posted.items() if o.id == offer_id]
        deleted_offer_ids = []
        for offer in to_delete_offers:
            market.delete_offer(offer.id)
            self._remove(offer)
            deleted_offer_ids.append(offer.id)
        return deleted_offer_ids

    def _remove(self, offer: Offer) -> bool:
        try:
            market_id = self.posted.pop(offer)
            assert isinstance(market_id, str)
            if market_id in self.sold and offer in self.sold[market_id]:
                self.strategy.log.warning("Offer already sold, cannot remove it.")
                self.posted[offer] = market_id
                return False
            return True
        except KeyError:
            self.strategy.log.warning("Could not find offer to remove")
            return False

    def replace(self, old_offer: Offer, new_offer: Offer, market_id: str):
        """Replace old offer with new in the posted dict"""
        if self._remove(old_offer):
            self.post(new_offer, market_id)

    def on_trade(self, market_id: str, trade: Trade) -> None:
        """Update contents of posted and sold dicts on the event of an offer being traded"""
        try:
            if trade.seller.name == self.strategy.owner.name:
                for offer_or_bid in trade.match_details.values():
                    if not offer_or_bid:
                        continue
                    if offer_or_bid.id in self.split and offer_or_bid in self.posted:
                        # remove from posted as it is traded already
                        self._remove(self.split[offer_or_bid.id])
                    self.sold_offer(offer_or_bid, market_id)
        except AttributeError as ex:
            raise SimulationException("Trade event before strategy was initialized.") from ex

    def on_offer_split(self, original_offer: Offer, accepted_offer: Offer, residual_offer: Offer,
                       market_id: str) -> None:
        """React to the event of an offer split"""
        if original_offer.seller.name == self.strategy.owner.name:
            self.split[original_offer.id] = accepted_offer
            self.post(residual_offer, market_id)
            if original_offer in self.posted:
                self.replace(original_offer, accepted_offer, market_id)


class BaseStrategy(EventMixin, AreaBehaviorBase, ABC):
    """
    Should be inherited by every strategy class. Keep track of the offers posted to the different
    markets, thus removing the need to access the market to view the offers that the strategy
    has posted. Define a common interface which all strategies should implement.
    """
    def __init__(self):
        super().__init__()
        self.offers = Offers(self)
        self.enabled = True
        self._allowed_disable_events = [AreaEvent.ACTIVATE, MarketEvent.OFFER_TRADED]
        self.event_responses = []
        self._market_adapter = market_strategy_connection_adapter_factory()
        self._settlement_market_strategy = self._create_settlement_market_strategy()
        self._future_market_strategy = self._create_future_market_strategy()

    @staticmethod
    def serialize():
        """Serialize strategy status."""
        return {}

    @property
    def simulation_config(self) -> SimulationConfig:
        """Return the SimulationConfiguration used by the current market area.

        NOTE: this configuration is currently unique and shared across all areas, but this might
        change in the future (each area could have its own configuration).
        """
        return self.area.config

    @classmethod
    def _create_settlement_market_strategy(cls):
        return SettlementMarketStrategyInterface()

    @classmethod
    def _create_future_market_strategy(cls):
        return FutureMarketStrategyInterface()

    def energy_traded(self, market_id: str, time_slot: DateTime = None) -> float:
        """Get the traded energy on the market"""
        return self.offers.sold_offer_energy(market_id, time_slot)

    def energy_traded_costs(self, market_id: str, time_slot: DateTime = None) -> float:
        """Get the traded energy cost on the market"""
        return self.offers.sold_offer_price(market_id, time_slot)

    @property
    def trades(self) -> _TradeLookerUpper:
        """Get trades that concern this strategy from the market"""
        return _TradeLookerUpper(self.owner.name)

    @property
    def _is_eligible_for_balancing_market(self) -> bool:
        """Check if strategy can participate in the balancing market"""
        return (self.owner.name in DeviceRegistry.REGISTRY and
                ConstSettings.BalancingSettings.ENABLE_BALANCING_MARKET)

    def _remove_existing_offers(self, market: "OneSidedMarket", time_slot: DateTime) -> None:
        """Remove all existing offers in the market with respect to time_slot."""
        for offer in self.get_posted_offers(market, time_slot):
            assert offer.seller == self.owner.name
            self.offers.remove_offer_from_cache_and_market(market, offer.id)

    def post_offer(self, market, replace_existing=True, **offer_kwargs) -> Offer:
        """Post the offer on the specified market.

        Args:
            market: The market in which the offer must be placed.
            replace_existing (bool): if True, delete all previous offers.
            offer_kwargs: the parameters that will be used to create the Offer object.
        """
        if replace_existing:
            # Remove all existing offers that are still open in the market
            self._remove_existing_offers(market, offer_kwargs.get("time_slot") or market.time_slot)

        if (not offer_kwargs.get("seller") or
                not isinstance(offer_kwargs.get("seller"), TraderDetails)):
            offer_kwargs["seller"] = TraderDetails(
                self.owner.name, self.owner.uuid, self.owner.name, self.owner.uuid)
        if not offer_kwargs.get("time_slot"):
            offer_kwargs["time_slot"] = market.time_slot

        offer = self._market_adapter.offer(market, **offer_kwargs)
        self.offers.post(offer, market.id)

        return offer

    def post_first_offer(self, market: "OneSidedMarket", energy_kWh: float,
                         initial_energy_rate: float) -> Optional[Offer]:
        """Post first and only offer for the strategy. Will fail if another offer already
         exists."""
        if any(offer.seller.uuid == self.owner.uuid for offer in market.get_offers().values()):
            self.owner.log.debug("There is already another offer posted on the market, therefore"
                                 " do not repost another first offer.")
            return None
        return self.post_offer(
            market,
            replace_existing=True,
            price=energy_kWh * initial_energy_rate,
            energy=energy_kWh,
        )

    def get_posted_offers(self, market: "OneSidedMarket",
                          time_slot: Optional[DateTime] = None) -> List[Offer]:
        """Get list of posted offers from a market"""
        return self.offers.posted_in_market(market.id, time_slot)

    def get_market_from_id(self, market_id: str) -> Optional[MarketBase]:
        """Retrieve a market object from the market_id."""
        # Look in spot and future markets first
        if not self.area:
            return None
        market = self.area.get_spot_or_future_market_by_id(market_id)
        if market is not None:
            return market
        # Then check settlement markets
        markets = [m for m in self.area.settlement_markets.values() if m.id == market_id]
        if not markets:
            return None
        return markets[0]

    def are_offers_posted(self, market_id: str) -> bool:
        """Checks if any offers have been posted in the market slot with the given ID."""
        return len(self.offers.posted_in_market(market_id)) > 0

    def accept_offer(self, market: "OneSidedMarket", offer: Offer, *, buyer: TraderDetails = None,
                     energy: float = None, already_tracked: bool = False, trade_rate: float = None,
                     trade_bid_info: "TradeBidOfferInfo" = None):
        """
        Accept an offer on a market.
        Args:
            market: Market that contains the offer that will be accepted
            offer: Offer object that will be accepted
            buyer: Buyer of the offer
            energy: Selected energy from the offer
            already_tracked: Do not track the result trade in the market results. kept for
                             conforming to the MarketStrategyConnectionAdapter interface
            trade_rate: Trade rate of the selected offer
            trade_bid_info: Only populated for chain trades, contains pricing info about the
                            source seller and buyer of the chain trade

        Returns: Trade object

        """
        if buyer is None:
            buyer = self.owner.name
        if not isinstance(offer, Offer):
            offer = market.offers[offer]
        trade = self._market_adapter.accept_offer(
            AcceptOfferParameters(
                market, offer, buyer, energy, trade_rate, already_tracked,
                trade_bid_info)
        )

        self.offers.bought_offer(trade.match_details["offer"], market.id)
        return trade

    def delete_offer(self, market: "OneSidedMarket", offer: Offer) -> None:
        """
        Delete offer from the market
        Args:
            market: Market that should contain the offer
            offer: Offer that needs to be deleted

        Returns: None

        """
        self._market_adapter.delete_offer(market, offer)

    def event_listener(self, event_type: Union[AreaEvent, MarketEvent], **kwargs):
        """Dispatches the events received by the strategy to the respective methods."""
        if self.enabled or event_type in self._allowed_disable_events:
            super().event_listener(event_type, **kwargs)

    def event_offer_traded(self, *, market_id: str, trade: Trade) -> None:
        """
        React to offer trades. This method is triggered by the MarketEvent.OFFER_TRADED event.
        """
        self.offers.on_trade(market_id, trade)

    def event_offer_split(self, *, market_id: str, original_offer: Offer, accepted_offer: Offer,
                          residual_offer: Offer) -> None:
        """React to the event of an offer split"""
        self.offers.on_offer_split(original_offer, accepted_offer, residual_offer, market_id)

    def event_market_cycle(self) -> None:
        """Default market cycle event. Deallocates memory by removing offers from past markets."""
        if not constants.RETAIN_PAST_MARKET_STRATEGIES_STATE:
            if self.area:
                self.offers.delete_past_markets_offers(self.area.spot_market.time_slot)
        self.event_responses = []

    def _assert_if_trade_offer_price_is_too_low(self, market_id: str, trade: Trade) -> None:
        if trade.is_offer_trade and trade.seller.name == self.owner.name:
            offer = [o for o in self.offers.sold[market_id]
                     if o.id == trade.match_details["offer"].id][0]
            assert (trade.trade_rate >=
                    offer.energy_rate - FLOATING_POINT_TOLERANCE)

    # pylint: disable=too-many-arguments
    def can_offer_be_posted(self, offer_energy: float, offer_price: float, available_energy: float,
                            market: "OneSidedMarket", time_slot: Optional[DateTime],
                            replace_existing: bool = False) -> bool:
        """Check if an offer with the selected attributes can be posted"""
        return self.offers.can_offer_be_posted(
            offer_energy, offer_price, available_energy, market, time_slot=time_slot,
            replace_existing=replace_existing)

    def can_settlement_offer_be_posted(
            self, offer_energy: float, offer_price: float,
            market: "OneSidedMarket", replace_existing: bool = False) -> bool:
        """
        Checks whether an offer can be posted to the settlement market
        :param offer_energy: Energy of the offer that we want to post
        :param offer_price: Price of the offer that we want to post
        :param market: Settlement market that we want the offer to be posted to
        :param replace_existing: Boolean argument that controls whether the offer should replace
                                 existing offers from the same asset
        :return: True in case the offer can be posted, False otherwise
        """
        if not self.state.can_post_settlement_offer(market.time_slot):
            return False
        unsettled_energy_kWh = self.state.get_unsettled_deviation_kWh(market.time_slot)
        return self.offers.can_offer_be_posted(
            offer_energy, offer_price, unsettled_energy_kWh, market, time_slot=market.time_slot,
            replace_existing=replace_existing)

    @property
    def spot_market(self) -> "MarketBase":
        """Return the spot_market member of the area."""
        return self.area.spot_market

    @property
    def spot_market_time_slot(self) -> DateTime:
        """Time slot of the current spot market"""
        return self.spot_market.time_slot

    def update_offer_rates(self, market: "OneSidedMarket", updated_rate: float,
                           time_slot: Optional[DateTime] = None) -> None:
        """Update the total price of all offers in the specified market based on their new rate."""
        if market.id not in self.offers.open.values():
            return

        for offer in self.get_posted_offers(market, time_slot):
            updated_price = limit_float_precision(offer.energy * updated_rate)
            if abs(offer.price - updated_price) <= FLOATING_POINT_TOLERANCE:
                continue
            try:
                # Delete the old offer and create a new equivalent one with an updated price
                market.delete_offer(offer.id)
                new_offer = market.offer(
                    updated_price,
                    offer.energy,
                    TraderDetails(self.owner.name,
                                  self.owner.uuid,
                                  offer.seller.origin,
                                  offer.seller.origin_uuid),
                    original_price=updated_price,
                    time_slot=offer.time_slot or market.time_slot or time_slot
                )
                self.offers.replace(offer, new_offer, market.id)
            except MarketException:
                continue

    def event_activate_price(self):
        """Configure strategy price parameters during the activate event."""


class BidEnabledStrategy(BaseStrategy):
    """
    Base strategy for all areas / assets that are eligible to post bids and interact with a
    two sided market
    """
    def __init__(self):
        super().__init__()
        self._bids = {}
        self._traded_bids = {}

    def energy_traded(self, market_id: str, time_slot: Optional[DateTime] = None) -> float:
        # pylint: disable=fixme
        # TODO: Potential bug when used for the storage strategy. Does not really make sense to
        # accumulate the energy sold and energy bought in one float variable
        offer_energy = super().energy_traded(market_id, time_slot)
        return offer_energy + self._traded_bid_energy(market_id, time_slot)

    def energy_traded_costs(self, market_id: str, time_slot: Optional[DateTime] = None) -> float:
        # pylint: disable=fixme
        # TODO: Same as the energy_traded method, the storage strategy will increase its revenue
        # from sold offers, and decrease its revenue from sold bids, therefore addition of the 2
        # is not appropriate
        offer_costs = super().energy_traded_costs(market_id, time_slot)
        return offer_costs + self._traded_bid_costs(market_id, time_slot)

<<<<<<< HEAD
    def _remove_existing_bids(self, market: MarketBase) -> None:
        """Remove all existing bids in the market."""
        for bid in self.get_posted_bids(market):
            assert bid.buyer.name == self.owner.name
=======
    def _remove_existing_bids(self, market: MarketBase, time_slot: DateTime) -> None:
        """Remove all existing bids in the market with respect to time_slot."""
        for bid in self.get_posted_bids(market, time_slot=time_slot):
            assert bid.buyer == self.owner.name
>>>>>>> 8a8b0a4e
            self.remove_bid_from_pending(market.id, bid.id)

    # pylint: disable=too-many-arguments
    def post_bid(
            self, market: MarketBase, price: float, energy: float, replace_existing: bool = True,
            attributes: Optional[Dict] = None, requirements: Optional[Dict] = None,
            time_slot: Optional[DateTime] = None) -> Bid:
        """
        Post bid to a specified market.
        Args:
            market: Market that the bid will be posted to
            price: Price of the bid, in cents
            energy: Energy of the bid, in kWh
            replace_existing: Controls whether all existing bids from the same strategy should be
                              deleted or not
            attributes: Attributes of the bid
            requirements: Requirements of the bid
            time_slot: Time slot associated with the bid

        Returns: The bid posted to the market

        """
        self._assert_bid_can_be_posted_on_market(market.id)
        if replace_existing:
            self._remove_existing_bids(market, time_slot or market.time_slot)

        bid = market.bid(
            price,
            energy,
            TraderDetails(
                self.owner.name, self.owner.uuid,
                self.owner.name, self.owner.uuid),
            original_price=price,
            attributes=attributes,
            requirements=requirements,
            time_slot=time_slot or market.time_slot
        )
        self.add_bid_to_posted(market.id, bid)
        return bid

    def update_bid_rates(self, market: "TwoSidedMarket", updated_rate: float,
                         time_slot: Optional[DateTime] = None) -> None:
        """Replace the rate of all bids in the market slot with the given updated rate."""
        for bid in self.get_posted_bids(market, time_slot):
            if abs(bid.energy_rate - updated_rate) <= FLOATING_POINT_TOLERANCE:
                continue
            assert bid.buyer.name == self.owner.name

            self.remove_bid_from_pending(market.id, bid.id)
            self.post_bid(market, bid.energy * updated_rate,
                          bid.energy, replace_existing=False, attributes=bid.attributes,
                          requirements=bid.requirements,
                          time_slot=bid.time_slot)

    # pylint: disable=too-many-arguments
    def can_bid_be_posted(self, bid_energy: float, bid_price: float, required_energy_kWh: float,
                          market: "TwoSidedMarket", replace_existing: bool = False,
                          time_slot: Optional[DateTime] = None) -> bool:
        """Check if a bid can be posted to the market"""

        if replace_existing:
            posted_bid_energy = 0.0
        else:
            posted_bid_energy = self.posted_bid_energy(market.id, time_slot)

        total_posted_energy = (bid_energy + posted_bid_energy)

        return total_posted_energy <= required_energy_kWh and bid_price >= 0.0

    def can_settlement_bid_be_posted(self, bid_energy: float, bid_price: float,
                                     market: "TwoSidedMarket",
                                     replace_existing: bool = False) -> bool:
        """
        Checks whether a bid can be posted to the settlement market
        :param bid_energy: Energy of the bid that we want to post
        :param bid_price: Price of the bid that we want to post
        :param market: Settlement market that we want the bid to be posted to
        :param replace_existing: Boolean argument that controls whether the bid should replace
                                 existing bids from the same asset
        :return: True in case the bid can be posted, False otherwise
        """
        if not self.state.can_post_settlement_bid(market.time_slot):
            return False
        unsettled_energy_kWh = self.state.get_unsettled_deviation_kWh(market.time_slot)
        return self.can_bid_be_posted(
            bid_energy, bid_price, unsettled_energy_kWh, market, time_slot=market.time_slot,
            replace_existing=replace_existing)

    def is_bid_posted(self, market: "TwoSidedMarket", bid_id: str) -> bool:
        """Check if bid is posted to the market"""
        return bid_id in [bid.id for bid in self.get_posted_bids(market)]

    def posted_bid_energy(self, market_id: str, time_slot: Optional[DateTime] = None) -> float:
        """
        Calculate the energy of the already posted bids in the market
        Args:
            market_id: Id of the market
            time_slot: Useful for future markets, timeslot inside the market that the bid has been
                       posted to

        Returns: Total energy of all posted bids

        """
        if market_id not in self._bids:
            return 0.0
        return sum(b.energy
                   for b in self._bids[market_id]
                   if time_slot is None or b.time_slot == time_slot)

    def _traded_bid_energy(self, market_id: str, time_slot: Optional[DateTime] = None) -> float:
        return sum(b.energy
                   for b in self._get_traded_bids_from_market(market_id)
                   if time_slot is None or b.time_slot == time_slot)

    def _traded_bid_costs(self, market_id: str, time_slot: Optional[DateTime] = None) -> float:
        return sum(b.price
                   for b in self._get_traded_bids_from_market(market_id)
                   if time_slot is None or b.time_slot == time_slot)

    def remove_bid_from_pending(self, market_id: str, bid_id: str = None) -> List[str]:
        """Remove bid from pending bids dict"""
        self._assert_bid_can_be_posted_on_market(market_id)
        market = self.get_market_from_id(market_id)
        if market is None:
            return []
        if bid_id is None:
            deleted_bid_ids = [bid.id for bid in self.get_posted_bids(market)]
        else:
            deleted_bid_ids = [bid_id]
        for b_id in deleted_bid_ids:
            if b_id in market.bids.keys():
                market.delete_bid(b_id)
        self._bids[market.id] = [bid for bid in self.get_posted_bids(market)
                                 if bid.id not in deleted_bid_ids]
        return deleted_bid_ids

    def add_bid_to_posted(self, market_id: str, bid: Bid) -> None:
        """Add bid to posted bids dict"""
        if market_id not in self._bids.keys():
            self._bids[market_id] = []
        self._bids[market_id].append(bid)

    def add_bid_to_bought(self, bid: Bid, market_id: str, remove_bid: bool = True) -> None:
        """Add bid to traded bids dict"""
        if market_id not in self._traded_bids:
            self._traded_bids[market_id] = []
        self._traded_bids[market_id].append(bid)
        if remove_bid:
            self.remove_bid_from_pending(market_id, bid.id)

    def _get_traded_bids_from_market(self, market_id: str) -> List[Bid]:
        if market_id not in self._traded_bids:
            return []
        return self._traded_bids[market_id]

    def are_bids_posted(self, market_id: str, time_slot: DateTime = None) -> bool:
        """Checks if any bids have been posted in the market slot with the given ID."""
        if market_id not in self._bids:
            return False
        # time_slot is empty when called for spot markets, where we can retrieve the bids for a
        # time_slot only by the market_id. For the future markets, the time_slot needs to be
        # defined for the correct bid selection.
        return len([bid for bid in self._bids[market_id]
                    if time_slot is None or bid.time_slot == time_slot]) > 0

    def post_first_bid(self, market: "MarketBase", energy_Wh: float,
                       initial_energy_rate: float) -> Optional[Bid]:
        """Post first and only bid for the strategy. Will fail if another bid already exists."""
        # It will be safe to remove this check once we remove the event_market_cycle being
        # called twice, but still it is nice to have it here as a precaution. In general, there
        # should be only bid from a device to a market at all times, which will be replaced if
        # it needs to be updated. If this check is not there, the market cycle event will post
        # one bid twice, which actually happens on the very first market slot cycle.
        if any(bid.buyer.name == self.owner.name for bid in market.get_bids().values()):
            self.owner.log.debug("There is already another bid posted on the market, therefore"
                                 " do not repost another first bid.")
            return None
        return self.post_bid(
            market,
            energy_Wh * initial_energy_rate / 1000.0,
            energy_Wh / 1000.0,
        )

    def get_posted_bids(
            self, market: "MarketBase", time_slot: Optional[DateTime] = None) -> List[Bid]:
        """Get list of posted bids from a market"""
        if market.id not in self._bids:
            return []
        return [b for b in self._bids[market.id] if time_slot is None or b.time_slot == time_slot]

    def _assert_bid_can_be_posted_on_market(self, market_id):
        assert (ConstSettings.MASettings.MARKET_TYPE == SpotMarketTypeEnum.TWO_SIDED.value or
                self.area.is_market_future(market_id) or
                self.area.is_market_settlement(market_id)), (
            "Invalid state, cannot receive a bid if single sided market is globally configured or "
            "if it is not a future or settlement market bid.")

    def event_bid_deleted(self, *, market_id: str, bid: Bid) -> None:
        self._assert_bid_can_be_posted_on_market(market_id)

        if bid.buyer.name != self.owner.name:
            return
        self.remove_bid_from_pending(market_id, bid.id)

    # pylint: disable=unused-argument
    def event_bid_split(self, *, market_id: str, original_bid: Bid, accepted_bid: Bid,
                        residual_bid: Bid) -> None:
        self._assert_bid_can_be_posted_on_market(market_id)

        if accepted_bid.buyer.name != self.owner.name:
            return
        self.add_bid_to_posted(market_id, bid=accepted_bid)
        self.add_bid_to_posted(market_id, bid=residual_bid)

    def event_bid_traded(self, *, market_id: str, bid_trade: Trade) -> None:
        """Register a successful bid when a trade is concluded for it.

        This method is triggered by the MarketEvent.BID_TRADED event.
        """
        self._assert_bid_can_be_posted_on_market(market_id)

        if bid_trade.buyer.name == self.owner.name:
            self.add_bid_to_bought(bid_trade.match_details["bid"], market_id)

    def _get_future_bids_from_list(self, bids: List) -> List:
        update_bids_list = []
        for bid in bids:
            if bid.time_slot > self.area.spot_market.time_slot:
                update_bids_list.append(bid)
        return update_bids_list

    def _delete_past_bids(self, existing_bids: Dict) -> Dict:
        updated_bids_dict = {}
        for market_id, bids in existing_bids.items():
            if market_id == self.area.future_markets.id:
                updated_bids_dict.update(
                    {market_id: self._get_future_bids_from_list(bids)})
        return updated_bids_dict

    def event_market_cycle(self) -> None:
        if not constants.RETAIN_PAST_MARKET_STRATEGIES_STATE:
            self._bids = self._delete_past_bids(self._bids)
            self._traded_bids = self._delete_past_bids(self._traded_bids)

        super().event_market_cycle()

    def assert_if_trade_bid_price_is_too_high(self, market: "MarketBase", trade: "Trade") -> None:
        """
        Assert whether the bid rate of the trade is less than the original bid rate. Useful
        for asserting that the clearing rate is lower than the rate that was posted originally on
        the bid.
        Args:
            market: Market that the bid was posted
            trade: Trade object that contains the traded bid

        Returns: None

        """
        if trade.is_bid_trade and trade.buyer.name == self.owner.name:
            bid = [bid for bid in self.get_posted_bids(market)
                   if bid.id == trade.match_details["bid"].id][0]
            assert trade.trade_rate <= bid.energy_rate + FLOATING_POINT_TOLERANCE<|MERGE_RESOLUTION|>--- conflicted
+++ resolved
@@ -25,11 +25,7 @@
 from uuid import uuid4
 
 from gsy_framework.constants_limits import ConstSettings
-<<<<<<< HEAD
-from gsy_framework.data_classes import Offer, Bid, Trade, TraderDetails
-=======
-from gsy_framework.data_classes import Bid, Offer, Trade
->>>>>>> 8a8b0a4e
+from gsy_framework.data_classes import Bid, Offer, Trade, TraderDetails
 from gsy_framework.enums import SpotMarketTypeEnum
 from gsy_framework.utils import limit_float_precision
 from pendulum import DateTime
@@ -450,6 +446,7 @@
     markets, thus removing the need to access the market to view the offers that the strategy
     has posted. Define a common interface which all strategies should implement.
     """
+    # pylint: disable=too-many-public-methods
     def __init__(self):
         super().__init__()
         self.offers = Offers(self)
@@ -737,17 +734,10 @@
         offer_costs = super().energy_traded_costs(market_id, time_slot)
         return offer_costs + self._traded_bid_costs(market_id, time_slot)
 
-<<<<<<< HEAD
-    def _remove_existing_bids(self, market: MarketBase) -> None:
-        """Remove all existing bids in the market."""
-        for bid in self.get_posted_bids(market):
-            assert bid.buyer.name == self.owner.name
-=======
     def _remove_existing_bids(self, market: MarketBase, time_slot: DateTime) -> None:
         """Remove all existing bids in the market with respect to time_slot."""
         for bid in self.get_posted_bids(market, time_slot=time_slot):
-            assert bid.buyer == self.owner.name
->>>>>>> 8a8b0a4e
+            assert bid.buyer.name == self.owner.name
             self.remove_bid_from_pending(market.id, bid.id)
 
     # pylint: disable=too-many-arguments
@@ -999,12 +989,6 @@
         Assert whether the bid rate of the trade is less than the original bid rate. Useful
         for asserting that the clearing rate is lower than the rate that was posted originally on
         the bid.
-        Args:
-            market: Market that the bid was posted
-            trade: Trade object that contains the traded bid
-
-        Returns: None
-
         """
         if trade.is_bid_trade and trade.buyer.name == self.owner.name:
             bid = [bid for bid in self.get_posted_bids(market)
