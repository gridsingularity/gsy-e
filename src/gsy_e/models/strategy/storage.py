--- conflicted
+++ resolved
@@ -405,13 +405,8 @@
                 energy = 0
 
     def _track_energy_bought_type(self, trade):
-<<<<<<< HEAD
-        if area_name_from_area_or_iaa_name(trade.seller) == self.area.name:
+        if area_name_from_area_or_ma_name(trade.seller) == self.area.name:
             self.state.update_used_storage_share(trade.order.energy, ESSEnergyOrigin.EXTERNAL)
-=======
-        if area_name_from_area_or_ma_name(trade.seller) == self.area.name:
-            self.state.update_used_storage_share(trade.offer_bid.energy, ESSEnergyOrigin.EXTERNAL)
->>>>>>> 379dae56
         elif self._is_local(trade):
             self.state.update_used_storage_share(trade.order.energy, ESSEnergyOrigin.LOCAL)
         else:
