"""
Copyright 2018 Grid Singularity
This file is part of Grid Singularity Exchange.

This program is free software: you can redistribute it and/or modify
it under the terms of the GNU General Public License as published by
the Free Software Foundation, either version 3 of the License, or
(at your option) any later version.

This program is distributed in the hope that it will be useful,
but WITHOUT ANY WARRANTY; without even the implied warranty of
MERCHANTABILITY or FITNESS FOR A PARTICULAR PURPOSE.  See the
GNU General Public License for more details.

You should have received a copy of the GNU General Public License
along with this program.  If not, see <http://www.gnu.org/licenses/>.
"""
from collections import namedtuple
from typing import Union, Dict

from gsy_framework.constants_limits import ConstSettings
from gsy_framework.data_classes import Offer
from gsy_framework.enums import SpotMarketTypeEnum
from gsy_framework.exceptions import GSyDeviceException
from gsy_framework.read_user_profile import read_arbitrary_profile, InputProfileTypes
from gsy_framework.utils import (
    limit_float_precision, find_object_of_same_weekday_and_time,
    is_time_slot_in_simulation_duration)
from gsy_framework.validators.load_validator import LoadValidator
from numpy import random
from pendulum import duration

from gsy_e import constants
from gsy_e.constants import FLOATING_POINT_TOLERANCE
from gsy_e.gsy_e_core.device_registry import DeviceRegistry
from gsy_e.gsy_e_core.exceptions import MarketException
from gsy_e.gsy_e_core.util import get_market_maker_rate_from_config
from gsy_e.models.base import AssetType
from gsy_e.models.market import MarketBase
from gsy_e.models.state import LoadState
from gsy_e.models.strategy import BidEnabledStrategy
from gsy_e.models.strategy.energy_parameters.load import LoadHoursPerDayEnergyParameters
from gsy_e.models.strategy.future.strategy import future_market_strategy_factory
from gsy_e.models.strategy.settlement.strategy import settlement_market_strategy_factory
from gsy_e.models.strategy.update_frequency import TemplateStrategyBidUpdater

BalancingRatio = namedtuple("BalancingRatio", ("demand", "supply"))


# pylint: disable=too-many-instance-attributes
class LoadHoursStrategy(BidEnabledStrategy):
    """Strategy for the load assets that can consume energy in predefined hrs of day."""

    def serialize(self):
        return {
            **self._energy_params.serialize(),
            **self.bid_update.serialize(),
            "balancing_energy_ratio": self.balancing_energy_ratio,
            "use_market_maker_rate": self.use_market_maker_rate
        }

    # pylint: disable=too-many-arguments
    def __init__(self, avg_power_W, hrs_per_day=None, hrs_of_day=None,
                 fit_to_limit=True, energy_rate_increase_per_update=None,
                 update_interval=None,
                 initial_buying_rate: Union[float, Dict, str] =
                 ConstSettings.LoadSettings.BUYING_RATE_RANGE.initial,
                 final_buying_rate: Union[float, Dict, str] =
                 ConstSettings.LoadSettings.BUYING_RATE_RANGE.final,
                 balancing_energy_ratio: tuple =
                 (ConstSettings.BalancingSettings.OFFER_DEMAND_RATIO,
                  ConstSettings.BalancingSettings.OFFER_SUPPLY_RATIO),
                 use_market_maker_rate: bool = False):
        """
        Constructor of LoadHoursStrategy
        :param avg_power_W: Power rating of load device
        :param hrs_per_day: Daily energy usage
        :param hrs_of_day: hours of day energy is needed
        :param fit_to_limit: if set to True, it will make a linear curve
        following following initial_buying_rate & final_buying_rate
        :param energy_rate_increase_per_update: Slope of Load bids change per update
        :param update_interval: Interval after which Load will update its offer
        :param initial_buying_rate: Starting point of load's preferred buying rate
        :param final_buying_rate: Ending point of load's preferred buying rate
        :param use_market_maker_rate: If set to True, Load would track its final buying rate
        as per utility's trading rate
        """
        super().__init__()
        self._energy_params = LoadHoursPerDayEnergyParameters(
            avg_power_W, hrs_per_day, hrs_of_day)

        self.balancing_energy_ratio = BalancingRatio(*balancing_energy_ratio)
        self.use_market_maker_rate = use_market_maker_rate
        self._init_price_update(fit_to_limit, energy_rate_increase_per_update, update_interval,
                                initial_buying_rate, final_buying_rate)

        self._calculate_active_markets()
        self._cycled_market = set()
        self._simulation_start_timestamp = None

    @property
    def state(self) -> LoadState:
        return self._energy_params.state

    @classmethod
    def _create_settlement_market_strategy(cls):
        return settlement_market_strategy_factory()

    def _create_future_market_strategy(self):
        return future_market_strategy_factory(self.asset_type)

    def _init_price_update(self, fit_to_limit, energy_rate_increase_per_update, update_interval,
                           initial_buying_rate, final_buying_rate):

        LoadValidator.validate_rate(
            fit_to_limit=fit_to_limit,
            energy_rate_increase_per_update=energy_rate_increase_per_update)

        if update_interval is None:
            update_interval = duration(
                minutes=ConstSettings.GeneralSettings.DEFAULT_UPDATE_INTERVAL)

        if isinstance(update_interval, int):
            update_interval = duration(minutes=update_interval)

        BidEnabledStrategy.__init__(self)
        self.bid_update = TemplateStrategyBidUpdater(
            initial_rate=initial_buying_rate, final_rate=final_buying_rate,
            fit_to_limit=fit_to_limit,
            energy_rate_change_per_update=energy_rate_increase_per_update,
            update_interval=update_interval, rate_limit_object=min)

    def _validate_rates(self, initial_rate, final_rate, energy_rate_change_per_update,
                        fit_to_limit):
        # all parameters have to be validated for each time slot starting from the current time
        for time_slot in initial_rate.keys():
            if not is_time_slot_in_simulation_duration(time_slot, self.area.config):
                continue

            if (self.area and
                    self.area.current_market
                    and time_slot < self.area.current_market.time_slot):
                continue
            rate_change = (None if fit_to_limit else
                           find_object_of_same_weekday_and_time(
                               energy_rate_change_per_update, time_slot))
            LoadValidator.validate_rate(
                initial_buying_rate=initial_rate[time_slot],
                energy_rate_increase_per_update=rate_change,
                final_buying_rate=find_object_of_same_weekday_and_time(final_rate, time_slot),
                fit_to_limit=fit_to_limit)

    def event_activate(self, **kwargs):
        self._energy_params.event_activate_energy(self.area)
        self._calculate_active_markets()
        self.event_activate_price()
        self.bid_update.update_and_populate_price_settings(self.area)
        self._update_energy_requirement_in_state()
        self._future_market_strategy.update_and_populate_price_settings(self)

    def _cycle_energy_parameters(self):
        self._energy_params.add_entry_in_hrs_per_day(self.area.spot_market.time_slot)
        self._calculate_active_markets()
        self._update_energy_requirement_in_state()
        # Provide energy values for the past market slot, to be used in the settlement market
        self._set_energy_measurement_of_last_market()
        self.update_state()

    def event_market_cycle(self):
        if self.use_market_maker_rate:
            self._area_reconfigure_prices(
                final_buying_rate=get_market_maker_rate_from_config(
                    self.area.spot_market, 0) + self.owner.get_path_to_root_fees(), validate=False)

        super().event_market_cycle()
        self._cycle_energy_parameters()
        self.bid_update.update_and_populate_price_settings(self.area)
        if ConstSettings.MASettings.MARKET_TYPE == SpotMarketTypeEnum.ONE_SIDED.value:
            self.bid_update.reset(self)
        self._post_first_bid()
        self._settlement_market_strategy.event_market_cycle(self)
        self._future_market_strategy.event_market_cycle(self)

    def update_state(self):
        """Update the state of the strategy."""
        if self.area.current_market:
            self._cycled_market = {self.area.current_market.time_slot}

        self._delete_past_state()

    def _set_energy_measurement_of_last_market(self):
        """Set the (simulated) actual energy of the device in the previous market slot."""
        if self.area.current_market:
            self._energy_params.set_energy_measurement_kWh(self.area.current_market.time_slot)

    def _delete_past_state(self):
        if (constants.RETAIN_PAST_MARKET_STRATEGIES_STATE is True or
                self.area.current_market is None):
            return

        self.state.delete_past_state_values(self.area.current_market.time_slot)
        self.bid_update.delete_past_state_values(self.area.current_market.time_slot)
        self._future_market_strategy.delete_past_state_values(
            self.area.current_market.time_slot)

    def _area_reconfigure_prices(self, **kwargs):
        if kwargs.get("initial_buying_rate") is not None:
            initial_rate = read_arbitrary_profile(InputProfileTypes.IDENTITY,
                                                  kwargs["initial_buying_rate"])
        else:
            initial_rate = self.bid_update.initial_rate_profile_buffer
        if kwargs.get("final_buying_rate") is not None:
            final_rate = read_arbitrary_profile(InputProfileTypes.IDENTITY,
                                                kwargs["final_buying_rate"])
        else:
            final_rate = self.bid_update.final_rate_profile_buffer
        if kwargs.get("energy_rate_increase_per_update") is not None:
            energy_rate_change_per_update = read_arbitrary_profile(
                InputProfileTypes.IDENTITY, kwargs["energy_rate_increase_per_update"])
        else:
            energy_rate_change_per_update = (self.bid_update.
                                             energy_rate_change_per_update_profile_buffer)
        if kwargs.get("fit_to_limit") is not None:
            fit_to_limit = kwargs["fit_to_limit"]
        else:
            fit_to_limit = self.bid_update.fit_to_limit
        if kwargs.get("update_interval") is not None:
            update_interval = (
                duration(minutes=kwargs["update_interval"])
                if isinstance(kwargs["update_interval"], int)
                else kwargs["update_interval"])
        else:
            update_interval = self.bid_update.update_interval

        if kwargs.get("use_market_maker_rate") is not None:
            self.use_market_maker_rate = kwargs["use_market_maker_rate"]

        try:
            self._validate_rates(initial_rate, final_rate, energy_rate_change_per_update,
                                 fit_to_limit)
        except GSyDeviceException:
            self.log.exception("LoadHours._area_reconfigure_prices failed. Exception: ")
            return

        self.bid_update.set_parameters(
            initial_rate=initial_rate,
            final_rate=final_rate,
            energy_rate_change_per_update=energy_rate_change_per_update,
            fit_to_limit=fit_to_limit,
            update_interval=update_interval
        )

    def area_reconfigure_event(self, *args, **kwargs):
        """Reconfigure the device properties at runtime using the provided arguments."""
        self._energy_params.reset(self.area.spot_market.time_slot, **kwargs)
        self._update_energy_requirement_in_state()
        self._area_reconfigure_prices(**kwargs)
        self.bid_update.update_and_populate_price_settings(self.area)

    def event_activate_price(self):
        """Update the strategy prices upon the activation and validate them afterwards."""
        # If use_market_maker_rate is true, overwrite final_buying_rate to market maker rate
        if self.use_market_maker_rate:
            self._area_reconfigure_prices(
                final_buying_rate=get_market_maker_rate_from_config(
                    self.area.spot_market, 0) + self.owner.get_path_to_root_fees(), validate=False)

        self._validate_rates(self.bid_update.initial_rate_profile_buffer,
                             self.bid_update.final_rate_profile_buffer,
                             self.bid_update.energy_rate_change_per_update_profile_buffer,
                             self.bid_update.fit_to_limit)

    @staticmethod
    def _find_acceptable_offer(market):
        offers = market.most_affordable_offers
        return random.choice(offers)

    def _offer_rate_can_be_accepted(self, offer: Offer, market_slot: MarketBase):
        """Check if the offer rate is less than what the device wants to pay."""
        max_affordable_offer_rate = self.bid_update.get_updated_rate(market_slot.time_slot)
        return (
            limit_float_precision(offer.energy_rate)
            <= max_affordable_offer_rate + FLOATING_POINT_TOLERANCE)

    def _one_sided_market_event_tick(self, market, offer=None):
        if not self.state.can_buy_more_energy(market.time_slot):
            return

        try:
            if offer is None:
                if not market.offers:
                    return
                acceptable_offer = self._find_acceptable_offer(market)
            else:
                if offer.id not in market.offers:
                    return
                acceptable_offer = offer

            time_slot = market.time_slot
            if (acceptable_offer and self._energy_params.allowed_operating_hours(time_slot)
                    and self._offer_rate_can_be_accepted(acceptable_offer, market)):
                energy_Wh = self.state.calculate_energy_to_accept(
                    acceptable_offer.energy * 1000.0, time_slot)
                self.accept_offer(market, acceptable_offer, energy=energy_Wh / 1000.0,
                                  buyer_origin=self.owner.name,
                                  buyer_origin_id=self.owner.uuid,
                                  buyer_id=self.owner.uuid)

                self._energy_params.decrement_energy_requirement(
<<<<<<< HEAD
                    energy_kWh=energy_Wh,
=======
                    energy_kWh=energy_Wh / 1000,
>>>>>>> aa6d0ed5
                    time_slot=time_slot,
                    area_name=self.owner.name)
                self._energy_params.decrease_hours_per_day(time_slot, energy_Wh)

        except MarketException:
            self.log.exception("An Error occurred while buying an offer")

    def _double_sided_market_event_tick(self, market):
        self.bid_update.update(market, self)

    def event_tick(self):
        """Post bids on market tick. This method is triggered by the TICK event."""
        for market in self.active_markets:
            if ConstSettings.MASettings.MARKET_TYPE == SpotMarketTypeEnum.ONE_SIDED.value:
                self._one_sided_market_event_tick(market)
            elif ConstSettings.MASettings.MARKET_TYPE == SpotMarketTypeEnum.TWO_SIDED.value:
                self._double_sided_market_event_tick(market)

        self.bid_update.increment_update_counter_all_markets(self)
        self._settlement_market_strategy.event_tick(self)
        self._future_market_strategy.event_tick(self)

    def event_offer(self, *, market_id, offer):
        """Automatically react to offers in single-sided markets.

        This method is triggered by the OFFER event.
        """
        super().event_offer(market_id=market_id, offer=offer)
        # In two-sided markets, the device doesn't automatically react to offers (it actively bids)
        if ConstSettings.MASettings.MARKET_TYPE != 1:
            return

        market = self.area.get_spot_or_future_market_by_id(market_id)
        if not market:
            return
        if market.time_slot not in self._cycled_market:
            # Blocking _one_sided_market_event_tick before self.event_market_cycle was called
            return

        if self._can_buy_in_market(market) and self._offer_comes_from_different_seller(offer):
            self._one_sided_market_event_tick(market, offer)

    def _can_buy_in_market(self, market):
        return self._is_market_active(market) and self.state.can_buy_more_energy(market.time_slot)

    def _offer_comes_from_different_seller(self, offer):
        return offer.seller not in [self.owner.name, self.area.name]

    def _post_first_bid(self):
        if ConstSettings.MASettings.MARKET_TYPE == SpotMarketTypeEnum.ONE_SIDED.value:
            return
        for market in self.active_markets:
            if (self.state.can_buy_more_energy(market.time_slot) and
                    self._energy_params.allowed_operating_hours(market.time_slot)
                    and not self.are_bids_posted(market.id)):
                bid_energy = self.state.get_energy_requirement_Wh(market.time_slot)
                if self._is_eligible_for_balancing_market:
                    bid_energy -= (self.state.get_desired_energy_Wh(market.time_slot) *
                                   self.balancing_energy_ratio.demand)
                try:
                    self.post_first_bid(market, bid_energy,
                                        self.bid_update.initial_rate[market.time_slot])
                except MarketException:
                    pass

    def event_balancing_market_cycle(self):
        for market in self.active_markets:
            self._demand_balancing_offer(market)

    def event_bid_traded(self, *, market_id, bid_trade):
        """Register the bid traded by the device and its effects. Extends the superclass method.

        This method is triggered by the MarketEvent.BID_TRADED event.
        """
        # settlement market event_bid_traded has to be triggered before the early return:
        self._settlement_market_strategy.event_bid_traded(self, market_id, bid_trade)

        super().event_bid_traded(market_id=market_id, bid_trade=bid_trade)

        if not self.area.is_market_spot_or_future(market_id):
            return
        if bid_trade.offer_bid.buyer == self.owner.name:
            self._energy_params.decrement_energy_requirement(
                energy_kWh=bid_trade.traded_energy,
                time_slot=bid_trade.time_slot,
                area_name=self.owner.name)
            self._energy_params.decrease_hours_per_day(
                bid_trade.time_slot,
                bid_trade.traded_energy * 1000.0)

    def event_offer_traded(self, *, market_id, trade):
        """Register the offer traded by the device and its effects. Extends the superclass method.

        This method is triggered by the MarketEvent.OFFER_TRADED event.
        """
        # settlement market event_trade has to be triggered before the early return:
        self._settlement_market_strategy.event_offer_traded(self, market_id, trade)

        market = self.area.get_spot_or_future_market_by_id(market_id)
        if not market:
            return

        self.assert_if_trade_bid_price_is_too_high(market, trade)

        if ConstSettings.BalancingSettings.FLEXIBLE_LOADS_SUPPORT:
            # Load can only put supply_balancing_offers only when there is a trade in spot_market
            self._supply_balancing_offer(market, trade)
        super().event_offer_traded(market_id=market_id, trade=trade)

    # committing to increase its consumption when required
    def _demand_balancing_offer(self, market):
        if not self._is_eligible_for_balancing_market:
            return

        ramp_up_energy = (self.balancing_energy_ratio.demand *
                          self.state.get_desired_energy_Wh(market.time_slot))

        self._energy_params.decrement_energy_requirement(
<<<<<<< HEAD
            energy_kWh=ramp_up_energy,
=======
            energy_kWh=ramp_up_energy / 1000,
>>>>>>> aa6d0ed5
            time_slot=market.time_slot,
            area_name=self.owner.name)

        ramp_up_price = DeviceRegistry.REGISTRY[self.owner.name][0] * ramp_up_energy
        if ramp_up_energy != 0 and ramp_up_price != 0:
            self.area.get_balancing_market(market.time_slot).balancing_offer(
                ramp_up_price, -ramp_up_energy, self.owner.name)

    # committing to reduce its consumption when required
    def _supply_balancing_offer(self, market, trade):
        if not self._is_eligible_for_balancing_market:
            return
        if trade.buyer != self.owner.name:
            return
        ramp_down_energy = self.balancing_energy_ratio.supply * trade.traded_energy
        ramp_down_price = DeviceRegistry.REGISTRY[self.owner.name][1] * ramp_down_energy
        self.area.get_balancing_market(market.time_slot).balancing_offer(ramp_down_price,
                                                                         ramp_down_energy,
                                                                         self.owner.name)

    @property
    def active_markets(self):
        """Return market slots in which the load device is active.

        Active market slots are specific to the LoadHoursStrategy and depend on the hours of day
        in which the device will be active (selected by the user).
        """
        return self._active_markets

    def _calculate_active_markets(self):
        self._active_markets = [
            market for market in self.area.all_markets
            if self._is_market_active(market)
        ] if self.area else []

    def _is_market_active(self, market):
        return (self._energy_params.allowed_operating_hours(market.time_slot) and
                market.in_sim_duration and
                (not self.area.current_market or
                 market.time_slot >= self.area.current_market.time_slot))

    def _update_energy_requirement_future_markets(self):
        if not ConstSettings.FutureMarketSettings.FUTURE_MARKET_DURATION_HOURS:
            return
        for time_slot in self.area.future_market_time_slots:
            self._energy_params.update_energy_requirement(time_slot)

    def _update_energy_requirement_in_state(self):
        self._update_energy_requirement_spot_market()
        self._update_energy_requirement_future_markets()

    def _update_energy_requirement_spot_market(self):
        self._energy_params.update_energy_requirement(self.area.spot_market.time_slot)

        for market in self.active_markets:
            if not self._energy_params.allowed_operating_hours(market.time_slot):
                # Overwrite desired energy to 0 in case the previous step has populated the
                # desired energy by the hrs_per_day have been exhausted.
                self.state.set_desired_energy(0.0, market.time_slot, True)
        if self.area.current_market:
            self.state.update_total_demanded_energy(self.area.current_market.time_slot)
        self._update_energy_requirement_future_markets()

    @property
    def asset_type(self):
        return AssetType.CONSUMER<|MERGE_RESOLUTION|>--- conflicted
+++ resolved
@@ -307,11 +307,7 @@
                                   buyer_id=self.owner.uuid)
 
                 self._energy_params.decrement_energy_requirement(
-<<<<<<< HEAD
-                    energy_kWh=energy_Wh,
-=======
                     energy_kWh=energy_Wh / 1000,
->>>>>>> aa6d0ed5
                     time_slot=time_slot,
                     area_name=self.owner.name)
                 self._energy_params.decrease_hours_per_day(time_slot, energy_Wh)
@@ -430,11 +426,7 @@
                           self.state.get_desired_energy_Wh(market.time_slot))
 
         self._energy_params.decrement_energy_requirement(
-<<<<<<< HEAD
-            energy_kWh=ramp_up_energy,
-=======
             energy_kWh=ramp_up_energy / 1000,
->>>>>>> aa6d0ed5
             time_slot=market.time_slot,
             area_name=self.owner.name)
 
