"""
Copyright 2018 Grid Singularity
This file is part of Grid Singularity Exchange.

This program is free software: you can redistribute it and/or modify
it under the terms of the GNU General Public License as published by
the Free Software Foundation, either version 3 of the License, or
(at your option) any later version.

This program is distributed in the hope that it will be useful,
but WITHOUT ANY WARRANTY; without even the implied warranty of
MERCHANTABILITY or FITNESS FOR A PARTICULAR PURPOSE.  See the
GNU General Public License for more details.

You should have received a copy of the GNU General Public License
along with this program.  If not, see <http://www.gnu.org/licenses/>.
"""
import logging
from typing import TYPE_CHECKING, Callable, List

from gsy_framework.constants_limits import ConstSettings, GlobalConfig
from gsy_framework.read_user_profile import InputProfileTypes
from gsy_framework.utils import (find_object_of_same_weekday_and_time,
                                 is_time_slot_in_simulation_duration)
from pendulum import duration, DateTime, Duration

import gsy_e.constants
from gsy_e.gsy_e_core.global_objects_singleton import global_objects
from gsy_e.gsy_e_core.util import write_default_to_dict, is_time_slot_in_past_markets

if TYPE_CHECKING:
    from gsy_e.models.area import Area
    from gsy_e.models.market.one_sided import OneSidedMarket
    from gsy_e.models.market.two_sided import TwoSidedMarket
    from gsy_e.models.strategy import BidEnabledStrategy, BaseStrategy


class TemplateStrategyUpdaterInterface:
    """Interface for the updater of orders for template strategies"""

    def update_and_populate_price_settings(self, area: "Area") -> None:
        """Update the price settings. Usually called during the market cycle event"""

    def increment_update_counter_all_markets(self, strategy: "BaseStrategy") -> None:
        """Increment the update counter for all markets. Usually called during the tick event"""

    def set_parameters(self, *, initial_rate: float = None, final_rate: float = None,
                       energy_rate_change_per_update: float = None, fit_to_limit: bool = None,
                       update_interval: int = None) -> None:
        """Update the parameters of the class on the fly."""

    def reset(self, strategy: "BaseStrategy") -> None:
        """Reset the price of all orders based to use their initial rate."""

    def update(self, market: "OneSidedMarket", strategy: "BaseStrategy") -> None:
        """Update the price of existing orders to reflect the new rates."""


class TemplateStrategyUpdaterBase(TemplateStrategyUpdaterInterface):
    """Manage template strategy bid / offer posting. Updates periodically the energy rate
    of the posted bids or offers. Base class"""

    # pylint: disable=too-many-instance-attributes
    def __init__(self, initial_rate: float, final_rate: float, fit_to_limit: bool = True,
                 energy_rate_change_per_update: float = None,
                 update_interval: Duration = duration(
                    minutes=ConstSettings.GeneralSettings.DEFAULT_UPDATE_INTERVAL),
                 rate_limit_object: Callable = max):
        # pylint: disable=too-many-arguments
        self.fit_to_limit = fit_to_limit

        # initial input values (currently of type float)
        self.initial_rate_input = initial_rate
        self.final_rate_input = final_rate
        self.energy_rate_change_per_update_input = energy_rate_change_per_update

        # buffer of populated input values Dict[DateTime, float]
        self.initial_rate_profile_buffer = {}
        self.final_rate_profile_buffer = {}
        self.energy_rate_change_per_update_profile_buffer = {}

        # dicts that are used for price calculations, contain only
        # all_markets Dict[DateTime, float]
        self.initial_rate = {}
        self.final_rate = {}
        self.energy_rate_change_per_update = {}

        self._read_or_rotate_rate_profiles()

        self.update_interval = update_interval
        self.update_counter = {}
        self.number_of_available_updates = 0
        self.rate_limit_object = rate_limit_object

    def serialize(self):
        """Return dict with configuration parameters."""
        return {
            "fit_to_limit": self.fit_to_limit,
            "update_interval": self.update_interval
        }

    def _read_or_rotate_rate_profiles(self) -> None:
        """ Creates a new chunk of profiles if the current_timestamp is not in the profile buffers
        """
        self.initial_rate_profile_buffer = global_objects.profiles_handler.rotate_profile(
            InputProfileTypes.IDENTITY, self.initial_rate_input)
        self.final_rate_profile_buffer = global_objects.profiles_handler.rotate_profile(
            InputProfileTypes.IDENTITY, self.final_rate_input)
        if self.fit_to_limit is False:
            self.energy_rate_change_per_update_profile_buffer = (
                global_objects.profiles_handler.rotate_profile(
                    InputProfileTypes.IDENTITY, self.energy_rate_change_per_update_input)
            )

    def delete_past_state_values(self, current_market_time_slot: DateTime) -> None:
        """Delete values from buffers before the current_market_time_slot"""
        to_delete = []
        for market_slot in self.initial_rate:
            if is_time_slot_in_past_markets(market_slot, current_market_time_slot):
                to_delete.append(market_slot)
        for market_slot in to_delete:
            self.initial_rate.pop(market_slot, None)
            self.final_rate.pop(market_slot, None)
            self.energy_rate_change_per_update.pop(market_slot, None)
            self.update_counter.pop(market_slot, None)

    @staticmethod
    def get_all_markets(area: "Area") -> List["OneSidedMarket"]:
        """Get list of available markets. Defaults to only the spot market."""
        return [area.spot_market]

    @staticmethod
    def _get_all_time_slots(area: "Area") -> List[DateTime]:
        """Get list of available time slots. Defaults to only the spot market time slot."""
        return [area.spot_market.time_slot]

    def _populate_profiles(self, area: "Area") -> None:
        for time_slot in self._get_all_time_slots(area):
            if not is_time_slot_in_simulation_duration(time_slot, area.config):
                continue
            if self.fit_to_limit is False:
                self.energy_rate_change_per_update[time_slot] = (
                    find_object_of_same_weekday_and_time(
                        self.energy_rate_change_per_update_profile_buffer, time_slot)
                )
            initial_rate = find_object_of_same_weekday_and_time(
                self.initial_rate_profile_buffer, time_slot)
            final_rate = find_object_of_same_weekday_and_time(
                self.final_rate_profile_buffer, time_slot)

            if initial_rate is None or final_rate is None:
                logging.warning(
                    "Failed to read initial or final rate profile for simulation %s and area %s. "
                    "Reloading profiles from the database.",
                    gsy_e.constants.CONFIGURATION_ID, area.uuid)
                self._read_or_rotate_rate_profiles()
                initial_rate = find_object_of_same_weekday_and_time(
                    self.initial_rate_profile_buffer, time_slot)
                final_rate = find_object_of_same_weekday_and_time(
                    self.final_rate_profile_buffer, time_slot)

            self.initial_rate[time_slot] = initial_rate
            self.final_rate[time_slot] = final_rate

            self._set_or_update_energy_rate_change_per_update(time_slot)
            write_default_to_dict(self.update_counter, time_slot, 0)

    def _set_or_update_energy_rate_change_per_update(self, time_slot: DateTime) -> None:
        energy_rate_change_per_update = {}
        if self.fit_to_limit:
            initial_rate = find_object_of_same_weekday_and_time(
                self.initial_rate_profile_buffer, time_slot)
            final_rate = find_object_of_same_weekday_and_time(
                self.final_rate_profile_buffer, time_slot)
            energy_rate_change_per_update[time_slot] = (
                    (initial_rate - final_rate) / self.number_of_available_updates
            )
        else:
            if self.rate_limit_object is min:
                energy_rate_change_per_update[time_slot] = \
                    -1 * find_object_of_same_weekday_and_time(
                        self.energy_rate_change_per_update_profile_buffer, time_slot)
            elif self.rate_limit_object is max:
                energy_rate_change_per_update[time_slot] = \
                    find_object_of_same_weekday_and_time(
                        self.energy_rate_change_per_update_profile_buffer, time_slot)
        self.energy_rate_change_per_update.update(energy_rate_change_per_update)

    @property
    def _time_slot_duration_in_seconds(self) -> int:
        return GlobalConfig.slot_length.seconds

    @property
    def _calculate_number_of_available_updates_per_slot(self) -> int:
        number_of_available_updates = \
            max(int((self._time_slot_duration_in_seconds / self.update_interval.seconds) - 1), 1)
        return number_of_available_updates

    def update_and_populate_price_settings(self, area: "Area") -> None:
        """Populate the price profiles for every available time slot."""

        # Handling the case where future markets are disabled during a simulation.
        if self._time_slot_duration_in_seconds <= 0:
            return

        assert (ConstSettings.GeneralSettings.MIN_UPDATE_INTERVAL * 60 <=
                self.update_interval.seconds < self._time_slot_duration_in_seconds)

        self.number_of_available_updates = (
            self._calculate_number_of_available_updates_per_slot)

        self._populate_profiles(area)

    def get_updated_rate(self, time_slot: DateTime) -> float:
        """Compute the rate for offers/bids at a specific time slot."""
        calculated_rate = (
            self.initial_rate[time_slot] -
            self.energy_rate_change_per_update[time_slot] * self.update_counter[time_slot])
        updated_rate = self.rate_limit_object(calculated_rate, self.final_rate[time_slot])
        return updated_rate

    def _elapsed_seconds(self, strategy: "BaseStrategy") -> int:
        current_tick_number = strategy.area.current_tick % (
                self._time_slot_duration_in_seconds / strategy.area.config.tick_length.seconds)
        return current_tick_number * strategy.area.config.tick_length.seconds

    def increment_update_counter_all_markets(self, strategy: "BaseStrategy") -> None:
        """Update method of the class. Should be called on each tick and increments the
        update counter in order to validate whether an update in the posted energy rates
        is required."""
<<<<<<< HEAD
        for time_slot in self._get_all_time_slots(strategy.area):
            self._increment_update_counter(strategy, time_slot)
=======
        should_update = [
            self.increment_update_counter(strategy, time_slot)
            for time_slot in self._get_all_time_slots(strategy.area)
        ]
        return any(should_update)
>>>>>>> 0a33c36e

    def increment_update_counter(self, strategy: "BaseStrategy", time_slot) -> bool:
        """Increment the counter of the number of times in which prices have been updated."""
        if self.time_for_price_update(strategy, time_slot):
            self.update_counter[time_slot] += 1
            return True
        return False

    def time_for_price_update(self, strategy: "BaseStrategy", time_slot: DateTime) -> bool:
        """Check if the prices of bids/offers should be updated."""
        return self._elapsed_seconds(strategy) >= (
            self.update_interval.seconds * self.update_counter[time_slot])

    def set_parameters(self, *, initial_rate: float = None, final_rate: float = None,
                       energy_rate_change_per_update: float = None, fit_to_limit: bool = None,
                       update_interval: int = None) -> None:
        """Update the parameters of the class without the need to destroy and recreate
        the object."""
        if initial_rate is not None:
            self.initial_rate_input = initial_rate
        if final_rate is not None:
            self.final_rate_input = final_rate
        if energy_rate_change_per_update is not None:
            self.energy_rate_change_per_update_input = energy_rate_change_per_update
        if fit_to_limit is not None:
            self.fit_to_limit = fit_to_limit
        if update_interval is not None:
            self.update_interval = update_interval
        self._read_or_rotate_rate_profiles()

    def reset(self, strategy: "BaseStrategy") -> None:
        raise NotImplementedError

    def update(self, market: "OneSidedMarket", strategy: "BaseStrategy") -> None:
        raise NotImplementedError


class TemplateStrategyBidUpdater(TemplateStrategyUpdaterBase):
    """Manage bids posted by template strategies. Update bids periodically."""

    def reset(self, strategy: "BidEnabledStrategy") -> None:
        """Reset the price of all bids to use their initial rate."""
        # decrease energy rate for each market again, except for the newly created one
        for market in self.get_all_markets(strategy.area):
            self.update_counter[market.time_slot] = 0
            strategy.update_bid_rates(market, self.get_updated_rate(market.time_slot))

    def update(self, market: "TwoSidedMarket", strategy: "BidEnabledStrategy") -> None:
        """Update the price of existing bids to reflect the new rates."""
        if self.time_for_price_update(strategy, market.time_slot):
            if strategy.are_bids_posted(market.id):
                strategy.update_bid_rates(market, self.get_updated_rate(market.time_slot))

    def serialize(self):
        return {
            **super().serialize(),
            "initial_buying_rate": self.initial_rate_input,
            "final_buying_rate": self.final_rate_input,
            "energy_rate_increase_per_update": self.energy_rate_change_per_update_input
        }


class TemplateStrategyOfferUpdater(TemplateStrategyUpdaterBase):
    """Manage offers posted by template strategies. Update offers periodically."""

    def reset(self, strategy: "BaseStrategy") -> None:
        """Reset the price of all offers based to use their initial rate."""
        for market in self.get_all_markets(strategy.area):
            self.update_counter[market.time_slot] = 0
            strategy.update_offer_rates(market, self.get_updated_rate(market.time_slot))

    def update(self, market: "OneSidedMarket", strategy: "BaseStrategy") -> None:
        """Update the price of existing offers to reflect the new rates."""
        if self.time_for_price_update(strategy, market.time_slot):
            if strategy.are_offers_posted(market.id):
                strategy.update_offer_rates(market, self.get_updated_rate(market.time_slot))

    def serialize(self):
        return {
            **super().serialize(),
            "initial_selling_rate": self.initial_rate_input,
            "final_selling_rate": self.final_rate_input,
            "energy_rate_decrease_per_update": self.energy_rate_change_per_update_input
        }<|MERGE_RESOLUTION|>--- conflicted
+++ resolved
@@ -228,16 +228,8 @@
         """Update method of the class. Should be called on each tick and increments the
         update counter in order to validate whether an update in the posted energy rates
         is required."""
-<<<<<<< HEAD
         for time_slot in self._get_all_time_slots(strategy.area):
-            self._increment_update_counter(strategy, time_slot)
-=======
-        should_update = [
             self.increment_update_counter(strategy, time_slot)
-            for time_slot in self._get_all_time_slots(strategy.area)
-        ]
-        return any(should_update)
->>>>>>> 0a33c36e
 
     def increment_update_counter(self, strategy: "BaseStrategy", time_slot) -> bool:
         """Increment the counter of the number of times in which prices have been updated."""
