# pylint: disable=broad-except,fixme
"""
Copyright 2018 Grid Singularity
This file is part of Grid Singularity Exchange.

This program is free software: you can redistribute it and/or modify
it under the terms of the GNU General Public License as published by
the Free Software Foundation, either version 3 of the License, or
(at your option) any later version.

This program is distributed in the hope that it will be useful,
but WITHOUT ANY WARRANTY; without even the implied warranty of
MERCHANTABILITY or FITNESS FOR A PARTICULAR PURPOSE.  See the
GNU General Public License for more details.

You should have received a copy of the GNU General Public License
along with this program.  If not, see <http://www.gnu.org/licenses/>.
"""
import json
import logging
from typing import TYPE_CHECKING, Callable, Dict, List

from gsy_framework.utils import str_to_pendulum_datetime
from pendulum import DateTime

from gsy_e.models.market import MarketBase
from gsy_e.models.strategy.external_strategies import (ExternalMixin,
                                                       ExternalStrategyConnectionManager,
                                                       IncomingRequest)
from gsy_e.models.strategy.storage import StorageStrategy

if TYPE_CHECKING:
    from gsy_e.models.state import StorageState
    from gsy_e.models.strategy import Offers


class StorageExternalMixin(ExternalMixin):
    """
    Mixin for enabling an external api for the storage strategies.
    Should always be inherited together with a superclass of StorageStrategy.
    """

    state: "StorageState"
    offers: "Offers"
    post_offer: Callable
    is_bid_posted: Callable
    remove_bid_from_pending: Callable
    posted_bid_energy: Callable
    post_bid: Callable
    _delete_past_state: Callable
    _cycle_state: Callable

    def filtered_market_bids(self, market: MarketBase) -> List[Dict]:
        """
        Get a representation of each of the asset's bids from the market.
        Args:
            market: Market object that will read the bids from

        Returns: List of bids for the strategy asset

        """

        return [
            {"id": bid.id, "price": bid.price, "energy": bid.energy}
            for _, bid in market.get_bids().items()
            if bid.buyer.name == self.device.name]

    def event_activate(self, **kwargs) -> None:
        """Activate the device."""
        super().event_activate(**kwargs)
        self.redis.sub_to_multiple_channels({
            **super().channel_dict,
            f"{self.channel_prefix}/offer": self.offer,
            f"{self.channel_prefix}/delete_offer": self.delete_offer,
            f"{self.channel_prefix}/list_offers": self.list_offers,
            f"{self.channel_prefix}/bid": self.bid,
            f"{self.channel_prefix}/delete_bid": self.delete_bid,
            f"{self.channel_prefix}/list_bids": self.list_bids,
        })

    def list_offers(self, payload: Dict) -> None:
        """Callback for list offers Redis endpoint."""
        self._get_transaction_id(payload)
        list_offers_response_channel = f"{self.channel_prefix}/response/list_offers"
        if not ExternalStrategyConnectionManager.check_for_connected_and_reply(
                self.redis, list_offers_response_channel, self.connected):
            return
        arguments = json.loads(payload["data"])
        self.pending_requests.append(
            IncomingRequest("list_offers", arguments, list_offers_response_channel))

    def _list_offers_impl(self, arguments: Dict, response_channel: str) -> None:
        """Implementation for the list_offers callback, publish this device offers."""
        try:
            market = self._get_market_from_command_argument(arguments)
            filtered_offers = [{"id": v.id, "price": v.price, "energy": v.energy}
                               for _, v in market.get_offers().items()
                               if v.seller.name == self.device.name]
            response = {"command": "list_offers", "status": "ready",
                        "offer_list": filtered_offers,
                        "transaction_id": arguments.get("transaction_id")}
        except Exception:
            logging.exception("Error when handling list offers on area %s", self.device.name)
            response = {"command": "list_offers", "status": "error",
                        "error_message": f"Error when listing offers on area {self.device.name}.",
                        "transaction_id": arguments.get("transaction_id")}
        self.redis.publish_json(response_channel, response)

    def delete_offer(self, payload: Dict) -> None:
        """Callback for delete offer Redis endpoint."""
        transaction_id = self._get_transaction_id(payload)
        delete_offer_response_channel = f"{self.channel_prefix}/response/delete_offer"
        if not ExternalStrategyConnectionManager.check_for_connected_and_reply(
                self.redis, delete_offer_response_channel, self.connected):
            return
        try:
            arguments = json.loads(payload["data"])
            market = self._get_market_from_command_argument(arguments)
            if arguments.get("offer") and not self.offers.is_offer_posted(
                    market.id, arguments["offer"]):
                raise Exception("Offer_id is not associated with any posted offer.")
        except Exception:
            logging.exception("Error when handling delete offer request. Payload %s", payload)
            self.redis.publish_json(
                delete_offer_response_channel,
                {"command": "offer_delete",
                 "error": "Incorrect delete offer request. Available parameters: (offer).",
                 "transaction_id": transaction_id})
        else:
            self.pending_requests.append(
                IncomingRequest("delete_offer", arguments, delete_offer_response_channel))

    def _delete_offer_impl(self, arguments: Dict, response_channel: str) -> None:
        """Implementation for the delete_offer callback, delete the received offer from market."""
        try:
            market = self._get_market_from_command_argument(arguments)
            to_delete_offer_id = arguments.get("offer")
            deleted_offers = self.offers.remove_offer_from_cache_and_market(
                market, to_delete_offer_id)
            self.state.reset_offered_sell_energy(
                self.offers.open_offer_energy(market.id), market.time_slot)
            response = {"command": "offer_delete", "status": "ready",
                        "deleted_offers": deleted_offers,
                        "transaction_id": arguments.get("transaction_id")}
        except Exception:
            logging.exception("Error when handling offer delete on area %s: Offer Arguments: %s",
                              self.device.name, arguments)
            response = {"command": "offer_delete", "status": "error",
                        "error_message": "Error when handling offer delete "
                                         f"on area {self.device.name} with arguments {arguments}.",
                        "transaction_id": arguments.get("transaction_id")}
        self.redis.publish_json(response_channel, response)

    def offer(self, payload: Dict) -> None:
        """Callback for offer Redis endpoint."""
        transaction_id = self._get_transaction_id(payload)
        required_args = {"price", "energy", "transaction_id"}
        allowed_args = required_args.union({"replace_existing",
                                            "time_slot"})

        offer_response_channel = f"{self.channel_prefix}/response/offer"
        if not ExternalStrategyConnectionManager.check_for_connected_and_reply(
                self.redis, offer_response_channel, self.connected):
            return
        try:
            arguments = json.loads(payload["data"])

            # Check that all required arguments have been provided
            assert all(arg in arguments.keys() for arg in required_args)
            # Check that every provided argument is allowed
            assert all(arg in allowed_args for arg in arguments.keys())

        except Exception:
            logging.exception("Incorrect offer request. Payload %s.", payload)
            self.redis.publish_json(
                offer_response_channel,
                {"command": "offer",
                 "error": (
                     "Incorrect offer request. "
                     "Available parameters: ('price', 'energy', 'replace_existing')."),
                 "transaction_id": transaction_id})
        else:
            self.pending_requests.append(
                IncomingRequest("offer", arguments, offer_response_channel))

    def can_offer_be_posted(self, time_slot: DateTime, offer_arguments: Dict):
        """Check that the energy being offered is <= than the energy available to be sold."""
        # TODO: Should be removed within D3ASIM-3671
        replace_existing = offer_arguments.get("replace_existing", True)
        if replace_existing:
            # Do not consider previously offered energy, since those offers would be deleted
            return (
                offer_arguments["energy"] <=
                self.state.energy_to_sell_dict[time_slot] +
                self.state.offered_sell_kWh[time_slot])
        return (
            offer_arguments["energy"] <=
            self.state.energy_to_sell_dict[time_slot])

    def _offer_impl(self, arguments, response_channel):
        try:
            offer_arguments = {
                k: v for k, v in arguments.items() if k not in ["transaction_id", "time_slot"]}

            replace_existing = offer_arguments.pop("replace_existing", True)
            market = self._get_market_from_command_argument(arguments)
            assert self.can_offer_be_posted(market.time_slot, arguments)
            offer = self.post_offer(
                market, replace_existing=replace_existing, **offer_arguments)

            self.state.reset_offered_sell_energy(
                self.offers.open_offer_energy(market.id), market.time_slot)

            self.redis.publish_json(
                response_channel,
                {"command": "offer", "status": "ready",
                 "market_type": market.type_name,
                 "offer": offer.to_json_string(),
                 "transaction_id": arguments.get("transaction_id")})
        except Exception:
            logging.exception("Error when handling offer create on area %s: Offer Arguments: %s",
                              self.device.name, arguments)
            self.redis.publish_json(
                response_channel,
                {"command": "offer", "status": "error",
                 "market_type": market.type_name,
                 "error_message": f"Error when handling offer create "
                                  f"on area {self.device.name} with arguments {arguments}.",
                 "transaction_id": arguments.get("transaction_id")})

    def list_bids(self, payload: Dict) -> None:
        """Callback for list bids Redis endpoint."""
        self._get_transaction_id(payload)
        list_bids_response_channel = f"{self.channel_prefix}/response/list_bids"
        if not ExternalStrategyConnectionManager.check_for_connected_and_reply(
                self.redis, list_bids_response_channel, self.connected):
            return
        arguments = json.loads(payload["data"])
        self.pending_requests.append(
            IncomingRequest("list_bids", arguments, list_bids_response_channel))

    def _list_bids_impl(self, arguments, response_channel):
        try:
            market = self._get_market_from_command_argument(arguments)
            response = {"command": "list_bids", "status": "ready",
                        "bid_list": self.filtered_market_bids(market),
                        "transaction_id": arguments.get("transaction_id")}
        except Exception:
            logging.exception("Error when handling list bids on area %s", self.device.name)
            response = {"command": "list_bids", "status": "error",
                        "error_message": f"Error when listing bids on area {self.device.name}.",
                        "transaction_id": arguments.get("transaction_id")}
        self.redis.publish_json(response_channel, response)

    def delete_bid(self, payload: Dict) -> None:
        """Callback for delete bid Redis endpoint."""
        transaction_id = self._get_transaction_id(payload)
        delete_bid_response_channel = f"{self.channel_prefix}/response/delete_bid"
        if not ExternalStrategyConnectionManager.check_for_connected_and_reply(
                self.redis, delete_bid_response_channel, self.connected):
            return
        try:
            arguments = json.loads(payload["data"])
            market = self._get_market_from_command_argument(arguments)
            if arguments.get("bid") and not self.is_bid_posted(market, arguments["bid"]):
                raise Exception("Bid_id is not associated with any posted bid.")
        except Exception as e:
            self.redis.publish_json(
                delete_bid_response_channel,
                {"command": "bid_delete",
                 "error": "Incorrect delete bid request. Available parameters: (bid)."
                          f"Exception: {str(e)}",
                 "transaction_id": transaction_id}
            )
        else:
            self.pending_requests.append(
                IncomingRequest("delete_bid", arguments, delete_bid_response_channel))

    def _delete_bid_impl(self, arguments, response_channel):
        try:
            market = self._get_market_from_command_argument(arguments)
            to_delete_bid_id = arguments.get("bid")
            deleted_bids = self.remove_bid_from_pending(market.id, bid_id=to_delete_bid_id)
            self.state.reset_offered_buy_energy(self.posted_bid_energy(market.id),
                                                market.time_slot)
            self.redis.publish_json(
                response_channel,
                {"command": "bid_delete", "status": "ready", "deleted_bids": deleted_bids,
                 "transaction_id": arguments.get("transaction_id")})
        except Exception:
            logging.exception("Error when handling bid delete on area %s: Bid Arguments: %s",
                              self.device.name, arguments)
            self.redis.publish_json(
                response_channel,
                {"command": "bid_delete", "status": "error",
                 "error_message": "Error when handling bid delete "
                                  f"on area {self.device.name} with arguments {arguments}.",
                 "transaction_id": arguments.get("transaction_id")})

    def bid(self, payload: Dict) -> None:
        """Callback for bid Redis endpoint."""
        transaction_id = self._get_transaction_id(payload)
        required_args = {"price", "energy", "transaction_id"}
        allowed_args = required_args.union({"replace_existing",
                                            "time_slot",
                                            "attributes",
                                            "requirements"})

        bid_response_channel = f"{self.channel_prefix}/response/bid"
        if not ExternalStrategyConnectionManager.check_for_connected_and_reply(
                self.redis, bid_response_channel, self.connected):
            return
        try:
            arguments = json.loads(payload["data"])

            # Check that all required arguments have been provided
            assert all(arg in arguments.keys() for arg in required_args)
            # Check that every provided argument is allowed
            assert all(arg in allowed_args for arg in arguments.keys())

        except Exception:
            self.redis.publish_json(
                bid_response_channel,
                {"command": "bid",
                 "error": (
                     "Incorrect bid request. "
                     "Available parameters: ('price', 'energy', 'replace_existing')."),
                 "transaction_id": transaction_id})
        else:
            self.pending_requests.append(
                IncomingRequest("bid", arguments, bid_response_channel))

    def _can_bid_be_posted(self, time_slot: DateTime, bid_arguments: Dict) -> bool:
        """Check that the energy being bid is <= than the energy available to be bought."""
        # TODO: Should be removed within D3ASIM-3671
        replace_existing = bid_arguments.get("replace_existing", True)
        if replace_existing:
            # Do not consider previously bid energy, since those bids would be deleted
            return (
                bid_arguments["energy"] <=
                self.state.energy_to_buy_dict[time_slot] +
                self.state.offered_buy_kWh[time_slot])
        return bid_arguments["energy"] <= self.state.energy_to_buy_dict[time_slot]

    def _bid_impl(self, arguments: Dict, bid_response_channel: str) -> None:
        """Implementation for the bid callback, post the bid in the market."""
        try:
            response_message = ""
            arguments, filtered_fields = self.filter_degrees_of_freedom_arguments(arguments)
            if filtered_fields:
                response_message = (
                    "The following arguments are not supported for this market and have been "
                    f"removed from your order: {filtered_fields}.")

            replace_existing = arguments.get("replace_existing", True)
            market = self._get_market_from_command_argument(arguments)
            assert self._can_bid_be_posted(market.time_slot, **arguments)
            bid = self.post_bid(
                market,
                arguments["price"],
                arguments["energy"],
                replace_existing=replace_existing
            )
            self.state.reset_offered_buy_energy(self.posted_bid_energy(market.id),
                                                market.time_slot)
            response = {
                "command": "bid",
                "status": "ready",
                "bid": bid.to_json_string(),
                "market_type": market.type_name,
                "transaction_id": arguments.get("transaction_id"),
                "message": response_message}
        except Exception:
            logging.exception("Error when handling bid create on area %s: Bid Arguments: %s",
                              self.device.name, arguments)
            response = {"command": "bid", "status": "error",
                        "market_type": market.type_name,
                        "error_message": "Error when handling bid create "
                                         f"on area {self.device.name} with arguments {arguments}.",
                        "transaction_id": arguments.get("transaction_id")}

        self.redis.publish_json(bid_response_channel, response)

    @property
    def _device_info_dict(self) -> Dict:
        """Return the asset info."""
        return {
            **super()._device_info_dict,
            **self.state.to_dict(self.spot_market.time_slot),
            "energy_traded": self.energy_traded(self.spot_market.id),
            "total_cost": self.energy_traded_costs(self.spot_market.id),
        }

    def event_market_cycle(self) -> None:
        """Handler for the market cycle event."""
        self._reject_all_pending_requests()
        self._update_connection_status()
        if not self.should_use_default_strategy:
            self.state.add_default_values_to_state_profiles([
                self.spot_market_time_slot, *self.area.future_market_time_slots])
            self._cycle_state()

            if not self.is_aggregator_controlled:
                self.populate_market_info_to_connected_user()
            self._delete_past_state()
        else:
            super().event_market_cycle()

    def event_tick(self) -> None:
        """Process aggregator requests on market tick. Extends super implementation.

        This method is triggered by the TICK event.
        """
        if not self.connected and not self.is_aggregator_controlled:
            super().event_tick()
        else:
            self.state.check_state(self.spot_market.time_slot)

            while self.pending_requests:
                # We want to process requests as First-In-First-Out, so we use popleft
                req = self.pending_requests.popleft()
                self._incoming_commands_callback_selection(req)
            self._dispatch_event_tick_to_external_agent()

    def _incoming_commands_callback_selection(self, req: IncomingRequest) -> None:
        if req.request_type == "bid":
            self._bid_impl(req.arguments, req.response_channel)
        elif req.request_type == "delete_bid":
            self._delete_bid_impl(req.arguments, req.response_channel)
        elif req.request_type == "list_bids":
            self._list_bids_impl(req.arguments, req.response_channel)
        elif req.request_type == "offer":
            self._offer_impl(req.arguments, req.response_channel)
        elif req.request_type == "delete_offer":
            self._delete_offer_impl(req.arguments, req.response_channel)
        elif req.request_type == "list_offers":
            self._list_offers_impl(req.arguments, req.response_channel)
        elif req.request_type == "device_info":
            self._device_info_impl(req.arguments, req.response_channel)
        else:
            assert False, f"Incorrect incoming request name: {req}"

    def _delete_offer_aggregator(self, arguments: Dict) -> Dict:
        market = self._get_market_from_command_argument(arguments)
        if arguments.get("offer") and not self.offers.is_offer_posted(
                market.id, arguments["offer"]):
            raise Exception("Offer_id is not associated with any posted offer.")

        try:
            market = self._get_market_from_command_argument(arguments)
            to_delete_offer_id = arguments.get("offer")
            deleted_offers = self.offers.remove_offer_from_cache_and_market(
                market, to_delete_offer_id)

            self.state.reset_offered_sell_energy(
                self.offers.open_offer_energy(market.id), market.time_slot)

            response = {
                "command": "offer_delete", "status": "ready",
                "deleted_offers": deleted_offers,
                "area_uuid": self.device.uuid,
                "transaction_id": arguments.get("transaction_id")
            }
        except Exception:
            response = {
                "command": "offer_delete", "status": "error",
                "area_uuid": self.device.uuid,
                "error_message": f"Error when handling offer delete "
                                 f"on area {self.device.name} with arguments {arguments}.",
                "transaction_id": arguments.get("transaction_id")}
        return response

    def _list_offers_aggregator(self, arguments: Dict) -> Dict:
        try:
            market = self._get_market_from_command_argument(arguments)
            filtered_offers = [{"id": v.id, "price": v.price, "energy": v.energy}
                               for _, v in market.get_offers().items()
                               if v.seller == self.device.name]
            response = {
                "command": "list_offers", "status": "ready", "offer_list": filtered_offers,
                "area_uuid": self.device.uuid,
                "transaction_id": arguments.get("transaction_id")}
        except Exception:
            response = {
                "command": "list_offers", "status": "error",
                "area_uuid": self.device.uuid,
                "error_message": f"Error when listing offers on area {self.device.name}.",
                "transaction_id": arguments.get("transaction_id")}
        return response

    def _offer_aggregator(self, arguments: Dict) -> Dict:
        response_message = ""
        arguments, filtered_fields = self.filter_degrees_of_freedom_arguments(arguments)
        if filtered_fields:
            response_message = (
                "The following arguments are not supported for this market and have been "
                f"removed from your order: {filtered_fields}.")

        required_args = {"price", "energy", "type", "transaction_id"}
        allowed_args = required_args.union({"replace_existing",
                                            "time_slot",
                                            "attributes",
                                            "requirements"})

        try:
            # Check that all required arguments have been provided
            assert all(arg in arguments.keys() for arg in required_args)
            # Check that every provided argument is allowed
            assert all(arg in allowed_args for arg in arguments.keys())
            market = self._get_market_from_command_argument(arguments)
            time_slot = market.time_slot if market.time_slot else str_to_pendulum_datetime(
                arguments["time_slot"])

            offer_arguments = {
                k: v for k, v in arguments.items()
                if k not in ["transaction_id", "type"]}

            assert self.can_offer_be_posted(time_slot, offer_arguments)

            replace_existing = offer_arguments.pop("replace_existing", True)

            offer = self.post_offer(
                market, replace_existing=replace_existing, **offer_arguments)

            self.state.reset_offered_sell_energy(
                self.offers.open_offer_energy(market.id), time_slot)

            response = {
                "command": "offer",
                "area_uuid": self.device.uuid,
                "market_type": market.type_name,
                "status": "ready",
                "offer": offer.to_json_string(),
                "transaction_id": arguments.get("transaction_id"),
                "message": response_message}
        except Exception:
            response = {
                "command": "offer", "status": "error",
                "market_type": market.type_name,
                "area_uuid": self.device.uuid,
                "error_message": "Error when handling offer create "
                                 f"on area {self.device.name} with arguments {arguments}.",
                "transaction_id": arguments.get("transaction_id")}
        return response

    def _bid_aggregator(self, arguments: Dict) -> Dict:
        response_message = ""
        arguments, filtered_fields = self.filter_degrees_of_freedom_arguments(arguments)
        if filtered_fields:
            response_message = (
                "The following arguments are not supported for this market and have been "
                f"removed from your order: {filtered_fields}.")

        required_args = {"price", "energy", "type", "transaction_id"}
        allowed_args = required_args.union({"replace_existing",
                                            "time_slot",
                                            "attributes",
                                            "requirements"})

        try:
            # Check that all required arguments have been provided
            assert all(arg in arguments.keys() for arg in required_args)
            # Check that every provided argument is allowed
            assert all(arg in allowed_args for arg in arguments.keys())

            market = self._get_market_from_command_argument(arguments)
            time_slot = market.time_slot if market.time_slot else str_to_pendulum_datetime(
                arguments["time_slot"])

            assert self._can_bid_be_posted(time_slot, arguments)

            replace_existing = arguments.pop("replace_existing", True)
            bid = self.post_bid(
                market,
                arguments["price"],
                arguments["energy"],
<<<<<<< HEAD
                replace_existing=replace_existing
=======
                time_slot=time_slot,
                replace_existing=replace_existing,
                attributes=arguments.get("attributes"),
                requirements=arguments.get("requirements")
>>>>>>> 0242a025
            )

            self.state.reset_offered_buy_energy(
                self.posted_bid_energy(market.id), time_slot)
            response = {
                "command": "bid", "status": "ready",
                "bid": bid.to_json_string(),
                "market_type": market.type_name,
                "area_uuid": self.device.uuid,
                "transaction_id": arguments.get("transaction_id"),
                "message": response_message}
        except Exception:
            response = {
                "command": "bid", "status": "error",
                "market_type": market.type_name,
                "area_uuid": self.device.uuid,
                "error_message": "Error when handling bid create "
                                 f"on area {self.device.name} with arguments {arguments}.",
                "transaction_id": arguments.get("transaction_id")}
        return response

    def _delete_bid_aggregator(self, arguments: Dict) -> Dict:
        """Callback for the delete bid endpoint when sent by aggregator."""
        market = self._get_market_from_command_argument(arguments)
        if arguments.get("bid") and not self.is_bid_posted(market, arguments["bid"]):
            return {
                "command": "bid_delete", "status": "error",
                "error_message": "Bid_id is not associated with any posted bid.",
                "area_uuid": self.device.uuid,
                "transaction_id": arguments.get("transaction_id")}
        try:
            to_delete_bid_id = arguments.get("bid")
            deleted_bids = self.remove_bid_from_pending(market.id, bid_id=to_delete_bid_id)
            self.state.reset_offered_buy_energy(
                self.posted_bid_energy(market.id), market.time_slot)
            response = {
                "command": "bid_delete", "status": "ready", "deleted_bids": deleted_bids,
                "area_uuid": self.device.uuid,
                "transaction_id": arguments.get("transaction_id")}
        except Exception:
            response = {
                "command": "bid_delete", "status": "error",
                "area_uuid": self.device.uuid,
                "error_message": "Error when handling bid delete "
                                 f"on area {self.device.name} with arguments {arguments}.",
                "transaction_id": arguments.get("transaction_id")}
        return response

    def _list_bids_aggregator(self, arguments: Dict) -> Dict:
        """Callback for the list bids endpoint when sent by aggregator."""
        try:
            market = self._get_market_from_command_argument(arguments)
            response = {
                "command": "list_bids", "status": "ready",
                "bid_list": self.filtered_market_bids(market),
                "area_uuid": self.device.uuid,
                "transaction_id": arguments.get("transaction_id")}
        except Exception:
            logging.exception("Error when handling list bids on area %s", self.device.name)
            response = {
                "command": "list_bids", "status": "error",
                "area_uuid": self.device.uuid,
                "error_message": f"Error when listing bids on area {self.device.name}.",
                "transaction_id": arguments.get("transaction_id")}
        return response


class StorageExternalStrategy(StorageExternalMixin, StorageStrategy):
    """Strategy class for external Storage devices."""<|MERGE_RESOLUTION|>--- conflicted
+++ resolved
@@ -574,14 +574,8 @@
                 market,
                 arguments["price"],
                 arguments["energy"],
-<<<<<<< HEAD
-                replace_existing=replace_existing
-=======
-                time_slot=time_slot,
                 replace_existing=replace_existing,
-                attributes=arguments.get("attributes"),
-                requirements=arguments.get("requirements")
->>>>>>> 0242a025
+                time_slot=time_slot
             )
 
             self.state.reset_offered_buy_energy(
