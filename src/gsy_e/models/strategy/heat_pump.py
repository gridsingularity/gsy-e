from dataclasses import dataclass
from typing import Dict, TYPE_CHECKING, Optional, Union, List
from decimal import Decimal

from gsy_framework.constants_limits import ConstSettings
from gsy_framework.constants_limits import FLOATING_POINT_TOLERANCE
from gsy_framework.data_classes import Trade, TraderDetails
from gsy_framework.enums import AvailableMarketTypes
from gsy_framework.exceptions import GSyException
from gsy_framework.utils import convert_pendulum_to_str_in_dict
from gsy_framework.validators.heat_pump_validator import HeatPumpValidator
from pendulum import DateTime, duration

from gsy_e.gsy_e_core.util import (
    get_market_maker_rate_from_time_slot,
    get_feed_in_tariff_rate_from_time_slot,
)
from gsy_e.models.strategy.energy_parameters.heatpump.cop_models import COPModelType
from gsy_e.models.strategy.energy_parameters.heatpump.heat_pump import (
    HeatPumpEnergyParameters,
    CombinedHeatpumpTanksState,
)
from gsy_e.models.strategy.energy_parameters.heatpump.tank_parameters import (
    WaterTankParameters,
    PCMTankParameters,
)
from gsy_e.models.strategy.heat_pump_soc_management import heat_pump_soc_management_factory
from gsy_e.models.strategy.order_updater import OrderUpdaterParameters, OrderUpdater
from gsy_e.models.strategy.trading_strategy_base import TradingStrategyBase

if TYPE_CHECKING:
    from gsy_e.models.market import MarketBase


@dataclass
class HeatPumpOrderUpdaterParameters(OrderUpdaterParameters):
    """Order updater parameters for the HeatPump"""

    update_interval: Optional[duration] = None
    initial_rate: Optional[Union[dict[DateTime, float], float, int]] = None
    final_rate: Optional[Union[dict[DateTime, float], float, int]] = None
    use_market_maker_rate: bool = False

    @staticmethod
    def _get_default_value_initial_rate(time_slot: DateTime):
        return get_feed_in_tariff_rate_from_time_slot(time_slot)

    @staticmethod
    def _get_default_value_final_rate(time_slot: DateTime):
        return get_market_maker_rate_from_time_slot(time_slot)

    def get_final_rate(self, time_slot: DateTime):
        if self.final_rate is None or self.use_market_maker_rate:
            return self._get_default_value_final_rate(time_slot)
        if isinstance(self.final_rate, (float, int)):
            return self.final_rate
        try:
            return self.final_rate[time_slot]
        except KeyError as exc:
            raise GSyException(
                f"Final rate profile does not contain timestamp {time_slot}"
            ) from exc

    def serialize(self):
        return {
            "update_interval": self.update_interval,
            "initial_buying_rate": (
                self.initial_rate
                if isinstance(self.initial_rate, (type(None), int, float))
                else convert_pendulum_to_str_in_dict(self.initial_rate)
            ),
            "final_buying_rate": (
                self.final_rate
                if isinstance(self.final_rate, (type(None), int, float))
                else convert_pendulum_to_str_in_dict(self.final_rate)
            ),
            "use_market_maker_rate": self.use_market_maker_rate,
        }


class MultipleTankHeatPumpStrategy(TradingStrategyBase):
    """Strategy for heat pumps with multiple storages."""

    # pylint: disable=too-many-arguments,super-init-not-called, too-many-positional-arguments
    # pylint: disable=too-many-locals
    def __init__(
        self,
        maximum_power_rating_kW: float = ConstSettings.HeatPumpSettings.MAX_POWER_RATING_KW,
        tank_parameters: List[Union[WaterTankParameters, PCMTankParameters]] = None,
        source_temp_C_profile: Optional[Union[str, float, Dict]] = None,
        source_temp_C_profile_uuid: Optional[str] = None,
        source_temp_C_measurement_uuid: Optional[str] = None,
        consumption_kWh_profile: Optional[Union[str, float, Dict]] = None,
        consumption_kWh_profile_uuid: Optional[str] = None,
        consumption_kWh_measurement_uuid: Optional[str] = None,
        source_type: int = ConstSettings.HeatPumpSettings.SOURCE_TYPE,
        order_updater_parameters: Dict[
            AvailableMarketTypes, HeatPumpOrderUpdaterParameters
        ] = None,
        preferred_buying_rate: float = ConstSettings.HeatPumpSettings.PREFERRED_BUYING_RATE,
        heat_demand_Q_profile: Optional[Union[str, float, Dict]] = None,
        cop_model_type: COPModelType = COPModelType.UNIVERSAL,
    ):

        assert (
            ConstSettings.MASettings.MARKET_TYPE != 1
        ), "Heatpump has not been implemented for the OneSidedMarket"

        self._init_price_params(order_updater_parameters, preferred_buying_rate)

        self._energy_params = HeatPumpEnergyParameters(
            maximum_power_rating_kW=maximum_power_rating_kW,
            tank_parameters=tank_parameters,
            source_temp_C_profile=source_temp_C_profile,
            source_temp_C_profile_uuid=source_temp_C_profile_uuid,
            consumption_kWh_profile=consumption_kWh_profile,
            consumption_kWh_profile_uuid=consumption_kWh_profile_uuid,
            source_type=source_type,
            heat_demand_Q_profile=heat_demand_Q_profile,
            cop_model_type=cop_model_type,
        )

        for tank in tank_parameters:

            HeatPumpValidator.validate(
                maximum_power_rating_kW=maximum_power_rating_kW,
                source_temp_C_profile=source_temp_C_profile,
                source_temp_C_profile_uuid=source_temp_C_profile_uuid,
                consumption_kWh_profile=consumption_kWh_profile,
                consumption_kWh_profile_uuid=consumption_kWh_profile_uuid,
                source_type=source_type,
                heat_demand_Q_profile=heat_demand_Q_profile,
                **tank.__dict__,
            )

        # needed for profile_handler
        self.source_temp_C_profile_uuid = source_temp_C_profile_uuid
        self.consumption_kWh_profile_uuid = consumption_kWh_profile_uuid
        self.source_temp_C_measurement_uuid = source_temp_C_measurement_uuid
        self.consumption_kWh_measurement_uuid = consumption_kWh_measurement_uuid

        self._soc_management = heat_pump_soc_management_factory(
            self._energy_params, self.preferred_buying_rate
        )

    def _init_price_params(self, order_updater_parameters, preferred_buying_rate):
        self.use_default_updater_params: bool = not order_updater_parameters
        if self.use_default_updater_params:
            order_updater_parameters = {
                AvailableMarketTypes.SPOT: HeatPumpOrderUpdaterParameters()
            }
        else:
            for market_type in AvailableMarketTypes:
                if not order_updater_parameters.get(market_type):
                    continue
                HeatPumpValidator.validate_rate(
                    initial_buying_rate=order_updater_parameters[market_type].initial_rate,
                    final_buying_rate=order_updater_parameters[market_type].final_rate,
                    update_interval=order_updater_parameters[market_type].update_interval,
                    use_market_maker_rate=(
                        order_updater_parameters[market_type].use_market_maker_rate
                    ),
                    preferred_buying_rate=preferred_buying_rate,
                )

        super().__init__(order_updater_parameters=order_updater_parameters)

        self.preferred_buying_rate = preferred_buying_rate

    def serialize(self):
        """Serialize strategy parameters."""
        return {
            "preferred_buying_rate": self.preferred_buying_rate,
            **self._energy_params.serialize(),
            **self._order_updater_params.get(AvailableMarketTypes.SPOT).serialize(),
        }

    @staticmethod
    def deserialize_args(constructor_args: Dict) -> Dict:
        """Deserialize the constructor arguments for the HeatPump strategy."""
        if "order_updater_parameters" not in constructor_args:
            constructor_args["order_updater_parameters"] = {
                AvailableMarketTypes.SPOT: HeatPumpOrderUpdaterParameters(
                    update_interval=(
                        duration(minutes=constructor_args.get("update_interval"))
                        if constructor_args.get("update_interval") is not None
                        else None
                    ),
                    initial_rate=constructor_args.get("initial_buying_rate", None),
                    final_rate=constructor_args.get("final_buying_rate", None),
                    use_market_maker_rate=constructor_args.get("use_market_maker_rate", False),
                )
            }
            constructor_args.pop("initial_buying_rate", None)
            constructor_args.pop("final_buying_rate", None)
            constructor_args.pop("update_interval", None)
            constructor_args.pop("use_market_maker_rate", None)
        return constructor_args

    @property
    def state(self) -> CombinedHeatpumpTanksState:
        return self._energy_params.combined_state

    def event_activate(self, **kwargs):
        self._energy_params.event_activate()

    def event_market_cycle(self) -> None:
        super().event_market_cycle()
        spot_market = self.area.spot_market
        if not spot_market:
            return

        # Order matters: First update the energy state and then post orders
        self._energy_params.event_market_cycle(spot_market.time_slot)

        self._post_orders_to_new_markets()

    def event_tick(self):
        self._update_open_orders()

    def event_bid_traded(self, *, market_id: str, bid_trade: Trade) -> None:
        if bid_trade.buyer.origin_uuid != self.owner.uuid:
            return
        spot_market = self.area.spot_market
        if not spot_market:
            return
        if market_id != spot_market.id:
            return
        time_slot = bid_trade.time_slot

        self._energy_params.event_traded_energy(time_slot, bid_trade.traded_energy)

    def remove_order(self, market: "MarketBase", market_slot: DateTime, order_uuid: str):
        pass

    def post_order(
        self, market: "MarketBase", market_slot: DateTime, order_rate: float = None, **kwargs
    ):
        if not order_rate:
            order_rate = self._order_updaters[market][market_slot].get_energy_rate(self.area.now)
<<<<<<< HEAD
        order_energy_kWh = self._soc_management.calculate(market_slot, order_rate)
=======
        else:
            order_rate = Decimal(order_rate)

        order_energy_kWh = Decimal(self._get_energy_buy_energy(order_rate, market_slot))
>>>>>>> a66e67fd

        if order_energy_kWh <= FLOATING_POINT_TOLERANCE:
            return
        market.bid(
            float(order_rate * order_energy_kWh),
            float(order_energy_kWh),
            original_price=float(order_rate * order_energy_kWh),
            buyer=TraderDetails(
                self.owner.name, self.owner.uuid, self.owner.name, self.owner.uuid
            ),
            time_slot=market_slot,
        )

    def remove_open_orders(self, market: "MarketBase", market_slot: DateTime):
        if self.area.is_market_spot(market.id):
            bids = [bid for bid in market.bids.values() if bid.buyer.name == self.owner.name]
        else:
            bids = [
                bid
                for bid in market.slot_bid_mapping[market_slot]
                if bid.buyer.name == self.owner.name
            ]

        for bid in bids:
            market.delete_bid(bid)

<<<<<<< HEAD
=======
    def _get_energy_buy_energy(self, buy_rate: Decimal, market_slot: DateTime) -> float:
        if buy_rate > self.preferred_buying_rate:
            return self._energy_params.get_min_energy_demand_kWh(market_slot)
        return self._energy_params.get_max_energy_demand_kWh(market_slot)

>>>>>>> a66e67fd
    def _create_order_updaters(
        self, market: "MarketBase", market_slot: DateTime, market_type: AvailableMarketTypes
    ):
        if not self._order_updater_for_market_slot_exists(market, market_slot):
            if market not in self._order_updaters:
                self._order_updaters[market] = {}
            self._order_updaters[market][market_slot] = OrderUpdater(
                self._order_updater_params[market_type],
                market.get_market_parameters_for_market_slot(market_slot),
            )

    def _post_order_to_new_market(
        self, market, market_slot, market_type=AvailableMarketTypes.SPOT
    ):
        self._create_order_updaters(market, market_slot, market_type)
        self.post_order(market, market_slot)

    def _post_orders_to_new_markets(self):
        self._post_order_to_new_market(self.area.spot_market, self.area.spot_market.time_slot)

    def _update_open_orders(self):
        for market, market_slot_updater_dict in self._order_updaters.items():
            if market is None:
                continue
            for market_slot, updater in market_slot_updater_dict.items():
                if updater.is_time_for_update(self.area.now):
                    self.remove_open_orders(market, market_slot)
                    self.post_order(market, market_slot)


class HeatPumpStrategy(MultipleTankHeatPumpStrategy):
    """Strategy for heat pumps with a single storage tank."""

    # pylint: disable=too-many-arguments, super-init-not-called, too-many-locals
    # pylint: disable=too-many-positional-arguments
    def __init__(
        self,
        maximum_power_rating_kW: float = ConstSettings.HeatPumpSettings.MAX_POWER_RATING_KW,
        min_temp_C: float = ConstSettings.HeatPumpSettings.MIN_TEMP_C,
        max_temp_C: float = ConstSettings.HeatPumpSettings.MAX_TEMP_C,
        initial_temp_C: float = ConstSettings.HeatPumpSettings.INIT_TEMP_C,
        source_temp_C_profile: Optional[Union[str, float, Dict]] = None,
        source_temp_C_profile_uuid: Optional[str] = None,
        source_temp_C_measurement_uuid: Optional[str] = None,
        tank_volume_l: float = ConstSettings.HeatPumpSettings.TANK_VOL_L,
        consumption_kWh_profile: Optional[Union[str, float, Dict]] = None,
        consumption_kWh_profile_uuid: Optional[str] = None,
        consumption_kWh_measurement_uuid: Optional[str] = None,
        source_type: int = ConstSettings.HeatPumpSettings.SOURCE_TYPE,
        order_updater_parameters: Dict[
            AvailableMarketTypes, HeatPumpOrderUpdaterParameters
        ] = None,
        preferred_buying_rate: float = ConstSettings.HeatPumpSettings.PREFERRED_BUYING_RATE,
        cop_model_type: COPModelType = COPModelType.UNIVERSAL,
    ):
        tank_parameters = [
            WaterTankParameters(
                min_temp_C=min_temp_C,
                max_temp_C=max_temp_C,
                initial_temp_C=initial_temp_C,
                tank_volume_L=tank_volume_l,
            )
        ]
        super().__init__(
            maximum_power_rating_kW,
            tank_parameters,
            source_temp_C_profile,
            source_temp_C_profile_uuid,
            source_temp_C_measurement_uuid,
            consumption_kWh_profile,
            consumption_kWh_profile_uuid,
            consumption_kWh_measurement_uuid,
            source_type,
            order_updater_parameters,
            preferred_buying_rate,
            cop_model_type=cop_model_type,
        )<|MERGE_RESOLUTION|>--- conflicted
+++ resolved
@@ -238,14 +238,10 @@
     ):
         if not order_rate:
             order_rate = self._order_updaters[market][market_slot].get_energy_rate(self.area.now)
-<<<<<<< HEAD
-        order_energy_kWh = self._soc_management.calculate(market_slot, order_rate)
-=======
         else:
             order_rate = Decimal(order_rate)
 
-        order_energy_kWh = Decimal(self._get_energy_buy_energy(order_rate, market_slot))
->>>>>>> a66e67fd
+        order_energy_kWh = self._soc_management.calculate(market_slot, float(order_rate))
 
         if order_energy_kWh <= FLOATING_POINT_TOLERANCE:
             return
@@ -272,14 +268,6 @@
         for bid in bids:
             market.delete_bid(bid)
 
-<<<<<<< HEAD
-=======
-    def _get_energy_buy_energy(self, buy_rate: Decimal, market_slot: DateTime) -> float:
-        if buy_rate > self.preferred_buying_rate:
-            return self._energy_params.get_min_energy_demand_kWh(market_slot)
-        return self._energy_params.get_max_energy_demand_kWh(market_slot)
-
->>>>>>> a66e67fd
     def _create_order_updaters(
         self, market: "MarketBase", market_slot: DateTime, market_type: AvailableMarketTypes
     ):
