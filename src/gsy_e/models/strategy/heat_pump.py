--- conflicted
+++ resolved
@@ -69,27 +69,7 @@
         assert ConstSettings.MASettings.MARKET_TYPE != 1, (
                 "Heatpump has not been implemented for the OneSidedMarket")
 
-<<<<<<< HEAD
         self._init_price_params(order_updater_parameters, preferred_buying_rate)
-=======
-        self.use_default_updater_params: bool = not order_updater_parameters
-        if self.use_default_updater_params:
-            self.order_updater_parameters = {
-                AvailableMarketTypes.SPOT: HeatPumpOrderUpdaterParameters()}
-        else:
-            self.order_updater_parameters = order_updater_parameters
-            for market_type in AvailableMarketTypes:
-                if not self.order_updater_parameters.get(market_type):
-                    continue
-                HeatPumpValidator.validate_rate(
-                    initial_buying_rate=self.order_updater_parameters[market_type].initial_rate,
-                    final_buying_rate=self.order_updater_parameters[market_type].final_rate,
-                    update_interval=self.order_updater_parameters[market_type].update_interval,
-                    preferred_buying_rate=preferred_buying_rate
-                )
-
-        super().__init__(order_updater_parameters=self.order_updater_parameters)
->>>>>>> 2a99438e
 
         self._energy_params = HeatPumpEnergyParameters(
             maximum_power_rating_kW=maximum_power_rating_kW,
@@ -119,7 +99,6 @@
         self.external_temp_C_profile_uuid = external_temp_C_profile_uuid
         self.consumption_kWh_profile_uuid = consumption_kWh_profile_uuid
 
-<<<<<<< HEAD
     def _init_price_params(self, order_updater_parameters, preferred_buying_rate):
         self.use_default_updater_params: bool = not order_updater_parameters
         if self.use_default_updater_params:
@@ -139,15 +118,14 @@
         super().__init__(order_updater_parameters=order_updater_parameters)
 
         self.preferred_buying_rate = preferred_buying_rate
-=======
+
     def serialize(self):
         """Serialize strategy parameters."""
         return {
             "preferred_buying_rate": self.preferred_buying_rate,
             **self._energy_params.serialize(),
-            **self.order_updater_parameters.get(AvailableMarketTypes.SPOT).serialize()
+            **self._order_updater_params.get(AvailableMarketTypes.SPOT).serialize()
         }
->>>>>>> 2a99438e
 
     @staticmethod
     def deserialize_args(constructor_args: Dict) -> Dict:
