"""
Copyright 2018 Grid Singularity
This file is part of Grid Singularity Exchange.

This program is free software: you can redistribute it and/or modify
it under the terms of the GNU General Public License as published by
the Free Software Foundation, either version 3 of the License, or
(at your option) any later version.

This program is distributed in the hope that it will be useful,
but WITHOUT ANY WARRANTY; without even the implied warranty of
MERCHANTABILITY or FITNESS FOR A PARTICULAR PURPOSE.  See the
GNU General Public License for more details.

You should have received a copy of the GNU General Public License
along with this program.  If not, see <http://www.gnu.org/licenses/>.
"""
import logging
from typing import List, Optional

<<<<<<< HEAD
from gsy_framework.exceptions import GSyException
from gsy_framework.utils import find_object_of_same_weekday_and_time, convert_W_to_Wh
=======
from gsy_framework.exceptions import GSyException, GSyDeviceException
from gsy_framework.utils import convert_W_to_Wh
>>>>>>> b79a0ee7
from gsy_framework.validators.load_validator import LoadValidator
from gsy_framework.constants_limits import GlobalConfig
from pendulum import DateTime

import gsy_e.constants
from gsy_e.models.strategy import utils
from gsy_e.models.strategy.strategy_profile import profile_factory
from gsy_e.models.strategy.state import LoadState

log = logging.getLogger(__name__)


class LoadHoursEnergyParameters:
    """Basic energy parameters of the load strategy."""
    def __init__(self, avg_power_W, hrs_of_day=None):
        LoadValidator.validate_energy(
            avg_power_W=avg_power_W, hrs_of_day=hrs_of_day)

        self.state = LoadState()

        self.avg_power_W = avg_power_W

        # Energy consumed per market slot
        self.energy_per_slot_Wh = None

        # List of active hours of day (values range from 0 to 23)
        self.hrs_of_day: Optional[List[int]] = None
        self._area = None
        self._simulation_start_timestamp = None
        self._assign_hours_of_day(hrs_of_day)

    def serialize(self):
        """Return dict with the current energy parameter values."""
        return {"avg_power_W": self.avg_power_W, "hrs_of_day": self.hrs_of_day}

    def decrement_energy_requirement(self, energy_kWh: float, time_slot: DateTime, area_name: str):
        """Decrease the energy requirements of the asset."""
        self.state.decrement_energy_requirement(
            purchased_energy_Wh=energy_kWh * 1000,
            time_slot=time_slot,
            area_name=area_name)

    def set_energy_measurement_kWh(self, time_slot: DateTime) -> None:
        """Set the (simulated) actual energy consumed by the device in a market slot."""
        energy_forecast_kWh = self.state.get_desired_energy_Wh(time_slot) / 1000
        simulated_measured_energy_kWh = utils.compute_altered_energy(energy_forecast_kWh)

        self.state.set_energy_measurement_kWh(simulated_measured_energy_kWh, time_slot)

    def update_energy_requirement(self, time_slot):
        """Update the energy requirement and desired energy from the state class."""
        self.energy_per_slot_Wh = convert_W_to_Wh(
            self.avg_power_W, self._area.config.slot_length)
        if self.allowed_operating_hours(time_slot):
            desired_energy_Wh = self.energy_per_slot_Wh
        else:
            desired_energy_Wh = 0.0
        self.state.set_desired_energy(desired_energy_Wh, time_slot)

    def allowed_operating_hours(self, time_slot):
        """Check if timeslot inside allowed operating hours."""
        return time_slot.hour in self.hrs_of_day

    def event_activate_energy(self, area):
        """Update energy requirement upon the activation event."""
        self._area = area
        self._simulation_start_timestamp = area.now

    def reset(self, time_slot: DateTime, **kwargs):  # pylint: disable=unused-argument
        """Reset strategy parameters."""
        if kwargs.get("hrs_of_day") is not None:
            self._assign_hours_of_day(kwargs["hrs_of_day"])
        if kwargs.get("avg_power_W") is not None:
            self.avg_power_W = kwargs["avg_power_W"]

    def _get_day_of_timestamp(self, time_slot: DateTime):
        """Return the number of days passed from the simulation start date to the time slot."""
        if self._simulation_start_timestamp is None:
            return 0
        return (time_slot - self._simulation_start_timestamp).days

    def _assign_hours_of_day(self, hrs_of_day: List[int]):
        if hrs_of_day is None:
            hrs_of_day = list(range(24))

        self.hrs_of_day = hrs_of_day

        if not all(0 <= h <= 23 for h in hrs_of_day):
            raise ValueError("Hrs_of_day list should contain integers between 0 and 23.")


class DefinedLoadEnergyParameters(LoadHoursEnergyParameters):
    """Energy parameters for the defined load strategy class."""
    def __init__(self, daily_load_profile=None,
                 daily_load_profile_uuid: str = None,
                 daily_load_measurement_uuid: str = None,
                 ):
        super().__init__(avg_power_W=0, hrs_of_day=list(range(0, 24)))

        self.energy_profile = profile_factory(daily_load_profile, daily_load_profile_uuid)
        self.measurement_profile = profile_factory(None, daily_load_measurement_uuid)
        self.state = LoadState()

    def serialize(self):
        return {
            "daily_load_profile": self.energy_profile.input_profile,
            "daily_load_profile_uuid": self.energy_profile.input_profile_uuid,
            "daily_load_measurement_uuid": self.measurement_profile.input_profile_uuid
        }

    def event_activate_energy(self, area):
        """
        Runs on activate event.
        :return: None
        """
        self.read_and_rotate_profiles()
        super().event_activate_energy(area)

    def reset(self, time_slot: DateTime, **kwargs) -> None:
        if kwargs.get("daily_load_profile") is not None:
            self.energy_profile.input_profile = kwargs["daily_load_profile"]
            self.energy_profile.read_or_rotate_profiles(reconfigure=True)

    def update_energy_requirement(self, time_slot):
        if not self.energy_profile.profile:
            if GlobalConfig.is_canary_network():
                return
            raise GSyException(
                "Load tries to set its energy forecasted requirement "
                "without a profile.")
        load_energy_kwh = self.energy_profile.get_value(time_slot)
        if load_energy_kwh is None:
            log.error("Could not read area profile %s on timeslot %s. Configuration %s.",
                      self.energy_profile.input_profile_uuid, time_slot,
                      gsy_e.constants.CONFIGURATION_ID)
            load_energy_kwh = 0.0
        self.state.set_desired_energy(load_energy_kwh * 1000, time_slot, overwrite=False)
        self.state.update_total_demanded_energy(time_slot)

    def _operating_hours(self, energy_kWh):
        """
        Disabled feature for this subclass
        """
        return 0

    def allowed_operating_hours(self, time_slot):
        """
        Disabled feature for this subclass
        """
        return True

    def read_and_rotate_profiles(self):
        """Read and rotate all profiles"""
        self.energy_profile.read_or_rotate_profiles()
        self.measurement_profile.read_or_rotate_profiles()


class LoadForecastExternalEnergyParamsMixin:
    """
    Energy parameters for LoadForecastExternalStrategy class. Mostly used to override / disable
    methods of the DefinedLoadEnergyParameters.
    """

    def read_or_rotate_profiles(self, reconfigure=False) -> None:
        """Overridden with empty implementation to disable reading profile from DB."""

    def event_activate_energy(self, area):
        """Overridden with empty implementation to disable profile activation."""


class LoadProfileForecastEnergyParams(
        LoadForecastExternalEnergyParamsMixin, DefinedLoadEnergyParameters):
    """Energy parameters class for the forecasted external load profile strategy."""


class LoadHoursForecastEnergyParams(
        LoadForecastExternalEnergyParamsMixin, LoadHoursEnergyParameters):
    """Energy parameters class for the forecasted external load hours strategy."""<|MERGE_RESOLUTION|>--- conflicted
+++ resolved
@@ -15,16 +15,12 @@
 You should have received a copy of the GNU General Public License
 along with this program.  If not, see <http://www.gnu.org/licenses/>.
 """
+
 import logging
 from typing import List, Optional
 
-<<<<<<< HEAD
-from gsy_framework.exceptions import GSyException
-from gsy_framework.utils import find_object_of_same_weekday_and_time, convert_W_to_Wh
-=======
 from gsy_framework.exceptions import GSyException, GSyDeviceException
 from gsy_framework.utils import convert_W_to_Wh
->>>>>>> b79a0ee7
 from gsy_framework.validators.load_validator import LoadValidator
 from gsy_framework.constants_limits import GlobalConfig
 from pendulum import DateTime
@@ -39,9 +35,9 @@
 
 class LoadHoursEnergyParameters:
     """Basic energy parameters of the load strategy."""
+
     def __init__(self, avg_power_W, hrs_of_day=None):
-        LoadValidator.validate_energy(
-            avg_power_W=avg_power_W, hrs_of_day=hrs_of_day)
+        LoadValidator.validate_energy(avg_power_W=avg_power_W, hrs_of_day=hrs_of_day)
 
         self.state = LoadState()
 
@@ -60,24 +56,30 @@
         """Return dict with the current energy parameter values."""
         return {"avg_power_W": self.avg_power_W, "hrs_of_day": self.hrs_of_day}
 
-    def decrement_energy_requirement(self, energy_kWh: float, time_slot: DateTime, area_name: str):
+    def decrement_energy_requirement(
+        self, energy_kWh: float, time_slot: DateTime, area_name: str
+    ):
         """Decrease the energy requirements of the asset."""
         self.state.decrement_energy_requirement(
             purchased_energy_Wh=energy_kWh * 1000,
             time_slot=time_slot,
-            area_name=area_name)
+            area_name=area_name,
+        )
 
     def set_energy_measurement_kWh(self, time_slot: DateTime) -> None:
         """Set the (simulated) actual energy consumed by the device in a market slot."""
         energy_forecast_kWh = self.state.get_desired_energy_Wh(time_slot) / 1000
-        simulated_measured_energy_kWh = utils.compute_altered_energy(energy_forecast_kWh)
+        simulated_measured_energy_kWh = utils.compute_altered_energy(
+            energy_forecast_kWh
+        )
 
         self.state.set_energy_measurement_kWh(simulated_measured_energy_kWh, time_slot)
 
     def update_energy_requirement(self, time_slot):
         """Update the energy requirement and desired energy from the state class."""
         self.energy_per_slot_Wh = convert_W_to_Wh(
-            self.avg_power_W, self._area.config.slot_length)
+            self.avg_power_W, self._area.config.slot_length
+        )
         if self.allowed_operating_hours(time_slot):
             desired_energy_Wh = self.energy_per_slot_Wh
         else:
@@ -113,18 +115,25 @@
         self.hrs_of_day = hrs_of_day
 
         if not all(0 <= h <= 23 for h in hrs_of_day):
-            raise ValueError("Hrs_of_day list should contain integers between 0 and 23.")
+            raise ValueError(
+                "Hrs_of_day list should contain integers between 0 and 23."
+            )
 
 
 class DefinedLoadEnergyParameters(LoadHoursEnergyParameters):
     """Energy parameters for the defined load strategy class."""
-    def __init__(self, daily_load_profile=None,
-                 daily_load_profile_uuid: str = None,
-                 daily_load_measurement_uuid: str = None,
-                 ):
+
+    def __init__(
+        self,
+        daily_load_profile=None,
+        daily_load_profile_uuid: str = None,
+        daily_load_measurement_uuid: str = None,
+    ):
         super().__init__(avg_power_W=0, hrs_of_day=list(range(0, 24)))
 
-        self.energy_profile = profile_factory(daily_load_profile, daily_load_profile_uuid)
+        self.energy_profile = profile_factory(
+            daily_load_profile, daily_load_profile_uuid
+        )
         self.measurement_profile = profile_factory(None, daily_load_measurement_uuid)
         self.state = LoadState()
 
@@ -132,7 +141,7 @@
         return {
             "daily_load_profile": self.energy_profile.input_profile,
             "daily_load_profile_uuid": self.energy_profile.input_profile_uuid,
-            "daily_load_measurement_uuid": self.measurement_profile.input_profile_uuid
+            "daily_load_measurement_uuid": self.measurement_profile.input_profile_uuid,
         }
 
     def event_activate_energy(self, area):
@@ -154,14 +163,20 @@
                 return
             raise GSyException(
                 "Load tries to set its energy forecasted requirement "
-                "without a profile.")
+                "without a profile."
+            )
         load_energy_kwh = self.energy_profile.get_value(time_slot)
         if load_energy_kwh is None:
-            log.error("Could not read area profile %s on timeslot %s. Configuration %s.",
-                      self.energy_profile.input_profile_uuid, time_slot,
-                      gsy_e.constants.CONFIGURATION_ID)
+            log.error(
+                "Could not read area profile %s on timeslot %s. Configuration %s.",
+                self.energy_profile.input_profile_uuid,
+                time_slot,
+                gsy_e.constants.CONFIGURATION_ID,
+            )
             load_energy_kwh = 0.0
-        self.state.set_desired_energy(load_energy_kwh * 1000, time_slot, overwrite=False)
+        self.state.set_desired_energy(
+            load_energy_kwh * 1000, time_slot, overwrite=False
+        )
         self.state.update_total_demanded_energy(time_slot)
 
     def _operating_hours(self, energy_kWh):
@@ -196,10 +211,12 @@
 
 
 class LoadProfileForecastEnergyParams(
-        LoadForecastExternalEnergyParamsMixin, DefinedLoadEnergyParameters):
+    LoadForecastExternalEnergyParamsMixin, DefinedLoadEnergyParameters
+):
     """Energy parameters class for the forecasted external load profile strategy."""
 
 
 class LoadHoursForecastEnergyParams(
-        LoadForecastExternalEnergyParamsMixin, LoadHoursEnergyParameters):
+    LoadForecastExternalEnergyParamsMixin, LoadHoursEnergyParameters
+):
     """Energy parameters class for the forecasted external load hours strategy."""