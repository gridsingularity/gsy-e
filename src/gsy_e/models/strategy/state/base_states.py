"""
Copyright 2018 Grid Singularity
This file is part of Grid Singularity Exchange.

This program is free software: you can redistribute it and/or modify
it under the terms of the GNU General Public License as published by
the Free Software Foundation, either version 3 of the License, or
(at your option) any later version.

This program is distributed in the hope that it will be useful,
but WITHOUT ANY WARRANTY; without even the implied warranty of
MERCHANTABILITY or FITNESS FOR A PARTICULAR PURPOSE.  See the
GNU General Public License for more details.

You should have received a copy of the GNU General Public License
along with this program.  If not, see <http://www.gnu.org/licenses/>.
"""

from abc import ABC, abstractmethod
from math import copysign
from typing import Dict, Optional
from collections import defaultdict

from pendulum import DateTime

from gsy_framework.constants_limits import FLOATING_POINT_TOLERANCE
from gsy_framework.utils import convert_pendulum_to_str_in_dict, convert_str_to_pendulum_in_dict

from gsy_e.gsy_e_core.util import is_time_slot_in_past_markets
from gsy_e.models.strategy.energy_parameters.heatpump.tank_parameters import TankParameters


class UnexpectedStateException(Exception):
    """Exception raised when the state of a device is unexpected."""


# Complex device models should be split in three classes each:
#
# - a strategy class responsible for buying/selling options
# - an appliance class responsible for actual energy transfers (drawing/serving options)
#   (appliance class has to be reinstated if needed)
# - a state class keeping the state of the appliance
#
# The full three-classes setup is not necessary for every device:
# - Some devices may not have a state. The state class is mainly meant to share data between
#   strategy and appliance, so simple responses to triggers and events are not part of it,
#   neither are unpredictable parameters that the strategy can not take into account
# - If a device has no state, maybe it doesn't need its own appliance class either


class StateInterface(ABC):
    """Interface containing methods that need to be defined by each State class."""

    @abstractmethod
    def get_state(self) -> Dict:
        """Return the current state of the device."""
        return {}

    @abstractmethod
    def restore_state(self, state_dict: Dict):
        """Update the state of the device using the provided dictionary."""

    @abstractmethod
    def delete_past_state_values(self, current_time_slot: DateTime):
        """Delete the state of the device before the given time slot."""

    @abstractmethod
    def get_results_dict(self, current_time_slot: DateTime) -> dict:
        """Return a dict with the state values that can be used in results."""

    def __str__(self):
        return self.__class__.__name__


class DummyState(StateInterface):
    """Empty state for usage in strategies that do not need state but to enable the
    endpoint_buffer to be access the state methods."""

    def get_state(self) -> Dict:
        """Return the current state of the device."""
        return {}

    def restore_state(self, state_dict: Dict):
        """Update the state of the device using the provided dictionary."""

    def delete_past_state_values(self, current_time_slot: DateTime):
        """Delete the state of the device before the given time slot."""

    def get_results_dict(self, current_time_slot: DateTime) -> dict:
        """Return a dict with the state values that can be used in results."""
        return {}


class ProsumptionInterface(StateInterface, ABC):
    """Interface with common methods/variables shared by consumption and production devices."""

    def __init__(self):
        # Actual energy consumed/produced by the device at specific market slots
        self._energy_measurement_kWh: Dict[DateTime, float] = {}
        self._unsettled_deviation_kWh: Dict[DateTime, float] = {}
        self._forecast_measurement_deviation_kWh: Dict[DateTime, float] = {}

    # pylint: disable=unused-argument
    def _calculate_unsettled_energy_kWh(
        self, measured_energy_kWh: float, time_slot: DateTime
    ) -> float:
        """
        Calculates the unsettled energy (produced or consumed) in kWh.
        Args:
            measured_energy_kWh: Energy measurement, in kWh
            time_slot: Time slot that the energy measurement refers to

        Returns: Float value for the kWh of unsettled energy for the asset

        """
        return 0.0

    def set_energy_measurement_kWh(self, energy_kWh: float, time_slot: DateTime) -> None:
        """
        Set the actual energy consumed/produced by the device in the given market slot.
        Args:
            energy_kWh: Energy measurement, in kWh
            time_slot: Time slot that the energy measurement refers to

        Returns: None

        """
        self._energy_measurement_kWh[time_slot] = energy_kWh
        self._forecast_measurement_deviation_kWh[time_slot] = self._calculate_unsettled_energy_kWh(
            energy_kWh, time_slot
        )
        self._unsettled_deviation_kWh[time_slot] = abs(
            self._forecast_measurement_deviation_kWh[time_slot]
        )

    def get_energy_measurement_kWh(self, time_slot: DateTime) -> float:
        """
        Get the actual energy consumed/produced by the device in the given market slot.
        Args:
            time_slot: Time slot that the energy measurement refers to

        Returns: Energy measurement value in kWh

        """
        return self._energy_measurement_kWh.get(time_slot)

    def get_forecast_measurement_deviation_kWh(self, time_slot: DateTime) -> float:
        """
        Get the energy deviation of forecasted energy from measurement by the device in
        the given market slot. Negative value means that the deviation is beneficial to the
        grid (and can be posted as an offer), positive value means that the deviation is
        detrimental to the grid (and can be posted as a bid)
        Args:
            time_slot: Time slot that the energy forecast/measurement refers to

        Returns: Deviation between the forecast and measurement for this time_slot, in kWh

        """
        return self._forecast_measurement_deviation_kWh.get(time_slot)

    def can_post_settlement_bid(self, time_slot: DateTime) -> bool:
        """
        Checks whether a settlement bid should be posted
        Args:
            time_slot:  Time slot that the bid should be posted

        Returns: True if the bid should be posted, false otherwise

        """
        return self._forecast_measurement_deviation_kWh.get(time_slot, 0.0) > 0.0

    def can_post_settlement_offer(self, time_slot: DateTime) -> bool:
        """
        Checks whether a settlement offer should be posted
        Args:
            time_slot:  Time slot that the offer should be posted

        Returns: True if the offer should be posted, false otherwise

        """
        return self._forecast_measurement_deviation_kWh.get(time_slot, 0.0) < 0.0

    def get_unsettled_deviation_kWh(self, time_slot: DateTime) -> float:
        """
        Get the unsettled energy deviation of forecasted energy from measurement by the device
        in the given market slot.
        Args:
            time_slot: Time slot of the unsettled deviation

        Returns: Unsettled energy deviation, in kWh

        """
        return self._unsettled_deviation_kWh.get(time_slot)

    def get_signed_unsettled_deviation_kWh(self, time_slot: DateTime) -> Optional[float]:
        """
        Get the unsettled energy deviation of forecasted energy from measurement by the device
        in the given market slot including the correct sign that shows the direction
        of the deviation.
        Args:
            time_slot: Time slot of the unsettled deviation

        Returns: Unsettled energy deviation, in kWh

        """
        unsettled_deviation = self._unsettled_deviation_kWh.get(time_slot)
        forecast_measurement_deviation = self._forecast_measurement_deviation_kWh.get(time_slot)
        if unsettled_deviation and forecast_measurement_deviation:
            return copysign(unsettled_deviation, forecast_measurement_deviation)
        return None

    def decrement_unsettled_deviation(
        self, purchased_energy_kWh: float, time_slot: DateTime
    ) -> None:
        """
        Decrease the device unsettled energy in a specific market slot.
        Args:
            purchased_energy_kWh: Settled energy that should be decremented from the unsettled
            time_slot: Time slot of the unsettled energy

        Returns: None

        """
        self._unsettled_deviation_kWh[time_slot] -= purchased_energy_kWh
        assert self._unsettled_deviation_kWh[time_slot] >= -FLOATING_POINT_TOLERANCE, (
            f"Unsettled energy deviation fell below zero "
            f"({self._unsettled_deviation_kWh[time_slot]})."
        )


class ConsumptionState(ProsumptionInterface):
    """State for devices that can consume energy."""

    def __init__(self):
        super().__init__()
        # Energy that the load wants to consume (given by the profile or live energy requirements)
        self._desired_energy_Wh: Dict = {}
        # Energy that the load needs to consume. It's reduced when new energy is bought
        self._energy_requirement_Wh: Dict = {}
        self._total_energy_demanded_Wh: int = 0

    def get_state(self) -> Dict:
        """Return the current state of the device. Extends super implementation."""
        state = super().get_state()
        consumption_state = {
            "desired_energy_Wh": convert_pendulum_to_str_in_dict(self._desired_energy_Wh),
            "total_energy_demanded_Wh": self._total_energy_demanded_Wh,
        }
        # The inherited state should not have keys with the same name (to avoid overwriting them)
        conflicting_keys = state.keys() & consumption_state.keys()
        assert not conflicting_keys, f"Conflicting state values found for {conflicting_keys}."

        state.update(consumption_state)
        return state

    def restore_state(self, state_dict: Dict):
        super().restore_state(state_dict)

        self._desired_energy_Wh.update(
            convert_str_to_pendulum_in_dict(state_dict["desired_energy_Wh"])
        )
        self._total_energy_demanded_Wh = state_dict["total_energy_demanded_Wh"]

    def get_energy_requirement_Wh(self, time_slot: DateTime, default_value: float = 0.0) -> float:
        """Return the energy requirement in a specific time_slot."""
        return self._energy_requirement_Wh.get(time_slot, default_value)

    def set_desired_energy(self, energy: float, time_slot: DateTime, overwrite=False) -> None:
        """Set the energy_requirement_Wh and desired_energy_Wh in a specific time_slot."""
        if overwrite is False and time_slot in self._energy_requirement_Wh:
            return
        self._energy_requirement_Wh[time_slot] = energy
        self._desired_energy_Wh[time_slot] = energy

    def update_total_demanded_energy(self, time_slot: DateTime) -> None:
        """Accumulate the _total_energy_demanded_Wh based on the desired energy per time_slot."""
        self._total_energy_demanded_Wh += self._desired_energy_Wh.get(time_slot, 0.0)

    def can_buy_more_energy(self, time_slot: DateTime) -> bool:
        """Check whether the consumer can but more energy in the passed time_slot."""
        if time_slot not in self._energy_requirement_Wh:
            return False

        return self._energy_requirement_Wh[time_slot] > FLOATING_POINT_TOLERANCE

    def calculate_energy_to_accept(self, offer_energy_Wh: float, time_slot: DateTime) -> float:
        """Return the amount of energy that can be accepted in a specific market slot.

        The acceptable energy can't be more than the total energy required in that slot.
        """
        return min(offer_energy_Wh, self._energy_requirement_Wh[time_slot])

    def decrement_energy_requirement(
        self, purchased_energy_Wh: float, time_slot: DateTime, area_name: str
    ) -> None:
        """Decrease the energy required by the device in a specific market slot."""
        self._energy_requirement_Wh[time_slot] -= purchased_energy_Wh
        assert self._energy_requirement_Wh[time_slot] >= -FLOATING_POINT_TOLERANCE, (
            f"Energy requirement for device {area_name} fell below zero "
            f"({self._energy_requirement_Wh[time_slot]})."
        )

    def delete_past_state_values(self, current_time_slot: DateTime):
        """Delete data regarding energy consumption for past market slots."""
        to_delete = []
        for market_slot in self._energy_requirement_Wh:
            if is_time_slot_in_past_markets(market_slot, current_time_slot):
                to_delete.append(market_slot)

        for market_slot in to_delete:
            self._energy_requirement_Wh.pop(market_slot, None)
            self._desired_energy_Wh.pop(market_slot, None)

    def get_desired_energy_Wh(self, time_slot, default_value=0.0):
        """Return the expected consumed energy at a specific market slot."""
        return self._desired_energy_Wh.get(time_slot, default_value)


class ProductionState(ProsumptionInterface):
    """State for devices that can produce energy."""

    def __init__(self):
        super().__init__()
        self._available_energy_kWh = {}
        self._energy_production_forecast_kWh = {}

    def get_state(self) -> Dict:
        """Return the current state of the device. Extends super implementation."""
        state = super().get_state()
        production_state = {
            "available_energy_kWh": convert_pendulum_to_str_in_dict(self._available_energy_kWh),
            "energy_production_forecast_kWh": convert_pendulum_to_str_in_dict(
                self._energy_production_forecast_kWh
            ),
        }
        # The inherited state should not have keys with the same name (to avoid overwriting them)
        conflicting_keys = state.keys() & production_state.keys()
        assert not conflicting_keys, f"Conflicting state values found for {conflicting_keys}."

        state.update(production_state)
        return state

    def restore_state(self, state_dict: Dict):
        """Update the state of the device using the provided dictionary."""
        super().restore_state(state_dict)

        self._available_energy_kWh.update(
            convert_str_to_pendulum_in_dict(state_dict["available_energy_kWh"])
        )
        self._energy_production_forecast_kWh.update(
            convert_str_to_pendulum_in_dict(state_dict["energy_production_forecast_kWh"])
        )

    def set_available_energy(
        self, energy_kWh: float, time_slot: DateTime, overwrite: bool = False
    ) -> None:
        """Set the available energy in the passed time_slot.

        If overwrite is True, set the available energy even if the time_slot is already tracked.
        """
        if overwrite is False and time_slot in self._energy_production_forecast_kWh:
            return
        self._energy_production_forecast_kWh[time_slot] = energy_kWh
        self._available_energy_kWh[time_slot] = energy_kWh

        assert self._energy_production_forecast_kWh[time_slot] >= 0.0

    def get_available_energy_kWh(self, time_slot: DateTime, default_value: float = 0.0) -> float:
        """Return the available energy in a specific time_slot."""
        available_energy = self._available_energy_kWh.get(time_slot, default_value)

        assert available_energy >= -FLOATING_POINT_TOLERANCE
        return available_energy

    def decrement_available_energy(
        self, sold_energy_kWh: float, time_slot: DateTime, area_name: str
    ) -> None:
        """Decrement the available energy after a successful trade."""
        self._available_energy_kWh[time_slot] -= sold_energy_kWh
        assert self._available_energy_kWh[time_slot] >= -FLOATING_POINT_TOLERANCE, (
            f"Available energy for device {area_name} fell below zero "
            f"({self._available_energy_kWh[time_slot]})."
        )

    def delete_past_state_values(self, current_time_slot: DateTime):
        """Delete data regarding energy production for past market slots."""
        to_delete = []
        for market_slot in self._available_energy_kWh:
            if is_time_slot_in_past_markets(market_slot, current_time_slot):
                to_delete.append(market_slot)

        for market_slot in to_delete:
            self._available_energy_kWh.pop(market_slot, None)
            self._energy_production_forecast_kWh.pop(market_slot, None)

    def get_energy_production_forecast_kWh(self, time_slot: DateTime, default_value: float = 0.0):
        """Return the expected produced energy at a specific market slot."""
        production_forecast = self._energy_production_forecast_kWh.get(time_slot, default_value)
        assert production_forecast >= -FLOATING_POINT_TOLERANCE

        return production_forecast


class TankStateBase(StateInterface):
    """Base class for heat tank states"""

    def __init__(self, tank_parameters: TankParameters):
<<<<<<< HEAD
        self.name = tank_parameters.name
        self._min_storage_temp_C = tank_parameters.min_temp_C
        self._max_storage_temp_C = tank_parameters.max_temp_C
        self._initial_temp_C = tank_parameters.initial_temp_C
        self._soc: Dict[DateTime, float] = defaultdict(lambda: 0)
        self._max_capacity_kJ: float = 0
=======
        self._params = tank_parameters
>>>>>>> 72ce6340

    @abstractmethod
    def increase_tank_temp_from_heat_energy(self, heat_energy_kWh, time_slot):
        """Set the tank temperature increase from heat energy."""

    @abstractmethod
    def decrease_tank_temp_from_heat_energy(self, heat_energy_kWh, time_slot):
        """Set the tank temperature decrease from heat energy."""

    @abstractmethod
    def update_storage_temp(self, time_slot):
        """Update the storage temperature"""

    @abstractmethod
    def get_max_heat_energy_consumption_kJ(self, time_slot):
        """Return the maximal energy consumption."""

    @abstractmethod
    def get_min_heat_energy_consumption_kJ(self, time_slot):
        """Return the minimal energy consumption."""

    @abstractmethod
    def current_tank_temperature(self, time_slot):
        """Return current temperature of the tank."""

    @abstractmethod
    def get_soc(self, time_slot):
        """Return the current SOC of tha tank"""

    @abstractmethod
    def serialize(self):
        """Serialize the memebrs of the class."""

    @abstractmethod
    def init(self):
        """Initiate class members of the tank"""

    def get_available_energy_kJ(self, time_slot: DateTime) -> float:
        """Return the available energy stored in the tank."""
        return self._soc.get(time_slot) * self._max_capacity_kJ<|MERGE_RESOLUTION|>--- conflicted
+++ resolved
@@ -405,16 +405,8 @@
     """Base class for heat tank states"""
 
     def __init__(self, tank_parameters: TankParameters):
-<<<<<<< HEAD
-        self.name = tank_parameters.name
-        self._min_storage_temp_C = tank_parameters.min_temp_C
-        self._max_storage_temp_C = tank_parameters.max_temp_C
-        self._initial_temp_C = tank_parameters.initial_temp_C
         self._soc: Dict[DateTime, float] = defaultdict(lambda: 0)
-        self._max_capacity_kJ: float = 0
-=======
         self._params = tank_parameters
->>>>>>> 72ce6340
 
     @abstractmethod
     def increase_tank_temp_from_heat_energy(self, heat_energy_kWh, time_slot):
