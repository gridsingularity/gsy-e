from logging import getLogger
from statistics import mean
from typing import Union, List, Dict

from gsy_framework.constants_limits import FLOATING_POINT_TOLERANCE
from gsy_framework.utils import convert_kJ_to_kWh
from pendulum import DateTime

from gsy_e.models.strategy.state.heatpump_pcm_tank_state import PCMTankState
<<<<<<< HEAD
from gsy_e.models.strategy.state.heatpump_water_tank_state import WaterTankState
=======
from gsy_e.models.strategy.state.heatpump_water_tank_state import HeatPumpTankState, TankStateBase
>>>>>>> 1f0ef99e
from gsy_e.models.strategy.energy_parameters.heatpump.tank_parameters import (
    TankParameters,
    HeatpumpTankTypes,
)

log = getLogger(__name__)


def heatpump_state_factory(tank_parameter: TankParameters) -> TankStateBase:
    """Return correct Tank object from the type provided in the tank parameters."""
    if tank_parameter.type == HeatpumpTankTypes.WATER:
        return HeatPumpTankState(
            tank_parameters=tank_parameter, slot_length=GlobalConfig.slot_length
        )
    if tank_parameter.type == HeatpumpTankTypes.PCM:
        return PCMTankState(tank_parameters=tank_parameter)
    assert False, f"Unsupported heat pump tank type {tank_parameter.type}"


class AllTanksState:
    """Manage the operation of heating and extracting temperature from multiple tanks."""

    def __init__(self, tank_parameters: List[TankParameters]):
<<<<<<< HEAD
        self.tanks_states = [
            (
                WaterTankState(tank_parameters=tank)
                if tank.type == HeatpumpTankTypes.WATER
                else PCMTankState(tank_parameters=tank)
            )
            for tank in tank_parameters
        ]
=======
        self._tanks_states = [heatpump_state_factory(tank) for tank in tank_parameters]
>>>>>>> 1f0ef99e

    def increase_tanks_temp_from_heat_energy(self, heat_energy_kJ: float, time_slot: DateTime):
        """Increase the temperature of the water tanks with the provided heat energy."""
        # Split heat energy equally across tanks
        heat_energy_per_tank_kJ = heat_energy_kJ / len(self.tanks_states)
        heat_energy_per_tank_kWh = convert_kJ_to_kWh(heat_energy_per_tank_kJ)
        for tank in self.tanks_states:
            tank.increase_tank_temp_from_heat_energy(heat_energy_per_tank_kWh, time_slot)

    def decrease_tanks_temp_from_heat_energy(self, heat_energy_kJ: float, time_slot: DateTime):
        """Decrease the temperature of the water tanks with the provided heat energy."""
        heat_energy_per_tank_kJ = heat_energy_kJ / len(self.tanks_states)
        heat_energy_per_tank_kWh = convert_kJ_to_kWh(heat_energy_per_tank_kJ)
        for tank in self.tanks_states:
            tank.decrease_tank_temp_from_heat_energy(heat_energy_per_tank_kWh, time_slot)

    def update_tanks_temperature(self, time_slot: DateTime):
        """
        Update the current temperature of all tanks, based on temp increase/decrease of the market
        slot.
        """
        for tank in self.tanks_states:
            # pylint: disable=protected-access
            tank.update_storage_temp(time_slot)

    def get_max_heat_energy_consumption_kJ(self, time_slot: DateTime):
        """Get max heat energy consumption from all water tanks."""
        max_energy_consumption_kJ = sum(
            tank.get_max_heat_energy_consumption_kJ(time_slot) for tank in self.tanks_states
        )
        assert max_energy_consumption_kJ > -FLOATING_POINT_TOLERANCE
        return max_energy_consumption_kJ

    def get_min_heat_energy_consumption_kJ(self, time_slot: DateTime):
        """Get min heat energy consumption from all water tanks."""
        min_energy_consumption_kJ = sum(
            tank.get_min_heat_energy_consumption_kJ(time_slot) for tank in self.tanks_states
        )
        assert min_energy_consumption_kJ > -FLOATING_POINT_TOLERANCE
        return min_energy_consumption_kJ

    def get_average_tank_temperature(self, time_slot: DateTime):
        """Get average tank temperature of all water tanks."""
        return mean(tank.current_tank_temperature(time_slot) for tank in self.tanks_states)

    def serialize(self) -> Union[Dict, List]:
        """Serializable dict with the parameters of all water tanks."""
        return [tank.serialize() for tank in self.tanks_states]

    def get_results_dict(self, current_time_slot: DateTime):
        """Results dict with the results from all water tanks."""
        if current_time_slot is None:
            return []
        return [tank.get_results_dict(current_time_slot) for tank in self.tanks_states]

    def get_state(self) -> Union[List, Dict]:
        """Get all tanks state."""
        return [tank.get_state() for tank in self.tanks_states]

    def restore_state(self, state_dict: dict):
        """Restore all tanks state."""
        for tank in self.tanks_states:
            tank.restore_state(state_dict)

    def delete_past_state_values(self, current_time_slot: DateTime):
        """Delete previous state from all tanks."""
        for tank in self.tanks_states:
            tank.delete_past_state_values(current_time_slot)

    def event_activate(self):
        """Perform steps when activate event is called"""
        for tank in self.tanks_states:
            tank.init()<|MERGE_RESOLUTION|>--- conflicted
+++ resolved
@@ -7,11 +7,7 @@
 from pendulum import DateTime
 
 from gsy_e.models.strategy.state.heatpump_pcm_tank_state import PCMTankState
-<<<<<<< HEAD
-from gsy_e.models.strategy.state.heatpump_water_tank_state import WaterTankState
-=======
-from gsy_e.models.strategy.state.heatpump_water_tank_state import HeatPumpTankState, TankStateBase
->>>>>>> 1f0ef99e
+from gsy_e.models.strategy.state.heatpump_water_tank_state import WaterTankState, TankStateBase
 from gsy_e.models.strategy.energy_parameters.heatpump.tank_parameters import (
     TankParameters,
     HeatpumpTankTypes,
@@ -23,9 +19,7 @@
 def heatpump_state_factory(tank_parameter: TankParameters) -> TankStateBase:
     """Return correct Tank object from the type provided in the tank parameters."""
     if tank_parameter.type == HeatpumpTankTypes.WATER:
-        return HeatPumpTankState(
-            tank_parameters=tank_parameter, slot_length=GlobalConfig.slot_length
-        )
+        return WaterTankState(tank_parameters=tank_parameter)
     if tank_parameter.type == HeatpumpTankTypes.PCM:
         return PCMTankState(tank_parameters=tank_parameter)
     assert False, f"Unsupported heat pump tank type {tank_parameter.type}"
@@ -35,18 +29,7 @@
     """Manage the operation of heating and extracting temperature from multiple tanks."""
 
     def __init__(self, tank_parameters: List[TankParameters]):
-<<<<<<< HEAD
-        self.tanks_states = [
-            (
-                WaterTankState(tank_parameters=tank)
-                if tank.type == HeatpumpTankTypes.WATER
-                else PCMTankState(tank_parameters=tank)
-            )
-            for tank in tank_parameters
-        ]
-=======
-        self._tanks_states = [heatpump_state_factory(tank) for tank in tank_parameters]
->>>>>>> 1f0ef99e
+        self.tanks_states = [heatpump_state_factory(tank) for tank in tank_parameters]
 
     def increase_tanks_temp_from_heat_energy(self, heat_energy_kJ: float, time_slot: DateTime):
         """Increase the temperature of the water tanks with the provided heat energy."""
