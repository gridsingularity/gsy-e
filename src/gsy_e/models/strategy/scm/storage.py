--- conflicted
+++ resolved
@@ -30,12 +30,6 @@
     def market_cycle(self, _area):
         self._energy_params.market_cycle()
 
-<<<<<<< HEAD
-    def _get_from_profile(self, time_slot: DateTime) -> float:
-        return self._energy_params.energy_profile.profile.get(time_slot, 0)
-
-=======
->>>>>>> ef4f1406
     def get_energy_to_sell_kWh(self, time_slot: DateTime) -> float:
         """Get the available energy for production for the specified time slot."""
         energy_value = self._energy_params.energy_profile.get_value(time_slot)
