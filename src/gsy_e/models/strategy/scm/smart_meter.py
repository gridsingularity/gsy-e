from pathlib import Path
from typing import Union, Dict, TYPE_CHECKING

from pendulum import DateTime

from gsy_e.models.strategy.scm import SCMStrategy
from gsy_e.models.strategy.energy_parameters.smart_meter import SmartMeterEnergyParameters

if TYPE_CHECKING:
    from gsy_e.models.area import CoefficientArea
    from gsy_e.models.state import SmartMeterState


class SCMSmartMeterStrategy(SCMStrategy):
    """Storage SCM strategy."""
    # pylint: disable=too-many-arguments
    def __init__(
            self, smart_meter_profile: Union[Path, str, Dict[int, float], Dict[str, float]] = None,
            smart_meter_profile_uuid: str = None):
        self._energy_params = SmartMeterEnergyParameters(
            smart_meter_profile, smart_meter_profile_uuid)

    @property
    def state(self) -> "SmartMeterState":
        """Fetch the state of the smart meter."""
        return self._energy_params._state  # pylint: disable=protected-access

    def serialize(self):
        """Create dict with smart meter SCM energy parameters."""
        return self._energy_params.serialize()

    def activate(self, area: "CoefficientArea") -> None:
        """Activate the strategy."""
        self._energy_params.activate(area)
        self._energy_params.set_energy_forecast_for_future_markets(
            [area._current_market_time_slot], reconfigure=True)

    def market_cycle(self, area: "CoefficientArea") -> None:
        """Update the storage state for the next time slot."""
        self._energy_params.set_energy_forecast_for_future_markets(
            [area._current_market_time_slot], reconfigure=False)
        self._energy_params.set_energy_measurement_kWh(area._current_market_time_slot)
        self.state.delete_past_state_values(area.past_market_time_slot)

    def get_energy_to_sell_kWh(self, time_slot: DateTime) -> float:
        """Get the available energy for production for the specified time slot."""
        return self.state.get_available_energy_kWh(time_slot)

    def get_energy_to_buy_kWh(self, time_slot: DateTime) -> float:
        """Get the available energy for consumption for the specified time slot."""
        return self.state.get_energy_requirement_Wh(time_slot) / 1000.0

    def decrease_energy_to_sell(
            self, traded_energy_kWh: float, time_slot: DateTime, area: "CoefficientArea"):
        """Decrease traded energy from the state and the strategy parameters."""
<<<<<<< HEAD
        self._energy_params.decrement_energy_requirement(
            energy_kWh=traded_energy_kWh,
            time_slot=time_slot,
            area_name=area.name)
=======
        self.state.decrement_available_energy(traded_energy_kWh, time_slot, area.name)
>>>>>>> aa6d0ed5

    def decrease_energy_to_buy(
            self, traded_energy_kWh: float, time_slot: DateTime, area: "CoefficientArea"):
        """Decrease traded energy from the state and the strategy parameters."""
        self._energy_params.decrement_energy_requirement(
            energy_kWh=traded_energy_kWh,
            time_slot=time_slot,
            area_name=area.name)<|MERGE_RESOLUTION|>--- conflicted
+++ resolved
@@ -53,14 +53,7 @@
     def decrease_energy_to_sell(
             self, traded_energy_kWh: float, time_slot: DateTime, area: "CoefficientArea"):
         """Decrease traded energy from the state and the strategy parameters."""
-<<<<<<< HEAD
-        self._energy_params.decrement_energy_requirement(
-            energy_kWh=traded_energy_kWh,
-            time_slot=time_slot,
-            area_name=area.name)
-=======
         self.state.decrement_available_energy(traded_energy_kWh, time_slot, area.name)
->>>>>>> aa6d0ed5
 
     def decrease_energy_to_buy(
             self, traded_energy_kWh: float, time_slot: DateTime, area: "CoefficientArea"):
