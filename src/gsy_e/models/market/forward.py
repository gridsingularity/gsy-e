"""
Copyright 2018 Grid Singularity
This file is part of D3A.

This program is free software: you can redistribute it and/or modify
it under the terms of the GNU General Public License as published by
the Free Software Foundation, either version 3 of the License, or
(at your option) any later version.

This program is distributed in the hope that it will be useful,
but WITHOUT ANY WARRANTY; without even the implied warranty of
MERCHANTABILITY or FITNESS FOR A PARTICULAR PURPOSE.  See the
GNU General Public License for more details.

You should have received a copy of the GNU General Public License
along with this program.  If not, see <http://www.gnu.org/licenses/>.
"""

from dataclasses import dataclass
from abc import abstractmethod
<<<<<<< HEAD
from dataclasses import dataclass
from typing import Optional, TYPE_CHECKING, List
=======
from typing import Optional, TYPE_CHECKING, List, Dict
>>>>>>> 257c4147

from gsy_framework.constants_limits import ConstSettings
from gsy_framework.enums import AvailableMarketTypes
from pendulum import DateTime, duration

from gsy_e.gsy_e_core.blockchain_interface import NonBlockchainInterface
from gsy_e.models.market import GridFee
from gsy_e.models.market.future import FutureMarkets

if TYPE_CHECKING:
    from gsy_e.models.config import SimulationConfig
    from gsy_e.models.area.event_dispatcher import AreaDispatcher


@dataclass(frozen=True)
<<<<<<< HEAD
class ForwardMarketSlotParameters:
    """Parameters that describe a forward market slot."""
    open_timestamp: DateTime
    close_timestamp: DateTime
    delivery_start_timestamp: DateTime
    delivery_end_timestamp: DateTime

    def __post_init__(self):
        assert self.delivery_end_timestamp > self.delivery_start_timestamp
        assert self.close_timestamp < self.delivery_start_timestamp
        assert self.close_timestamp > self.open_timestamp
=======
class ForwardMarketSlot:
    """Parameters that describe a forward market slot."""
    opening_time: DateTime
    closing_time: DateTime
    delivery_start_time: DateTime
    delivery_end_time: DateTime
>>>>>>> 257c4147


class ForwardMarketBase(FutureMarkets):
    """Base class for forward markets"""

    def __init__(self, bc: Optional[NonBlockchainInterface] = None,
                 notification_listener: Optional["AreaDispatcher"] = None,
                 readonly: bool = False,
                 grid_fee_type: int = ConstSettings.MASettings.GRID_FEE_TYPE,
                 grid_fees: Optional[GridFee] = None,
                 name: Optional[str] = None) -> None:
        # pylint: disable=too-many-arguments
        if not ConstSettings.ForwardMarketSettings.ENABLE_FORWARD_MARKETS:
            return

        super().__init__(bc=bc, notification_listener=notification_listener,
                         readonly=readonly, grid_fee_type=grid_fee_type,
                         grid_fees=grid_fees, name=name)
<<<<<<< HEAD
        self._open_market_slot_parameters = {}

    @property
    @abstractmethod
    def market_type(self):
        """Return the market type from the AvailableMarketTypes enum."""
=======
        self._open_market_slots: Dict[DateTime, ForwardMarketSlot] = {}
>>>>>>> 257c4147

    @staticmethod
    @abstractmethod
    def _get_start_time(current_time: DateTime) -> DateTime:
        """Return time when the market block starts."""

    @staticmethod
    @abstractmethod
    def _get_end_time(current_time: DateTime) -> DateTime:
        """Return time when the market block ends."""

    @abstractmethod
    def _calculate_closing_time(self, delivery_time: DateTime) -> DateTime:
        """
        Retrieves the time duration from the time that the market closes till the time that the
        traded energy should be delivered.
        """

    @staticmethod
    @abstractmethod
    def _get_market_slot_duration(current_time: DateTime, _config) -> duration:
        """Return duration of market slots inside the market block."""

    def create_future_market_slots(self, current_market_time_slot: DateTime,
                                   config: "SimulationConfig") -> List[DateTime]:
        if not ConstSettings.ForwardMarketSettings.ENABLE_FORWARD_MARKETS:
            return []
        created_future_slots = self._create_future_market_slots(
            self._get_start_time(current_market_time_slot),
<<<<<<< HEAD
            self._get_end_time(current_market_time_slot), config,
            current_market_time_slot)

        self._set_open_market_slot_parameters(current_market_time_slot, created_future_slots)
        return created_future_slots

    def get_market_parameters_for_market_slot(
            self, market_slot: DateTime) -> ForwardMarketSlotParameters:
        """Retrieve the parameters for the selected market slot."""
        return self._open_market_slot_parameters.get(market_slot)
=======
            self._get_end_time(current_market_time_slot), config)

        self._set_open_market_slot_parameters(current_market_time_slot, created_future_slots)

        return created_future_slots

    @property
    def open_market_slot_info(self) -> Dict[DateTime, ForwardMarketSlot]:
        """Retrieve the parameters for the selected market slot."""
        return self._open_market_slots
>>>>>>> 257c4147

    def _set_open_market_slot_parameters(
            self, current_market_slot: DateTime, created_market_slots: List[DateTime]):
        """Update the parameters of the newly opened market slots."""
        for market_slot in created_market_slots:
<<<<<<< HEAD
            if market_slot in self._open_market_slot_parameters:
                continue

            self._open_market_slot_parameters[market_slot] = ForwardMarketSlotParameters(
                delivery_start_timestamp=market_slot,
                delivery_end_timestamp=(
                        market_slot + self._get_market_slot_duration(market_slot, None)),
                open_timestamp=current_market_slot,
                close_timestamp=market_slot - self._time_from_market_close_till_delivery
=======
            if market_slot in self._open_market_slots:
                continue

            self._open_market_slots[market_slot] = ForwardMarketSlot(
                delivery_start_time=market_slot,
                delivery_end_time=(
                        market_slot + self._get_market_slot_duration(market_slot, None)),
                opening_time=current_market_slot,
                closing_time=self._calculate_closing_time(market_slot)
>>>>>>> 257c4147
            )


class IntradayMarket(ForwardMarketBase):
    """Intraday market block implementation"""

    @property
    def market_type(self) -> AvailableMarketTypes:
        return AvailableMarketTypes.INTRADAY

    @staticmethod
    def _get_start_time(current_time: DateTime) -> DateTime:
        return current_time.add(minutes=30)

    @staticmethod
    def _get_end_time(current_time: DateTime) -> DateTime:
        return current_time.add(days=1)

    @staticmethod
    def _get_market_slot_duration(_current_time: DateTime, _config) -> duration:
        return duration(minutes=15)

<<<<<<< HEAD
    @property
    def _time_from_market_close_till_delivery(self) -> duration:
        return duration(minutes=15)
=======
    def _calculate_closing_time(self, delivery_time: DateTime) -> DateTime:
        """Closing time of the intraday market is 15 mins before delivery."""
        return delivery_time - duration(minutes=15)
>>>>>>> 257c4147

    @property
    def type_name(self):
        return "Intraday Forward Market"

<<<<<<< HEAD
    @property
    def _debug_log_market_type_identifier(self) -> str:
        return "[INTRADAY]"

=======
>>>>>>> 257c4147

class DayForwardMarket(ForwardMarketBase):
    """Day forward market implementation"""

    @property
    def market_type(self) -> AvailableMarketTypes:
        return AvailableMarketTypes.DAY_FORWARD

    @staticmethod
    def _get_start_time(current_time: DateTime) -> DateTime:
        return current_time.add(hours=2)

    @staticmethod
    def _get_end_time(current_time: DateTime) -> DateTime:
        return current_time.add(weeks=1)

    @staticmethod
    def _get_market_slot_duration(_current_time: DateTime, _config) -> duration:
        return duration(hours=1)

<<<<<<< HEAD
    @property
    def _time_from_market_close_till_delivery(self) -> duration:
        return duration(days=1)
=======
    def _calculate_closing_time(self, delivery_time: DateTime) -> DateTime:
        """
        Closing time of the day ahead market is one hour before delivery.
        """
        return delivery_time.set(minute=0).subtract(hours=1)
>>>>>>> 257c4147

    @property
    def type_name(self):
        return "Day Forward Market"

<<<<<<< HEAD
    @property
    def _debug_log_market_type_identifier(self) -> str:
        return "[DAY]"

=======
>>>>>>> 257c4147

class WeekForwardMarket(ForwardMarketBase):
    """Week forward market implementation"""

    @property
    def market_type(self) -> AvailableMarketTypes:
        return AvailableMarketTypes.WEEK_FORWARD

    @staticmethod
    def _get_start_time(current_time: DateTime) -> DateTime:
        days_until_next_monday = 7 - (current_time.day_of_week - 1)
        return current_time.set(hour=0, minute=0).add(days=days_until_next_monday).add(weeks=1)

    @staticmethod
    def _get_end_time(current_time: DateTime) -> DateTime:
        return current_time.set(hour=0, minute=0).add(years=1)

    @staticmethod
    def _get_market_slot_duration(_current_time: DateTime, _config) -> duration:
        return duration(weeks=1)

<<<<<<< HEAD
    @property
    def _time_from_market_close_till_delivery(self) -> duration:
        return duration(weeks=1)

    @property
    def type_name(self):
        return "Week forward Market"

    @property
    def _debug_log_market_type_identifier(self) -> str:
        return "[WEEK]"
=======
    def _calculate_closing_time(self, delivery_time: DateTime) -> DateTime:
        """
        Closing time of the week market is one week before the date that the energy will be
        delivered.
        """
        return delivery_time.set(hour=0, minute=0).subtract(weeks=1)

    @property
    def type_name(self):
        return "Week Forward Market"
>>>>>>> 257c4147


class MonthForwardMarket(ForwardMarketBase):
    """Month forward market implementation"""

    @property
    def market_type(self) -> AvailableMarketTypes:
        return AvailableMarketTypes.MONTH_FORWARD

    @staticmethod
    def _get_start_time(current_time: DateTime) -> DateTime:
        return current_time.set(day=1, hour=0, minute=0).add(months=2)

    @staticmethod
    def _get_end_time(current_time: DateTime) -> DateTime:
        return current_time.set(day=1, hour=0, minute=0).add(years=2)

    @staticmethod
    def _get_market_slot_duration(current_time: DateTime, _config) -> duration:
        return duration(months=1)

<<<<<<< HEAD
    @property
    def _time_from_market_close_till_delivery(self) -> duration:
        return duration(months=1)
=======
    def _calculate_closing_time(self, delivery_time: DateTime) -> DateTime:
        """
        Closing time of the monthly market is one month before the date that the energy will be
        delivered.
        """
        return delivery_time.set(day=1, hour=0, minute=0).subtract(months=1)
>>>>>>> 257c4147

    @property
    def type_name(self):
        return "Month Forward Market"

<<<<<<< HEAD
    @property
    def _debug_log_market_type_identifier(self) -> str:
        return "[MONTH]"

=======
>>>>>>> 257c4147

class YearForwardMarket(ForwardMarketBase):
    """Year forward market implementation"""

    @property
    def market_type(self) -> AvailableMarketTypes:
        return AvailableMarketTypes.YEAR_FORWARD

    @staticmethod
    def _get_start_time(current_time: DateTime) -> DateTime:
        return current_time.start_of("year").add(years=2)

    @staticmethod
    def _get_end_time(current_time: DateTime) -> DateTime:
        return current_time.start_of("year").add(years=6)

    @staticmethod
    def _get_market_slot_duration(current_time: DateTime, _config) -> duration:
        return duration(years=1)

<<<<<<< HEAD
    @property
    def _time_from_market_close_till_delivery(self) -> duration:
        return duration(years=1)

    @property
    def type_name(self):
        return "Year Froward Market"

    @property
    def _debug_log_market_type_identifier(self) -> str:
        return "[YEAR]"
=======
    def _calculate_closing_time(self, delivery_time: DateTime) -> DateTime:
        """
        Closing time of the yearly market is one year before the date that the energy will be
        delivered.
        """
        return delivery_time.set(month=1, day=1, hour=0, minute=0).subtract(years=1)

    @property
    def type_name(self):
        return "Year Forward Market"
>>>>>>> 257c4147
<|MERGE_RESOLUTION|>--- conflicted
+++ resolved
@@ -18,12 +18,7 @@
 
 from dataclasses import dataclass
 from abc import abstractmethod
-<<<<<<< HEAD
-from dataclasses import dataclass
-from typing import Optional, TYPE_CHECKING, List
-=======
 from typing import Optional, TYPE_CHECKING, List, Dict
->>>>>>> 257c4147
 
 from gsy_framework.constants_limits import ConstSettings
 from gsy_framework.enums import AvailableMarketTypes
@@ -39,26 +34,17 @@
 
 
 @dataclass(frozen=True)
-<<<<<<< HEAD
-class ForwardMarketSlotParameters:
-    """Parameters that describe a forward market slot."""
-    open_timestamp: DateTime
-    close_timestamp: DateTime
-    delivery_start_timestamp: DateTime
-    delivery_end_timestamp: DateTime
-
-    def __post_init__(self):
-        assert self.delivery_end_timestamp > self.delivery_start_timestamp
-        assert self.close_timestamp < self.delivery_start_timestamp
-        assert self.close_timestamp > self.open_timestamp
-=======
 class ForwardMarketSlot:
     """Parameters that describe a forward market slot."""
     opening_time: DateTime
     closing_time: DateTime
     delivery_start_time: DateTime
     delivery_end_time: DateTime
->>>>>>> 257c4147
+
+    def __post_init__(self):
+        assert self.delivery_end_time > self.delivery_start_time
+        assert self.closing_time < self.delivery_start_time
+        assert self.closing_time > self.opening_time
 
 
 class ForwardMarketBase(FutureMarkets):
@@ -77,16 +63,12 @@
         super().__init__(bc=bc, notification_listener=notification_listener,
                          readonly=readonly, grid_fee_type=grid_fee_type,
                          grid_fees=grid_fees, name=name)
-<<<<<<< HEAD
-        self._open_market_slot_parameters = {}
+        self._open_market_slot_parameters: Dict[DateTime, ForwardMarketSlot] = {}
 
     @property
     @abstractmethod
     def market_type(self):
         """Return the market type from the AvailableMarketTypes enum."""
-=======
-        self._open_market_slots: Dict[DateTime, ForwardMarketSlot] = {}
->>>>>>> 257c4147
 
     @staticmethod
     @abstractmethod
@@ -116,7 +98,6 @@
             return []
         created_future_slots = self._create_future_market_slots(
             self._get_start_time(current_market_time_slot),
-<<<<<<< HEAD
             self._get_end_time(current_market_time_slot), config,
             current_market_time_slot)
 
@@ -124,47 +105,28 @@
         return created_future_slots
 
     def get_market_parameters_for_market_slot(
-            self, market_slot: DateTime) -> ForwardMarketSlotParameters:
+            self, market_slot: DateTime) -> ForwardMarketSlot:
         """Retrieve the parameters for the selected market slot."""
         return self._open_market_slot_parameters.get(market_slot)
-=======
-            self._get_end_time(current_market_time_slot), config)
-
-        self._set_open_market_slot_parameters(current_market_time_slot, created_future_slots)
-
-        return created_future_slots
 
     @property
     def open_market_slot_info(self) -> Dict[DateTime, ForwardMarketSlot]:
         """Retrieve the parameters for the selected market slot."""
-        return self._open_market_slots
->>>>>>> 257c4147
+        return self._open_market_slot_parameters
 
     def _set_open_market_slot_parameters(
             self, current_market_slot: DateTime, created_market_slots: List[DateTime]):
         """Update the parameters of the newly opened market slots."""
         for market_slot in created_market_slots:
-<<<<<<< HEAD
             if market_slot in self._open_market_slot_parameters:
                 continue
 
-            self._open_market_slot_parameters[market_slot] = ForwardMarketSlotParameters(
-                delivery_start_timestamp=market_slot,
-                delivery_end_timestamp=(
-                        market_slot + self._get_market_slot_duration(market_slot, None)),
-                open_timestamp=current_market_slot,
-                close_timestamp=market_slot - self._time_from_market_close_till_delivery
-=======
-            if market_slot in self._open_market_slots:
-                continue
-
-            self._open_market_slots[market_slot] = ForwardMarketSlot(
+            self._open_market_slot_parameters[market_slot] = ForwardMarketSlot(
                 delivery_start_time=market_slot,
                 delivery_end_time=(
                         market_slot + self._get_market_slot_duration(market_slot, None)),
                 opening_time=current_market_slot,
                 closing_time=self._calculate_closing_time(market_slot)
->>>>>>> 257c4147
             )
 
 
@@ -187,27 +149,22 @@
     def _get_market_slot_duration(_current_time: DateTime, _config) -> duration:
         return duration(minutes=15)
 
-<<<<<<< HEAD
-    @property
-    def _time_from_market_close_till_delivery(self) -> duration:
-        return duration(minutes=15)
-=======
     def _calculate_closing_time(self, delivery_time: DateTime) -> DateTime:
         """Closing time of the intraday market is 15 mins before delivery."""
         return delivery_time - duration(minutes=15)
->>>>>>> 257c4147
+
+    @property
+    def _time_from_market_close_till_delivery(self) -> duration:
+        return duration(minutes=15)
 
     @property
     def type_name(self):
         return "Intraday Forward Market"
 
-<<<<<<< HEAD
     @property
     def _debug_log_market_type_identifier(self) -> str:
         return "[INTRADAY]"
 
-=======
->>>>>>> 257c4147
 
 class DayForwardMarket(ForwardMarketBase):
     """Day forward market implementation"""
@@ -228,29 +185,24 @@
     def _get_market_slot_duration(_current_time: DateTime, _config) -> duration:
         return duration(hours=1)
 
-<<<<<<< HEAD
+    def _calculate_closing_time(self, delivery_time: DateTime) -> DateTime:
+        """
+        Closing time of the day ahead market is one hour before delivery.
+        """
+        return delivery_time.set(minute=0).subtract(hours=1)
+
     @property
     def _time_from_market_close_till_delivery(self) -> duration:
         return duration(days=1)
-=======
-    def _calculate_closing_time(self, delivery_time: DateTime) -> DateTime:
-        """
-        Closing time of the day ahead market is one hour before delivery.
-        """
-        return delivery_time.set(minute=0).subtract(hours=1)
->>>>>>> 257c4147
 
     @property
     def type_name(self):
         return "Day Forward Market"
 
-<<<<<<< HEAD
     @property
     def _debug_log_market_type_identifier(self) -> str:
         return "[DAY]"
 
-=======
->>>>>>> 257c4147
 
 class WeekForwardMarket(ForwardMarketBase):
     """Week forward market implementation"""
@@ -272,19 +224,6 @@
     def _get_market_slot_duration(_current_time: DateTime, _config) -> duration:
         return duration(weeks=1)
 
-<<<<<<< HEAD
-    @property
-    def _time_from_market_close_till_delivery(self) -> duration:
-        return duration(weeks=1)
-
-    @property
-    def type_name(self):
-        return "Week forward Market"
-
-    @property
-    def _debug_log_market_type_identifier(self) -> str:
-        return "[WEEK]"
-=======
     def _calculate_closing_time(self, delivery_time: DateTime) -> DateTime:
         """
         Closing time of the week market is one week before the date that the energy will be
@@ -293,9 +232,16 @@
         return delivery_time.set(hour=0, minute=0).subtract(weeks=1)
 
     @property
+    def _time_from_market_close_till_delivery(self) -> duration:
+        return duration(weeks=1)
+
+    @property
     def type_name(self):
         return "Week Forward Market"
->>>>>>> 257c4147
+
+    @property
+    def _debug_log_market_type_identifier(self) -> str:
+        return "[WEEK]"
 
 
 class MonthForwardMarket(ForwardMarketBase):
@@ -317,30 +263,25 @@
     def _get_market_slot_duration(current_time: DateTime, _config) -> duration:
         return duration(months=1)
 
-<<<<<<< HEAD
-    @property
-    def _time_from_market_close_till_delivery(self) -> duration:
-        return duration(months=1)
-=======
     def _calculate_closing_time(self, delivery_time: DateTime) -> DateTime:
         """
         Closing time of the monthly market is one month before the date that the energy will be
         delivered.
         """
         return delivery_time.set(day=1, hour=0, minute=0).subtract(months=1)
->>>>>>> 257c4147
+
+    @property
+    def _time_from_market_close_till_delivery(self) -> duration:
+        return duration(months=1)
 
     @property
     def type_name(self):
         return "Month Forward Market"
 
-<<<<<<< HEAD
     @property
     def _debug_log_market_type_identifier(self) -> str:
         return "[MONTH]"
 
-=======
->>>>>>> 257c4147
 
 class YearForwardMarket(ForwardMarketBase):
     """Year forward market implementation"""
@@ -361,19 +302,6 @@
     def _get_market_slot_duration(current_time: DateTime, _config) -> duration:
         return duration(years=1)
 
-<<<<<<< HEAD
-    @property
-    def _time_from_market_close_till_delivery(self) -> duration:
-        return duration(years=1)
-
-    @property
-    def type_name(self):
-        return "Year Froward Market"
-
-    @property
-    def _debug_log_market_type_identifier(self) -> str:
-        return "[YEAR]"
-=======
     def _calculate_closing_time(self, delivery_time: DateTime) -> DateTime:
         """
         Closing time of the yearly market is one year before the date that the energy will be
@@ -382,6 +310,13 @@
         return delivery_time.set(month=1, day=1, hour=0, minute=0).subtract(years=1)
 
     @property
+    def _time_from_market_close_till_delivery(self) -> duration:
+        return duration(years=1)
+
+    @property
     def type_name(self):
         return "Year Forward Market"
->>>>>>> 257c4147
+
+    @property
+    def _debug_log_market_type_identifier(self) -> str:
+        return "[YEAR]"