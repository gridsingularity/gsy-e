--- conflicted
+++ resolved
@@ -299,7 +299,6 @@
                                     seller_id=offer.seller_id)
         return bid_trade, trade
 
-<<<<<<< HEAD
     def _get_trade_bid_info(self, bid, offer, recommendation):
         bid_price = recommendation.bid_energy_rate * recommendation.bid_energy
         original_bid_price = (recommendation.matching_requirements or {}).get(
@@ -318,7 +317,7 @@
             original_offer_rate=offer.original_price / offer.energy,
             propagated_offer_rate=offer.energy_rate,
             trade_rate=trade_rate)
-=======
+
     def _get_offer_from_seller_origin_id(self, seller_origin_id):
         """Get the first offer that has the same seller_origin_id."""
         return next(iter(
@@ -329,7 +328,6 @@
         return next(iter(
             [bid for bid in self.bids.values()
              if bid.buyer_origin_id == buyer_origin_id]), None)
->>>>>>> 44ffcc23
 
     def match_recommendations(
             self, recommendations: List[BidOfferMatch.serializable_dict]) -> bool:
