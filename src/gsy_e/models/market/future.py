"""
Copyright 2018 Grid Singularity
This file is part of Grid Singularity Exchange.

This program is free software: you can redistribute it and/or modify
it under the terms of the GNU General Public License as published by
the Free Software Foundation, either version 3 of the License, or
(at your option) any later version.

This program is distributed in the hope that it will be useful,
but WITHOUT ANY WARRANTY; without even the implied warranty of
MERCHANTABILITY or FITNESS FOR A PARTICULAR PURPOSE.  See the
GNU General Public License for more details.

You should have received a copy of the GNU General Public License
along with this program.  If not, see <http://www.gnu.org/licenses/>.
"""
# pylint: disable=too-many-instance-attributes, too-many-arguments, too-many-locals, no-member
from collections import UserDict
from copy import deepcopy
from logging import getLogger
from typing import Dict, List, Optional, TYPE_CHECKING

from gsy_framework.constants_limits import ConstSettings, GlobalConfig, DATE_TIME_FORMAT
from gsy_framework.data_classes import Bid, Offer
from gsy_framework.utils import is_time_slot_in_simulation_duration
from pendulum import DateTime, duration

from gsy_e.gsy_e_core.blockchain_interface import NonBlockchainInterface
from gsy_e.models.market import GridFee
from gsy_e.models.market import lock_market_action
from gsy_e.models.market.two_sided import TwoSidedMarket

if TYPE_CHECKING:
    from gsy_e.models.area.event_dispatcher import AreaDispatcher
    from gsy_e.models.config import SimulationConfig

log = getLogger(__name__)


class FutureMarketException(Exception):
    """Exception specific to the Future markets."""


class FutureOrders(UserDict):
    """Special mapping object to keep track of a future market's orders."""
    def __init__(self, *args, **kwargs):
        self.slot_order_mapping = {}
        super().__init__(*args, **kwargs)

    def __setitem__(self, order_id, order):
        self.data[order_id] = order
        if order.time_slot not in self.slot_order_mapping:
            self.slot_order_mapping[order.time_slot] = []
        self.slot_order_mapping[order.time_slot].append(order)

    def __delitem__(self, order_id):
        order = self.data.pop(order_id, None)
        if order:
            self.slot_order_mapping[order.time_slot].remove(order)

    def expire(self, current_market_time_slot: DateTime) -> Dict:
        """Remove old orders (time_slot in the past)."""
        data = {}
        slot_order_mapping = deepcopy(self.slot_order_mapping)
        for order_id, order in self.data.items():
            if order.time_slot > current_market_time_slot:
                data[order_id] = order

        for time_slot in self.slot_order_mapping.keys():
            if time_slot <= current_market_time_slot:
                del slot_order_mapping[time_slot]

        self.data = data
        self.slot_order_mapping = slot_order_mapping


class FutureMarkets(TwoSidedMarket):
    """Class responsible for future markets."""

    def __init__(self, bc: Optional[NonBlockchainInterface] = None,
                 notification_listener: Optional["AreaDispatcher"] = None,
                 readonly: bool = False,
                 grid_fee_type: int = ConstSettings.MASettings.GRID_FEE_TYPE,
                 grid_fees: Optional[GridFee] = None,
                 name: Optional[str] = None) -> None:
        super().__init__(time_slot=None, bc=bc, notification_listener=notification_listener,
                         readonly=readonly, grid_fee_type=grid_fee_type,
                         grid_fees=grid_fees, name=name, in_sim_duration=True)

        self._offers = FutureOrders()
        self._bids = FutureOrders()

    @property
    def offers(self) -> FutureOrders:
        """Return the {offer_id: offer} mapping."""
        return self._offers

    @offers.setter
    def offers(self, orders) -> None:
        """Wrap the setter of _orders in order to build a FutureOrders object."""
        self._offers = FutureOrders(orders)

    @property
    def bids(self) -> FutureOrders:
        """Return the {bid_id: bid} mapping."""
        return self._bids

    @bids.setter
    def bids(self, orders) -> None:
        """Wrap the setter of _orders in order to build a FutureOrders object."""
        self._bids = FutureOrders(orders)

    @property
    def slot_bid_mapping(self):
        """Return the {time_slot: [bids_list]} mapping."""
        return self.bids.slot_order_mapping

    @property
    def slot_offer_mapping(self) -> Dict:
        """Return the {time_slot: [offers_list]} mapping."""
        return self.offers.slot_order_mapping

    @property
    def slot_trade_mapping(self) -> Dict:
        """Return the {time_slot: [trades_list]} mapping."""
        mapping = {time_slot: [] for time_slot in self.slot_bid_mapping.keys()}
        for trade in self.trades:
            mapping[trade.time_slot].append(trade)
        return mapping

    def __repr__(self):  # pragma: no cover
        return (f"<{self._class_name} bids:{self.slot_bid_mapping}"
                f"offer: {self.slot_offer_mapping} trades: {self.slot_trade_mapping}>")

    @property
    def _debug_log_market_type_identifier(self) -> str:
        return "[FUTURE]"

    @property
    def market_time_slots(self) -> List[DateTime]:
        """Return list of all time slots of future markets."""
        return list(self.slot_bid_mapping.keys())

    def orders_per_slot(self) -> Dict[str, Dict]:
        """Return all orders in the market per time slot."""
        orders_dict = {}
        for offer in self.offers.values():
            if offer.time_slot.format(DATE_TIME_FORMAT) not in orders_dict:
                orders_dict[offer.time_slot.format(DATE_TIME_FORMAT)] = {"bids": [], "offers": []}
            orders_dict[offer.time_slot.format(DATE_TIME_FORMAT)]["offers"].append(offer.serializable_dict())
        for bid in self.bids.values():
            if bid.time_slot.format(DATE_TIME_FORMAT) not in orders_dict:
                orders_dict[bid.time_slot.format(DATE_TIME_FORMAT)] = {"bids": [], "offers": []}
            orders_dict[bid.time_slot.format(DATE_TIME_FORMAT)]["bids"].append(bid.serializable_dict())
        # for time_slot, bids_list in self.slot_bid_mapping.items():
        #     time_slot = time_slot.format(DATE_TIME_FORMAT)
        #     if time_slot not in orders_dict:
        #         orders_dict[time_slot] = {"bids": [], "offers": []}
        #     orders_dict[time_slot]["bids"].extend(
        #         [bid.serializable_dict() for bid in bids_list if bid.id in self.bids])
        # for time_slot, offers_list in self.slot_offer_mapping.items():
        #     time_slot = time_slot.format(DATE_TIME_FORMAT)
        #     if time_slot not in orders_dict:
        #         orders_dict[time_slot] = {"bids": [], "offers": []}
        #     orders_dict[time_slot]["offers"].extend(
        #         [offer.serializable_dict() for offer in offers_list if offer.id in self.offers])
        return orders_dict

    @staticmethod
    def _remove_old_orders_from_list(order_list: List, current_market_time_slot: DateTime) -> List:
        return [
            order for order in order_list if order.time_slot > current_market_time_slot
        ]

    def delete_orders_in_old_future_markets(self, current_market_time_slot: DateTime) -> None:
        """Delete order and trade buffers."""

<<<<<<< HEAD
=======
        self.offers.expire(current_market_time_slot)
        self.bids.expire(current_market_time_slot)

>>>>>>> c860f7d4
        self.offer_history = self._remove_old_orders_from_list(
            self.offer_history, current_market_time_slot)
        self.bid_history = self._remove_old_orders_from_list(
            self.bid_history, current_market_time_slot)

    def create_future_markets(self, current_market_time_slot: DateTime,
                              slot_length: duration,
                              config: "SimulationConfig") -> None:
        """Add sub dicts in order dictionaries for future market slots."""
        future_time_slot = current_market_time_slot.add(minutes=slot_length.total_minutes())
        most_future_slot = (future_time_slot +
                            duration(hours=GlobalConfig.FUTURE_MARKET_DURATION_HOURS))
        while future_time_slot <= most_future_slot:
            if (future_time_slot not in self.slot_bid_mapping and
                    is_time_slot_in_simulation_duration(future_time_slot, config)):
                self.bids.slot_order_mapping[future_time_slot] = []
                self.offers.slot_order_mapping[future_time_slot] = []
            future_time_slot = future_time_slot.add(minutes=slot_length.total_minutes())

    @lock_market_action
    def get_bids_per_slot(self, time_slot: DateTime) -> List[Bid]:
        """Return list of bids for a specific market slot."""
        return deepcopy(self.slot_bid_mapping[time_slot])

    @lock_market_action
    def get_offers_per_slot(self, time_slot: DateTime) -> List[Offer]:
        """Return list of offers for a specific market slot."""
        return deepcopy(self.slot_offer_mapping[time_slot])

    @lock_market_action
    def bid(self, price: float, energy: float, buyer: str, buyer_origin: str,
            bid_id: Optional[str] = None,
            original_price: Optional[float] = None,
            adapt_price_with_fees: bool = True,
            add_to_history: bool = True,
            buyer_origin_id: Optional[str] = None,
            buyer_id: Optional[str] = None,
            attributes: Optional[Dict] = None,
            requirements: Optional[List[Dict]] = None,
            time_slot: Optional[DateTime] = None) -> Bid:
        """Call superclass bid and buffer returned bid object."""
        if not time_slot:
            raise FutureMarketException("time_slot parameter was not provided for bid "
                                        "method in future markets.")
        bid = super().bid(price=price, energy=energy, buyer=buyer, buyer_origin=buyer_origin,
                          bid_id=bid_id, original_price=original_price,
                          add_to_history=True, adapt_price_with_fees=adapt_price_with_fees,
                          buyer_origin_id=buyer_origin_id, buyer_id=buyer_id,
                          attributes=attributes, requirements=requirements, time_slot=time_slot)
        return bid

    @lock_market_action
    def offer(self, price: float, energy: float, seller: str, seller_origin: str,
              offer_id: Optional[str] = None,
              original_price: Optional[float] = None,
              dispatch_event: bool = True,
              adapt_price_with_fees: bool = True,
              add_to_history: bool = True,
              seller_origin_id: Optional[str] = None,
              seller_id: Optional[str] = None,
              attributes: Optional[Dict] = None,
              requirements: Optional[List[Dict]] = None,
              time_slot: Optional[DateTime] = None) -> Offer:
        """Call superclass offer and buffer returned offer object."""
        if not time_slot:
            raise FutureMarketException("time_slot parameter was not provided for offer "
                                        "method in future markets.")
        offer = super().offer(price, energy, seller, seller_origin, offer_id, original_price,
                              dispatch_event, adapt_price_with_fees, add_to_history,
                              seller_origin_id, seller_id, attributes, requirements, time_slot)
        return offer<|MERGE_RESOLUTION|>--- conflicted
+++ resolved
@@ -145,26 +145,17 @@
     def orders_per_slot(self) -> Dict[str, Dict]:
         """Return all orders in the market per time slot."""
         orders_dict = {}
-        for offer in self.offers.values():
-            if offer.time_slot.format(DATE_TIME_FORMAT) not in orders_dict:
-                orders_dict[offer.time_slot.format(DATE_TIME_FORMAT)] = {"bids": [], "offers": []}
-            orders_dict[offer.time_slot.format(DATE_TIME_FORMAT)]["offers"].append(offer.serializable_dict())
-        for bid in self.bids.values():
-            if bid.time_slot.format(DATE_TIME_FORMAT) not in orders_dict:
-                orders_dict[bid.time_slot.format(DATE_TIME_FORMAT)] = {"bids": [], "offers": []}
-            orders_dict[bid.time_slot.format(DATE_TIME_FORMAT)]["bids"].append(bid.serializable_dict())
-        # for time_slot, bids_list in self.slot_bid_mapping.items():
-        #     time_slot = time_slot.format(DATE_TIME_FORMAT)
-        #     if time_slot not in orders_dict:
-        #         orders_dict[time_slot] = {"bids": [], "offers": []}
-        #     orders_dict[time_slot]["bids"].extend(
-        #         [bid.serializable_dict() for bid in bids_list if bid.id in self.bids])
-        # for time_slot, offers_list in self.slot_offer_mapping.items():
-        #     time_slot = time_slot.format(DATE_TIME_FORMAT)
-        #     if time_slot not in orders_dict:
-        #         orders_dict[time_slot] = {"bids": [], "offers": []}
-        #     orders_dict[time_slot]["offers"].extend(
-        #         [offer.serializable_dict() for offer in offers_list if offer.id in self.offers])
+        for time_slot, bids_list in self.slot_bid_mapping.items():
+            time_slot = time_slot.format(DATE_TIME_FORMAT)
+            if time_slot not in orders_dict:
+                orders_dict[time_slot] = {"bids": [], "offers": []}
+            orders_dict[time_slot]["bids"].extend([bid.serializable_dict() for bid in bids_list])
+        for time_slot, offers_list in self.slot_offer_mapping.items():
+            time_slot = time_slot.format(DATE_TIME_FORMAT)
+            if time_slot not in orders_dict:
+                orders_dict[time_slot] = {"bids": [], "offers": []}
+            orders_dict[time_slot]["offers"].extend(
+                [offer.serializable_dict() for offer in offers_list])
         return orders_dict
 
     @staticmethod
@@ -176,16 +167,15 @@
     def delete_orders_in_old_future_markets(self, current_market_time_slot: DateTime) -> None:
         """Delete order and trade buffers."""
 
-<<<<<<< HEAD
-=======
         self.offers.expire(current_market_time_slot)
         self.bids.expire(current_market_time_slot)
 
->>>>>>> c860f7d4
         self.offer_history = self._remove_old_orders_from_list(
             self.offer_history, current_market_time_slot)
         self.bid_history = self._remove_old_orders_from_list(
             self.bid_history, current_market_time_slot)
+        self.trades = self._remove_old_orders_from_list(
+            self.trades, current_market_time_slot)
 
     def create_future_markets(self, current_market_time_slot: DateTime,
                               slot_length: duration,
