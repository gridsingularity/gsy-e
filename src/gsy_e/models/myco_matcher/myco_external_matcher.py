"""
Copyright 2018 Grid Singularity
This file is part of Grid Singularity Exchange.

This program is free software: you can redistribute it and/or modify
it under the terms of the GNU General Public License as published by
the Free Software Foundation, either version 3 of the License, or
(at your option) any later version.

This program is distributed in the hope that it will be useful,
but WITHOUT ANY WARRANTY; without even the implied warranty of
MERCHANTABILITY or FITNESS FOR A PARTICULAR PURPOSE.  See the
GNU General Public License for more details.

You should have received a copy of the GNU General Public License
along with this program.  If not, see <http://www.gnu.org/licenses/>.
"""
import json
import logging
from copy import copy
from enum import Enum
from typing import Dict, List

<<<<<<< HEAD
from gsy_framework.data_classes import OrdersMatch
=======
from gsy_framework.constants_limits import GlobalConfig
from gsy_framework.data_classes import BidOfferMatch
>>>>>>> 379dae56

import gsy_e.constants
from gsy_e.gsy_e_core.exceptions import (
    InvalidBidOfferPairException, MycoValidationException)
from gsy_e.gsy_e_core.redis_connections.redis_area_market_communicator import (
    ResettableCommunicator)
from gsy_e.gsy_e_core.util import ExternalTickCounter
from gsy_e.models.market.two_sided import TwoSidedMarket
from gsy_e.models.myco_matcher.myco_matcher_interface import MycoMatcherInterface


# pylint: disable=fixme


class ExternalMatcherEventsEnum(Enum):
    """Enum for all events of the external matcher."""
    ORDERS_RESPONSE = "orders_response"
    MATCH = "match"
    TICK = "tick"
    MARKET = "market_cycle"
    FINISH = "finish"


# pylint: disable=too-many-instance-attributes
class MycoExternalMatcher(MycoMatcherInterface):
    """Class responsible for external bids / offers matching."""
    def __init__(self):
        super().__init__()
        self.simulation_id = gsy_e.constants.CONFIGURATION_ID

        # Dict[area_id-time_slot_str: market] mapping
        self.area_markets_mapping: Dict[str, TwoSidedMarket] = {}
        self._recommendations = []
        self._publish_orders_message_buffer = []

        self._tick_counter = ExternalTickCounter(
            GlobalConfig.ticks_per_slot,
            gsy_e.constants.DISPATCH_MYCO_EVENT_TICK_FREQUENCY_PERCENT
        )

        self.myco_ext_conn = None
        self._channel_prefix = f"external-myco/{self.simulation_id}"
        self._events_channel = f"{self._channel_prefix}/events/"
        self._setup_redis_connection()

    def _setup_redis_connection(self):
        self.myco_ext_conn = ResettableCommunicator()
        self.myco_ext_conn.sub_to_multiple_channels(
            {"external-myco/simulation-id/": self.publish_simulation_id,
<<<<<<< HEAD
             f"{self._channel_prefix}/orders/": self.publish_orders,
=======
             f"{self._channel_prefix}/offers-bids/": self._publish_orders_message_buffer.append,
>>>>>>> 379dae56
             f"{self._channel_prefix}/recommendations/": self._populate_recommendations})

    def _publish_orders(self):
        """Publish open offers and bids.

        Published data are of the following format:
        {"orders": {'area_uuid' : {'time_slot': {"bids": [], "offers": []}}}}

        """
<<<<<<< HEAD
        response_data = {"event": ExternalMatcherEventsEnum.ORDERS_RESPONSE.value}
        data = json.loads(message.get("data"))
        filters = data.get("filters", {})
        # IDs of markets (Areas) the client is interested in
        filtered_areas_uuids = filters.get("markets")
        market_orders_list_mapping = {}
        for area_uuid, area_data in self.area_uuid_markets_mapping.items():
            if filtered_areas_uuids and area_uuid not in filtered_areas_uuids:
                # Client is uninterested in this Area -> skip
                continue
            # Cache the market (needed while matching)
            for market in area_data["markets"]:
                self.area_markets_mapping.update(
                    {f"{area_uuid}-{market.time_slot_str}": market})
                if area_uuid not in market_orders_list_mapping:
                    market_orders_list_mapping[area_uuid] = {}
                market_orders_list_mapping[area_uuid].update(
                    self._get_orders(market, filters))

            if area_data.get("future_markets"):
                # Future markets
                market = area_data["future_markets"]
                self.area_markets_mapping.update(
                    {f"{area_uuid}-{time_slot_str}": market
                     for time_slot_str in market.orders_per_slot().keys()})
                if area_uuid not in market_orders_list_mapping:
                    market_orders_list_mapping[area_uuid] = {}
                market_orders_list_mapping[area_uuid].update(
                    self._get_orders(market, filters))
        self.area_uuid_markets_mapping = {}
        response_data.update({
            "orders": market_orders_list_mapping,
        })

        channel = f"{self._channel_prefix}/orders/response/"
        self.myco_ext_conn.publish_json(channel, response_data)
=======
        # Copy the original buffer in order to avoid concurrent access from the Redis thread
        publish_orders = copy(self._publish_orders_message_buffer)
        self._publish_orders_message_buffer.clear()

        for message in publish_orders:
            data = json.loads(message.get("data"))
            response_data = {"event": ExternalMatcherEventsEnum.OFFERS_BIDS_RESPONSE.value}
            filters = data.get("filters", {})
            # IDs of markets (Areas) the client is interested in
            filtered_areas_uuids = filters.get("markets")
            market_orders_list_mapping = {}
            for area_uuid, area_data in self.area_uuid_markets_mapping.items():
                if filtered_areas_uuids and area_uuid not in filtered_areas_uuids:
                    # Client is uninterested in this Area -> skip
                    continue
                # Cache the market (needed while matching)
                for market in area_data["markets"]:
                    self.area_markets_mapping.update(
                        {f"{area_uuid}-{market.time_slot_str}": market})
                    if area_uuid not in market_orders_list_mapping:
                        market_orders_list_mapping[area_uuid] = {}
                    market_orders_list_mapping[area_uuid].update(
                        self._get_orders(market, filters))

                if area_data.get("future_markets"):
                    # Future markets
                    market = area_data["future_markets"]
                    self.area_markets_mapping.update(
                        {f"{area_uuid}-{time_slot_str}": market
                         for time_slot_str in market.orders_per_slot().keys()})
                    if area_uuid not in market_orders_list_mapping:
                        market_orders_list_mapping[area_uuid] = {}
                    market_orders_list_mapping[area_uuid].update(
                        self._get_orders(market, filters))
            self.area_uuid_markets_mapping = {}
            # TODO: change the `bids_offers` key and the channel to `orders`
            response_data.update({
                "bids_offers": market_orders_list_mapping,
            })

            channel = f"{self._channel_prefix}/offers-bids/response/"
            self.myco_ext_conn.publish_json(channel, response_data)
>>>>>>> 379dae56

    def _populate_recommendations(self, message):
        """Receive trade recommendations and store them to be consumed in a later stage."""
        data = json.loads(message.get("data"))
        recommendations = data.get("recommended_matches", [])
        self._recommendations.extend(recommendations)

    def match_recommendations(self, **kwargs) -> None:
        """Consume trade recommendations and match them in the relevant market.

        Validate recommendations and if any pair raised a blocking exception
         ie. InvalidBidOfferPairException the matching will be cancelled.
        """
        channel = f"{self._channel_prefix}/recommendations/response/"
        response_data = {
            "event": ExternalMatcherEventsEnum.MATCH.value,
            "status": "success"}

        recommendations = self._recommendations
        if len(recommendations) == 0:
            return
        response_data.update(
            MycoExternalMatcherValidator.validate_and_report(self, recommendations))
        if response_data["status"] != "success":
            logging.debug("All recommendations failed: %s", response_data)
            self.myco_ext_conn.publish_json(channel, response_data)
            return

        for recommendation in response_data["recommendations"]:
            try:
                if recommendation["status"] != "success":
                    logging.debug("Ignoring recommendation: %s", recommendation)
                    continue
                recommendation.pop("status")
                # market_id refers to the area_id (Area that has no strategy)
                # TODO: rename market_id to area_id in the OrdersMatch dataclass
                market = self.area_markets_mapping.get(
                    f"{recommendation['market_id']}-{recommendation['time_slot']}")
                market.match_recommendations([recommendation])
                recommendation["status"] = "success"
            except InvalidBidOfferPairException as exception:
                recommendation["status"] = "Fail"
                recommendation["message"] = str(exception)
                continue
        self._recommendations = []
        self.myco_ext_conn.publish_json(channel, response_data)

    def publish_simulation_id(self, _):
        """Publish the simulation id to the redis myco client.

        At the moment the id of the simulations run by the cli is set as ""
        however, this function guarantees that the myco is aware of the running collaboration id
        regardless of the value set in gsy_e.
        """

        channel = "external-myco/simulation-id/response/"
        self.myco_ext_conn.publish_json(channel, {"simulation_id": self.simulation_id})

    def event_tick(self, **kwargs):
        """
        Publish the tick event to the Myco client. Should be performed after the tick event from
        all areas has been completed.
        """
        current_tick_in_slot = kwargs.pop("current_tick_in_slot", 0)
        # If External matching is enabled, limit the number of ticks dispatched.
        if not self._tick_counter.is_it_time_for_external_tick(current_tick_in_slot):
            return
        data = {"event": ExternalMatcherEventsEnum.TICK.value, **kwargs}
        self.myco_ext_conn.publish_json(self._events_channel, data)
        # Publish the orders of the market at the end of the tick, in order for the external
        # commands and aggregator commands to have already been processed
        self._publish_orders()

    def event_market_cycle(self, **kwargs):
        """Publish the market event to the Myco client and clear finished markets cache."""

        self.area_markets_mapping = {}  # clear finished markets
        data = {"event": ExternalMatcherEventsEnum.MARKET.value, **kwargs}
        self.myco_ext_conn.publish_json(self._events_channel, data)

    def event_finish(self, **kwargs):
        """Publish the finish event to the Myco client."""

        data = {"event": ExternalMatcherEventsEnum.FINISH.value}
        self.myco_ext_conn.publish_json(self._events_channel, data)

    @staticmethod
    def _get_orders(market: TwoSidedMarket, filters: Dict) -> Dict:
        """Get bids and offers from market, apply filters and return serializable lists."""

        orders = market.orders_per_slot()
        filtered_energy_type = filters.get("energy_type")
        if filtered_energy_type:
            for orders_values in orders.values():
                offers_list = []
                for offer in orders_values["offers"]:
                    if offer.get("attributes") and offer["attributes"].get(
                            "energy_type") == filtered_energy_type:
                        offers_list.append(offer)
                orders_values["offers"] = offers_list
        return orders


class MycoExternalMatcherValidator:
    """Class responsible for the validation of external recommendations."""

    # Blocking exceptions are ones that should block the matching process
    BLOCKING_EXCEPTIONS = (MycoValidationException, )

    @staticmethod
    def _validate_valid_dict(_: MycoExternalMatcher, recommendation: Dict):
        """Check whether the recommendation dict is valid."""
        if not OrdersMatch.is_valid_dict(recommendation):
            raise MycoValidationException(f"OrdersMatch is not valid {recommendation}")

    @staticmethod
    def _validate_market_exists(matcher: MycoExternalMatcher, recommendation: Dict):
        """Check whether myco matcher is keeping track of the received market id"""
        market = matcher.area_markets_mapping.get(
            f"{recommendation.get('market_id')}-{recommendation.get('time_slot')}")
        if market is None:
            # The market doesn't exist
            raise MycoValidationException(
                f"Market with id {recommendation.get('market_id')} "
                f"and time slot {recommendation.get('time_slot')} doesn't exist."
                f"{recommendation}")

    @staticmethod
    def _validate_orders_exist_in_market(matcher: MycoExternalMatcher, recommendation: Dict):
        """Check whether all bids/offers exist in the market."""

        market = matcher.area_markets_mapping.get(
            f"{recommendation.get('market_id')}-{recommendation.get('time_slot')}")
        market_offers = [
            market.offers.get(offer["id"]) for offer in recommendation["offers"]]
        market_bids = [market.bids.get(bid["id"]) for bid in recommendation["bids"]]

        if not (all(market_offers) and all(market_bids)):
            # If not all offers bids exist in the market, skip the current recommendation
            raise InvalidBidOfferPairException(
                "Not all bids and offers exist in the market.")

    @classmethod
    def _validate(cls, matcher: MycoExternalMatcher, recommendation: Dict):
        """Call corresponding validation methods."""
        cls._validate_valid_dict(matcher, recommendation)
        cls._validate_market_exists(matcher, recommendation)
        cls._validate_orders_exist_in_market(matcher, recommendation)

    @classmethod
    def validate_and_report(cls, matcher: MycoExternalMatcher, recommendations: List) -> Dict:
        """Validate recommendations and return a detailed report."""

        response = {"status": "success", "recommendations": []}
        for recommendation in recommendations:
            try:
                cls._validate(matcher, recommendation)
                response["recommendations"].append(
                    {**recommendation, "status": "success"}
                )
            except (MycoValidationException, InvalidBidOfferPairException) as exception:
                if isinstance(exception, cls.BLOCKING_EXCEPTIONS):
                    response["status"] = "fail"
                    response[
                        "message"] = f"Validation Error, matching will be skipped: {exception}"
                    break
                response["recommendations"].append(
                    {**recommendation, "status": "fail", "message": str(exception)})
                continue
        return response<|MERGE_RESOLUTION|>--- conflicted
+++ resolved
@@ -21,12 +21,8 @@
 from enum import Enum
 from typing import Dict, List
 
-<<<<<<< HEAD
+from gsy_framework.constants_limits import GlobalConfig
 from gsy_framework.data_classes import OrdersMatch
-=======
-from gsy_framework.constants_limits import GlobalConfig
-from gsy_framework.data_classes import BidOfferMatch
->>>>>>> 379dae56
 
 import gsy_e.constants
 from gsy_e.gsy_e_core.exceptions import (
@@ -76,11 +72,7 @@
         self.myco_ext_conn = ResettableCommunicator()
         self.myco_ext_conn.sub_to_multiple_channels(
             {"external-myco/simulation-id/": self.publish_simulation_id,
-<<<<<<< HEAD
-             f"{self._channel_prefix}/orders/": self.publish_orders,
-=======
-             f"{self._channel_prefix}/offers-bids/": self._publish_orders_message_buffer.append,
->>>>>>> 379dae56
+             f"{self._channel_prefix}/orders/": self._publish_orders_message_buffer.append,
              f"{self._channel_prefix}/recommendations/": self._populate_recommendations})
 
     def _publish_orders(self):
@@ -90,51 +82,13 @@
         {"orders": {'area_uuid' : {'time_slot': {"bids": [], "offers": []}}}}
 
         """
-<<<<<<< HEAD
-        response_data = {"event": ExternalMatcherEventsEnum.ORDERS_RESPONSE.value}
-        data = json.loads(message.get("data"))
-        filters = data.get("filters", {})
-        # IDs of markets (Areas) the client is interested in
-        filtered_areas_uuids = filters.get("markets")
-        market_orders_list_mapping = {}
-        for area_uuid, area_data in self.area_uuid_markets_mapping.items():
-            if filtered_areas_uuids and area_uuid not in filtered_areas_uuids:
-                # Client is uninterested in this Area -> skip
-                continue
-            # Cache the market (needed while matching)
-            for market in area_data["markets"]:
-                self.area_markets_mapping.update(
-                    {f"{area_uuid}-{market.time_slot_str}": market})
-                if area_uuid not in market_orders_list_mapping:
-                    market_orders_list_mapping[area_uuid] = {}
-                market_orders_list_mapping[area_uuid].update(
-                    self._get_orders(market, filters))
-
-            if area_data.get("future_markets"):
-                # Future markets
-                market = area_data["future_markets"]
-                self.area_markets_mapping.update(
-                    {f"{area_uuid}-{time_slot_str}": market
-                     for time_slot_str in market.orders_per_slot().keys()})
-                if area_uuid not in market_orders_list_mapping:
-                    market_orders_list_mapping[area_uuid] = {}
-                market_orders_list_mapping[area_uuid].update(
-                    self._get_orders(market, filters))
-        self.area_uuid_markets_mapping = {}
-        response_data.update({
-            "orders": market_orders_list_mapping,
-        })
-
-        channel = f"{self._channel_prefix}/orders/response/"
-        self.myco_ext_conn.publish_json(channel, response_data)
-=======
         # Copy the original buffer in order to avoid concurrent access from the Redis thread
         publish_orders = copy(self._publish_orders_message_buffer)
         self._publish_orders_message_buffer.clear()
 
         for message in publish_orders:
             data = json.loads(message.get("data"))
-            response_data = {"event": ExternalMatcherEventsEnum.OFFERS_BIDS_RESPONSE.value}
+            response_data = {"event": ExternalMatcherEventsEnum.ORDERS_RESPONSE.value}
             filters = data.get("filters", {})
             # IDs of markets (Areas) the client is interested in
             filtered_areas_uuids = filters.get("markets")
@@ -163,14 +117,12 @@
                     market_orders_list_mapping[area_uuid].update(
                         self._get_orders(market, filters))
             self.area_uuid_markets_mapping = {}
-            # TODO: change the `bids_offers` key and the channel to `orders`
             response_data.update({
-                "bids_offers": market_orders_list_mapping,
+                "orders": market_orders_list_mapping,
             })
 
-            channel = f"{self._channel_prefix}/offers-bids/response/"
+            channel = f"{self._channel_prefix}/orders/response/"
             self.myco_ext_conn.publish_json(channel, response_data)
->>>>>>> 379dae56
 
     def _populate_recommendations(self, message):
         """Receive trade recommendations and store them to be consumed in a later stage."""
