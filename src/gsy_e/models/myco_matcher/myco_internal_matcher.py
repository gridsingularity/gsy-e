--- conflicted
+++ resolved
@@ -77,13 +77,9 @@
                     orders_pairs = self._get_matches_recommendations(data)
                     if not orders_pairs:
                         break
-<<<<<<< HEAD
-                    market.match_recommendations(orders_pairs)
-=======
-                    trades_occurred = market.match_recommendations(bid_offer_pairs)
+                    trades_occurred = market.match_recommendations(orders_pairs)
                     if not trades_occurred:
                         break
->>>>>>> c0d7677e
 
         self.area_uuid_markets_mapping = {}
 
