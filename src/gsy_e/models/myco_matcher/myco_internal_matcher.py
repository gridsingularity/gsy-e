--- conflicted
+++ resolved
@@ -24,14 +24,7 @@
 from gsy_e.gsy_e_core.enums import AvailableMarketTypes
 from gsy_e.gsy_e_core.exceptions import WrongMarketTypeException
 from gsy_e.gsy_e_core.global_objects_singleton import global_objects
-from gsy_e.gsy_e_core.market_counters import (DayForwardMarketCounter, WeekForwardMarketCounter,
-<<<<<<< HEAD
-                                              MonthForwardMarketCounter, YearForwardMarketCounter,
-                                              IntraDayMarketCounter)
-=======
-                                              MonthForwardMarketCounter, YearForwardMarketCounter)
 from gsy_e.models.myco_matcher.myco_matcher_interface import MycoMatcherInterface
->>>>>>> 827fcaec
 
 
 class MycoInternalMatcher(MycoMatcherInterface):
@@ -40,20 +33,6 @@
     def __init__(self):
         super().__init__()
         self.match_algorithm = None
-        self._forward_match_algorithms = {
-            AvailableMarketTypes.INTRADAY: PayAsBidMatchingAlgorithm,
-            AvailableMarketTypes.DAY_FORWARD: PayAsBidMatchingAlgorithm,
-            AvailableMarketTypes.WEEK_FORWARD: PayAsClearMatchingAlgorithm,
-            AvailableMarketTypes.MONTH_FORWARD: PayAsClearMatchingAlgorithm,
-            AvailableMarketTypes.YEAR_FORWARD: PayAsClearMatchingAlgorithm,
-        }
-        self._forward_market_counters = {
-            AvailableMarketTypes.INTRADAY: IntraDayMarketCounter,
-            AvailableMarketTypes.DAY_FORWARD: DayForwardMarketCounter,
-            AvailableMarketTypes.WEEK_FORWARD: WeekForwardMarketCounter,
-            AvailableMarketTypes.MONTH_FORWARD: MonthForwardMarketCounter,
-            AvailableMarketTypes.YEAR_FORWARD: YearForwardMarketCounter
-        }
 
     def activate(self):
         self.match_algorithm = self._get_matching_algorithm_spot_markets()
