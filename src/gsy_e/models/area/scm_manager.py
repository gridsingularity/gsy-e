import logging
from dataclasses import dataclass, asdict
from math import isclose
from typing import Dict, TYPE_CHECKING, List
from uuid import uuid4
from calendar import monthrange

from gsy_framework.constants_limits import ConstSettings, GlobalConfig
from gsy_framework.data_classes import Trade
from pendulum import DateTime, duration

from gsy_e.constants import (
    DEFAULT_SCM_GRID_NAME, DEFAULT_SCM_COMMUNITY_NAME, FLOATING_POINT_TOLERANCE)
from gsy_e.models.strategy.scm import SCMStrategy

if TYPE_CHECKING:
    from gsy_e.models.area import CoefficientArea


@dataclass
class HomeAfterMeterData:
    # pylint: disable=too-many-instance-attributes
    """Represent all the after meter data for a single home area."""
    home_uuid: str
    home_name: str
    sharing_coefficient_percent: float = 0.
    # grid_fees, market_maker_rate and feed_in_tariff units are the selected currency (e.g. Euro)
    grid_fees: float = 0.
    taxes_surcharges: float = 0.
    fixed_monthly_fee: float = 0.
    marketplace_monthly_fee: float = 0.
    market_maker_rate: float = 0.
    feed_in_tariff: float = 0.
    consumption_kWh: float = 0.
    production_kWh: float = 0.
    self_consumed_energy_kWh: float = 0.
    energy_surplus_kWh: float = 0.
    energy_need_kWh: float = 0.
    community_total_production_kWh: float = 0.
    _self_production_for_community_kWh: float = 0.
    trades: List[Trade] = None

    def to_dict(self) -> Dict:
        """Dict representation of the home after meter data."""
        output_dict = asdict(self)
        output_dict.update({
            "allocated_community_energy_kWh": self.allocated_community_energy_kWh,
            "energy_bought_from_community_kWh": self.energy_bought_from_community_kWh,
            "energy_sold_to_grid_kWh": self.energy_sold_to_grid_kWh,
        })
        return output_dict

    def serializable_dict(self) -> Dict:
        """Dict representation that can be serialized."""
        output_dict = self.to_dict()
        output_dict["trades"] = [trade.serializable_dict() for trade in self.trades]
        return output_dict

    def __post_init__(self):
        # Self consumed energy of a home is the amount of energy that it consumes from its own
        # production. If the home production is larger than its consumption, self consumed energy
        # will be equal to the consumption, and if the consumption is larger than the production,
        # self consumed energy will be equal to the production. Hence, the upper limit of the
        # self consumed energy is the minimum of the production and consumption energy values
        # of the home.
        self.self_consumed_energy_kWh = min(self.consumption_kWh, self.production_kWh)
        self.energy_surplus_kWh = self.production_kWh - self.self_consumed_energy_kWh
        self.energy_need_kWh = self.consumption_kWh - self.self_consumed_energy_kWh
        if self.trades is None:
            self.trades = []

    def set_community_production(self, energy_kWh: float, unassigned_energy_production_kWh: float):
        """
        Set the community energy production, in order to correctly generate the community-related
        home data.
        """
        self.community_total_production_kWh = energy_kWh
        if self.energy_surplus_kWh <= unassigned_energy_production_kWh:
            self._self_production_for_community_kWh = self.energy_surplus_kWh
            return unassigned_energy_production_kWh - self.energy_surplus_kWh
        self._self_production_for_community_kWh = unassigned_energy_production_kWh
        return 0.

    @property
    def self_production_for_community_kWh(self):
        return self._self_production_for_community_kWh

    @property
    def self_production_for_grid_kWh(self):
        assert self.energy_surplus_kWh >= self._self_production_for_community_kWh
        return self.energy_surplus_kWh - self._self_production_for_community_kWh

    @property
    def allocated_community_energy_kWh(self) -> float:
        """Amount of community energy allocated to the home."""
        return self.community_total_production_kWh * self.sharing_coefficient_percent

    @property
    def energy_bought_from_community_kWh(self) -> float:
        """Amount of energy bought by the home from the community."""
        return min(self.allocated_community_energy_kWh, self.energy_need_kWh)

    @property
    def energy_sold_to_grid_kWh(self) -> float:
        """Amount of energy sold by the home to the grid."""
        return (
            self.allocated_community_energy_kWh - self.energy_need_kWh
            if self.allocated_community_energy_kWh > self.energy_need_kWh
            else 0.0)

    def create_buy_trade(self, current_time_slot: DateTime, seller_name: str,
                         traded_energy_kWh: float, trade_price_cents: float) -> None:
        """Create and save a trade object for buying energy."""
        assert traded_energy_kWh > 0.
        trade = Trade(
            str(uuid4()), current_time_slot, None,
            seller_name, self.home_name,
            traded_energy=traded_energy_kWh, trade_price=trade_price_cents, residual=None,
            offer_bid_trade_info=None,
            seller_origin=seller_name,
            buyer_origin=self.home_name, fee_price=0., buyer_origin_id=self.home_uuid,
            seller_origin_id=None, seller_id=None, buyer_id=self.home_uuid,
            time_slot=current_time_slot)
        self.trades.append(trade)
        logging.info("[SCM][TRADE][BID] [%s] [%s] %s", self.home_name, trade.time_slot, trade)

    def create_sell_trade(self, current_time_slot: DateTime, buyer_name: str,
                          traded_energy_kWh: float, trade_price_cents: float):
        """Create and save a trade object for selling energy."""
        trade = Trade(
            str(uuid4()), current_time_slot, None,
            self.home_name, buyer_name,
            traded_energy=traded_energy_kWh, trade_price=trade_price_cents, residual=None,
            offer_bid_trade_info=None,
            seller_origin=self.home_name,
            buyer_origin=buyer_name, fee_price=0., buyer_origin_id=None,
            seller_origin_id=self.home_uuid, seller_id=self.home_uuid, buyer_id=None,
            time_slot=current_time_slot)
        self.trades.append(trade)
        logging.info("[SCM][TRADE][OFFER] [%s] [%s] %s", self.home_name, trade.time_slot, trade)


@dataclass
class CommunityData:
    # pylint: disable=too-many-instance-attributes
    """Represent the energy related statistics of a community."""
    community_uuid: str
    consumption_kWh: float = 0.
    production_kWh: float = 0.
    self_consumed_energy_kWh: float = 0.
    energy_surplus_kWh: float = 0.
    energy_need_kWh: float = 0.
    energy_bought_from_community_kWh: float = 0.
    energy_sold_to_grid_kWh: float = 0.

    def to_dict(self) -> Dict:
        """Dict representation of the community energy data."""
        return asdict(self)


@dataclass
class AreaEnergyBills:
    """Represents home energy bills."""
    base_energy_bill: float = 0.
    base_energy_bill_excl_revenue: float = 0.
    gsy_energy_bill: float = 0.
    grid_fees: float = 0.
    tax_surcharges: float = 0.
    bought_from_community: float = 0.
    spent_to_community: float = 0.
    sold_to_community: float = 0.
    earned_from_community: float = 0.
    bought_from_grid: float = 0.
    spent_to_grid: float = 0.
    sold_to_grid: float = 0.
    earned_from_grid: float = 0.
    marketplace_fee: float = 0.
    fixed_fee: float = 0.

    def to_dict(self) -> Dict:
        """Dict representation of the area energy bills."""
        output_dict = asdict(self)
        output_dict.update({
            "savings": self.savings,
            "savings_percent": self.savings_percent,
            "home_balance_kWh": self.home_balance_kWh,
            "home_balance": self.home_balance,
            "gsy_energy_bill_excl_revenue": self.gsy_energy_bill_excl_revenue,
            "gsy_energy_bill_excl_revenue_without_fees":
                self.gsy_energy_bill_excl_revenue_without_fees
        })
        return output_dict

    def set_bought_from_community(
            self, energy_kWh, energy_rate, grid_fee_rate, tax_surcharge_rate):
        """Update price and energy counters after buying energy from the community."""
        self.bought_from_community += energy_kWh
        self.spent_to_community += energy_kWh * energy_rate
        self.gsy_energy_bill += energy_kWh * energy_rate
        self.tax_surcharges += energy_kWh * tax_surcharge_rate
        self.grid_fees += energy_kWh * grid_fee_rate

    def set_sold_to_community(self, energy_kWh, energy_rate):
        """Update price and energy counters after buying energy from the community."""
        self.sold_to_community += energy_kWh
        self.earned_from_community += energy_kWh * energy_rate
        self.gsy_energy_bill -= energy_kWh * energy_rate

    def set_bought_from_grid(
            self, energy_kWh, energy_rate, grid_fee_rate, tax_surcharge_rate):
        """Update price and energy counters after buying energy from the grid."""
        self.bought_from_grid += energy_kWh
        self.spent_to_grid += energy_kWh * energy_rate
        self.gsy_energy_bill += energy_kWh * energy_rate
        self.tax_surcharges += energy_kWh * tax_surcharge_rate
        self.grid_fees += energy_kWh * grid_fee_rate

    def set_sold_to_grid(self, energy_kWh, energy_rate):
        """Update price and energy counters after selling energy to the grid."""
        self.sold_to_grid += energy_kWh
        self.earned_from_grid += energy_kWh * energy_rate
        self.gsy_energy_bill -= energy_kWh * energy_rate

    @property
    def savings(self):
        """Absolute price savings of the home, compared to the base energy bill."""
        # The savings and the percentage might produce negative and huge percentage values
        # in cases of production. This is due to the fact that the energy bill in these cases
        # will be negative, and the producer will not have "savings". For a more realistic case
        # the revenue should be omitted from the calculation of the savings, however this needs
        # to be discussed.
        return self.base_energy_bill - self.gsy_energy_bill

    @property
    def savings_percent(self):
        """Percentage of the price savings of the home, compared to the base energy bill."""
        return (
            (self.savings / self.base_energy_bill) * 100.0
            if self.base_energy_bill > 0. else 0.)

    @property
    def gsy_energy_bill_excl_revenue(self):
        """Energy bill of the home excluding revenue."""
        return self.gsy_energy_bill + self.earned_from_grid

    @property
    def gsy_energy_bill_excl_revenue_without_fees(self):
        """Energy bill of the home excluding revenue and excluding all fees."""
        return (self.gsy_energy_bill_excl_revenue - self.grid_fees - self.tax_surcharges
                - self.fixed_fee - self.marketplace_fee)

    @property
    def home_balance_kWh(self):
        """Energy balance of the home. Equals to energy bought minus energy sold."""
        return self.bought_from_grid + self.bought_from_community - self.sold_to_grid

    @property
    def home_balance(self):
        """Price balance of the home. Equals to currency spent minus currency earned."""
        return self.spent_to_grid + self.spent_to_community - self.earned_from_grid


class SCMManager:
    """Handle the community manager coefficient trade."""
    def __init__(self, area: "CoefficientArea", time_slot: DateTime):
        SCMCommunityValidator.validate(community=area)

        self._home_data: Dict[str, HomeAfterMeterData] = {}
        # Community is always the root area in the context of SCM.
        self._community_uuid = area.uuid
        self.community_data = CommunityData(self._community_uuid)
        self._time_slot = time_slot
        self._bills: Dict[str, AreaEnergyBills] = {}
        self._grid_fees_reduction = ConstSettings.SCMSettings.GRID_FEES_REDUCTION

    def add_home_data(self, home_uuid: str, home_name: str,
                      grid_fees: float, coefficient_percentage: float,
                      taxes_surcharges: float, fixed_monthly_fee: float,
                      marketplace_monthly_fee: float,
                      market_maker_rate: float, feed_in_tariff: float,
                      production_kWh: float, consumption_kWh: float):
        # pylint: disable=too-many-arguments
        """Import data for one individual home."""
        if grid_fees is None:
            grid_fees = 0.0
        self._home_data[home_uuid] = HomeAfterMeterData(
            home_uuid, home_name,
            grid_fees=grid_fees,
            sharing_coefficient_percent=coefficient_percentage,
            fixed_monthly_fee=fixed_monthly_fee,
            marketplace_monthly_fee=marketplace_monthly_fee,
            taxes_surcharges=taxes_surcharges,
            market_maker_rate=market_maker_rate,
            feed_in_tariff=feed_in_tariff,
            production_kWh=production_kWh, consumption_kWh=consumption_kWh)

    def calculate_community_after_meter_data(self):
        """Calculate community data by aggregating all single home data."""

        # Reset the community data in order to generate correct results even after consecutive
        # calls of this method.
        self.community_data = CommunityData(self._community_uuid)
        for data in self._home_data.values():
            self.community_data.production_kWh += data.production_kWh
            self.community_data.consumption_kWh += data.consumption_kWh
            self.community_data.self_consumed_energy_kWh += data.self_consumed_energy_kWh
            self.community_data.energy_surplus_kWh += data.energy_surplus_kWh
            self.community_data.energy_need_kWh += data.energy_need_kWh

        unassigned_production_kWh = self.community_data.energy_surplus_kWh
        for home_data in self._home_data.values():
            unassigned_production_kWh = home_data.set_community_production(
                self.community_data.energy_surplus_kWh, unassigned_production_kWh)

        for data in self._home_data.values():
            self.community_data.energy_bought_from_community_kWh += (
                data.energy_bought_from_community_kWh)
            self.community_data.energy_sold_to_grid_kWh += data.energy_sold_to_grid_kWh

    def calculate_home_energy_bills(
            self, home_uuid: str) -> None:
        """Calculate energy bills for one home."""
        assert home_uuid in self._home_data

        home_data = self._home_data[home_uuid]

        market_maker_rate = home_data.market_maker_rate
        grid_fees = home_data.grid_fees
        taxes_surcharges = home_data.taxes_surcharges
        feed_in_tariff = home_data.feed_in_tariff

        slots_per_month = (duration(days=1) / GlobalConfig.slot_length) * monthrange(
            self._time_slot.year, self._time_slot.month)[1]
        marketplace_fee = home_data.marketplace_monthly_fee / slots_per_month
        fixed_fee = home_data.fixed_monthly_fee / slots_per_month

        market_maker_rate_decreased_fees = (
                market_maker_rate + grid_fees * (1.0 - self._grid_fees_reduction) +
                taxes_surcharges)
        market_maker_rate_normal_fees = market_maker_rate + grid_fees + taxes_surcharges

        home_bill = AreaEnergyBills(
            marketplace_fee=marketplace_fee, fixed_fee=fixed_fee,
            gsy_energy_bill=marketplace_fee + fixed_fee)

        base_energy_bill = (
                home_data.energy_need_kWh * market_maker_rate_normal_fees + marketplace_fee +
                fixed_fee - home_data.energy_surplus_kWh * feed_in_tariff)
        home_bill.base_energy_bill = base_energy_bill

        if home_data.allocated_community_energy_kWh > home_data.energy_need_kWh:
            if home_data.energy_surplus_kWh > 0.0:
                home_bill.set_bought_from_community(
                    home_data.energy_bought_from_community_kWh, market_maker_rate_decreased_fees,
                    grid_fees * (1.0 - self._grid_fees_reduction), taxes_surcharges
                )
                if home_data.energy_bought_from_community_kWh > FLOATING_POINT_TOLERANCE:
                    home_data.create_buy_trade(
                        self._time_slot, DEFAULT_SCM_COMMUNITY_NAME,
                        home_data.energy_bought_from_community_kWh,
                        (home_data.energy_bought_from_community_kWh *
                         market_maker_rate_decreased_fees)
                    )

                home_bill.set_sold_to_grid(
                    home_data.self_production_for_grid_kWh, feed_in_tariff)
                if home_data.self_production_for_grid_kWh > FLOATING_POINT_TOLERANCE:
                    home_data.create_sell_trade(
                        self._time_slot, DEFAULT_SCM_GRID_NAME,
                        home_data.self_production_for_grid_kWh,
                        home_data.self_production_for_grid_kWh * feed_in_tariff)

                home_bill.set_sold_to_community(
                    home_data.self_production_for_community_kWh, market_maker_rate_decreased_fees)
                if home_data.self_production_for_community_kWh > FLOATING_POINT_TOLERANCE:
                    home_data.create_sell_trade(
                        self._time_slot, DEFAULT_SCM_COMMUNITY_NAME,
                        home_data.self_production_for_community_kWh,
                        home_data.self_production_for_community_kWh *
                        market_maker_rate_decreased_fees)

            elif home_data.energy_need_kWh > FLOATING_POINT_TOLERANCE:
                home_bill.set_bought_from_community(
                    home_data.energy_need_kWh, market_maker_rate_decreased_fees,
                    grid_fees * (1.0 - self._grid_fees_reduction), taxes_surcharges
                )
                home_data.create_buy_trade(
                    self._time_slot, DEFAULT_SCM_COMMUNITY_NAME, home_data.energy_need_kWh,
                    home_data.energy_need_kWh * market_maker_rate_decreased_fees
                )
        else:
            home_bill.set_bought_from_community(
                home_data.allocated_community_energy_kWh, market_maker_rate_decreased_fees,
                grid_fees * (1.0 - self._grid_fees_reduction), taxes_surcharges
            )

            energy_from_grid_kWh = (
                    home_data.energy_need_kWh - home_data.allocated_community_energy_kWh)
            home_bill.set_bought_from_grid(energy_from_grid_kWh, market_maker_rate_normal_fees,
                                           grid_fees, taxes_surcharges)

            if home_data.allocated_community_energy_kWh > 0.0:
                home_data.create_buy_trade(
                    self._time_slot, DEFAULT_SCM_COMMUNITY_NAME,
                    home_data.allocated_community_energy_kWh,
                    home_data.allocated_community_energy_kWh * market_maker_rate_decreased_fees
                )

            if energy_from_grid_kWh > 0.:
                home_data.create_buy_trade(
                    self._time_slot, DEFAULT_SCM_GRID_NAME,
                    energy_from_grid_kWh,
                    energy_from_grid_kWh * market_maker_rate_normal_fees
                )

        self._bills[home_uuid] = home_bill

    def get_area_results(self, area_uuid: str, serializable: bool = False) -> Dict:
        """Return the SCM results for one area (and one time slot)."""
        if area_uuid == self._community_uuid:
            return {
                "bills": self.community_bills,
                "after_meter_data": {}
            }

        if area_uuid not in self._bills:
            return {"bills": {}, "after_meter_data": {}}
        return {
            "bills": self._bills[area_uuid].to_dict(),
            "after_meter_data": (
                self._home_data[area_uuid].to_dict() if serializable is False else
                self._home_data[area_uuid].serializable_dict()
            )
        }

    def get_after_meter_data(self, area_uuid: str) -> Dict:
        return self._home_data.get(area_uuid)

    def get_home_energy_need(self, home_uuid: str) -> float:
        """Get home energy need in kWh"""
        assert home_uuid in self._home_data

        return self._home_data[home_uuid].energy_need_kWh

    @property
    def community_bills(self) -> Dict:
        """Calculate bills for the community."""
        community_bills = AreaEnergyBills()
        for data in self._bills.values():
            community_bills.base_energy_bill += data.base_energy_bill
            community_bills.gsy_energy_bill += data.gsy_energy_bill
            community_bills.bought_from_community += data.bought_from_community
            community_bills.spent_to_community += data.spent_to_community
            community_bills.bought_from_grid += data.bought_from_grid
            community_bills.spent_to_grid += data.spent_to_grid
            community_bills.sold_to_grid += data.sold_to_grid
            community_bills.earned_from_grid += data.earned_from_grid
            community_bills.tax_surcharges += data.tax_surcharges
            community_bills.grid_fees += data.grid_fees
            community_bills.marketplace_fee += data.marketplace_fee
            community_bills.fixed_fee += data.fixed_fee

        return community_bills.to_dict()


class SCMCommunityValidator:
    """Validator for SCM Community areas."""

    @classmethod
    def validate(cls, community: "CoefficientArea") -> None:
        """Run all validations for the given community."""
        cls._validate_coefficients(community)
        cls._validate_market_maker_rate(community)

    @staticmethod
    def _validate_coefficients(community: "CoefficientArea") -> None:
        assert isclose(
            sum(home.coefficient_percentage for home in community.children), 1.0
        ), "Coefficients from all homes should sum up to 1."
        for home in community.children:
            assert all(isinstance(asset.strategy, SCMStrategy) for asset in home.children), \
                f"Home {home.name} has assets with non-SCM strategies."

    @staticmethod
    def _validate_market_maker_rate(community: "CoefficientArea") -> None:
        for home in community.children:
<<<<<<< HEAD
            assert home._market_maker_rate is not None, \
=======
            assert home.market_maker_rate is not None, \
>>>>>>> b139496a
                f"Home {home.name} does not define market_maker_rate."<|MERGE_RESOLUTION|>--- conflicted
+++ resolved
@@ -484,9 +484,5 @@
     @staticmethod
     def _validate_market_maker_rate(community: "CoefficientArea") -> None:
         for home in community.children:
-<<<<<<< HEAD
-            assert home._market_maker_rate is not None, \
-=======
             assert home.market_maker_rate is not None, \
->>>>>>> b139496a
                 f"Home {home.name} does not define market_maker_rate."