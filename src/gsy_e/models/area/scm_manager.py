--- conflicted
+++ resolved
@@ -1,12 +1,7 @@
 import logging
-<<<<<<< HEAD
 from dataclasses import dataclass, asdict
-from typing import Dict
-=======
-from dataclasses import dataclass
 from math import isclose
 from typing import Dict, TYPE_CHECKING
->>>>>>> 6d6c72b9
 from uuid import uuid4
 
 from gsy_framework.constants_limits import ConstSettings
@@ -191,20 +186,15 @@
         community_uuid = area.uuid
         self.community_data = CommunityData(community_uuid)
         self._time_slot = time_slot
-<<<<<<< HEAD
         self._bills: Dict[str, AreaEnergyBills] = {}
-        self._grid_fees_reduction = 0.28
+        self._grid_fees_reduction = ConstSettings.SCMSettings.GRID_FEES_REDUCTION
         self._community_uuid = community_uuid
-=======
-        self._bills: Dict[str, HomeEnergyBills] = {}
-        self._grid_fees_reduction = ConstSettings.SCMSettings.GRID_FEES_REDUCTION
 
     @staticmethod
     def _validate_community(community_area: "CoefficientArea") -> None:
         assert isclose(
             sum(home.coefficient_percent for home in community_area.children), 1.0
         ), "Coefficients from all homes should sum up to 1."
->>>>>>> 6d6c72b9
 
     def add_home_data(self, home_uuid: str, home_name: str,
                       grid_fees_eur: float, coefficient_percent: float,
@@ -267,20 +257,10 @@
 
         if home_data.allocated_community_energy_kWh > home_data.energy_need_kWh:
             if home_data.energy_surplus_kWh > 0.0:
-<<<<<<< HEAD
-                bought_from_community_kWh = (
-                    self.community_data.energy_bought_from_community_kWh -
-                    home_data.energy_bought_from_community_kWh)
-
                 home_bill.set_bought_from_community(
-                    bought_from_community_kWh, market_maker_rate_decreased_fees)
+                    home_data.energy_bought_from_community_kWh, market_maker_rate_decreased_fees)
                 home_bill.set_sold_to_grid(
                     self.community_data.energy_sold_to_grid_kWh, feed_in_tariff_eur)
-=======
-                gsy_energy_bill = -(
-                    home_data.energy_bought_from_community_kWh * market_maker_rate_decreased_fees +
-                    self.community_data.energy_sold_to_grid_kWh * feed_in_tariff_eur)
->>>>>>> 6d6c72b9
 
                 if home_data.energy_bought_from_community_kWh > 0.:
                     home_data.create_buy_trade(
