--- conflicted
+++ resolved
@@ -404,26 +404,22 @@
     @property
     def community_bills(self) -> Dict:
         """Calculate bills for the community."""
-<<<<<<< HEAD
-        member_to_sum = ["base_energy_bill", "gsy_energy_bill", "bought_from_community",
-                         "spent_to_community", "bought_from_grid", "spent_to_grid",
-                         "sold_to_grid", "earned_from_grid", "tax_surcharges", "grid_fees",
-                         "marketplace_fee", "fixed_fee"]
-
         community_bills = AreaEnergyBills()
-        for member in member_to_sum:
-            setattr(community_bills, member,
-                    sum(getattr(home_bill, member) for home_bill in self._bills.values()))
+        for data in self._bills.values():
+            community_bills.base_energy_bill += data.base_energy_bill
+            community_bills.gsy_energy_bill += data.gsy_energy_bill
+            community_bills.bought_from_community += data.bought_from_community
+            community_bills.spent_to_community += data.spent_to_community
+            community_bills.bought_from_grid += data.bought_from_grid
+            community_bills.spent_to_grid += data.spent_to_grid
+            community_bills.sold_to_grid += data.sold_to_grid
+            community_bills.earned_from_grid += data.earned_from_grid
+            community_bills.tax_surcharges += data.tax_surcharges
+            community_bills.grid_fees += data.grid_fees
+            community_bills.marketplace_fee += data.marketplace_fee
+            community_bills.fixed_fee += data.fixed_fee
 
         return community_bills.to_dict()
-=======
-        home_bills = HomeEnergyBills()
-        for data in self._bills.values():
-            home_bills.base_energy_bill += data.base_energy_bill
-            home_bills.gsy_energy_bill += data.gsy_energy_bill
-            home_bills.savings += data.savings
-            home_bills.savings_percent += data.savings_percent
-        return home_bills
 
 
 class SCMCommunityValidator:
@@ -448,5 +444,4 @@
     def _validate_market_maker_rate(community):
         for home in community.children:
             assert home.get("market_maker_rate") is not None, \
-                f"Home {home.name} does not define market_maker_rate."
->>>>>>> 14ee68cd
+                f"Home {home.name} does not define market_maker_rate."