--- conflicted
+++ resolved
@@ -36,12 +36,9 @@
 from gsy_e.models.market.settlement import SettlementMarket
 from gsy_e.models.market.two_sided import TwoSidedMarket
 from gsy_e.models.market.forward import (
-<<<<<<< HEAD
-    ForwardMarketBase, HourForwardMarket, WeekForwardMarket, MonthForwardMarket, YearForwardMarket,
-    IntradayMarket)
-=======
-    ForwardMarketBase, DayForwardMarket, WeekForwardMarket, MonthForwardMarket, YearForwardMarket)
->>>>>>> a90301db
+    ForwardMarketBase, DayForwardMarket, WeekForwardMarket, MonthForwardMarket, YearForwardMarket,
+    IntradayMarket
+)
 
 if TYPE_CHECKING:
     from gsy_e.models.area import Area
