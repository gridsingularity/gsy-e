"""
Copyright 2018 Grid Singularity
This file is part of Grid Singularity Exchange.

This program is free software: you can redistribute it and/or modify
it under the terms of the GNU General Public License as published by
the Free Software Foundation, either version 3 of the License, or
(at your option) any later version.

This program is distributed in the hope that it will be useful,
but WITHOUT ANY WARRANTY; without even the implied warranty of
MERCHANTABILITY or FITNESS FOR A PARTICULAR PURPOSE.  See the
GNU General Public License for more details.

You should have received a copy of the GNU General Public License
along with this program.  If not, see <http://www.gnu.org/licenses/>.
"""
from dataclasses import dataclass
from logging import getLogger
from typing import List, Dict, Optional, Union, TYPE_CHECKING
from uuid import uuid4

from gsy_framework.area_validator import validate_area
from gsy_framework.constants_limits import ConstSettings, GlobalConfig
from gsy_framework.data_classes import Trade
from gsy_framework.enums import SpotMarketTypeEnum
from gsy_framework.exceptions import GSyAreaException, GSyDeviceException
from gsy_framework.utils import key_in_dict_and_not_none
from pendulum import DateTime
from slugify import slugify

import gsy_e.constants
from gsy_e.gsy_e_core.blockchain_interface import blockchain_interface_factory
from gsy_e.gsy_e_core.device_registry import DeviceRegistry
from gsy_e.gsy_e_core.exceptions import AreaException, GSyException
from gsy_e.gsy_e_core.myco_singleton import bid_offer_matcher
from gsy_e.gsy_e_core.util import TaggedLogWrapper, is_external_matching_enabled
from gsy_e.models.area.event_dispatcher import DispatcherFactory
from gsy_e.models.area.events import Events
from gsy_e.models.area.markets import AreaMarkets
from gsy_e.models.area.redis_external_market_connection import RedisMarketExternalConnection
from gsy_e.models.area.scm_manager import HomeAfterMeterData
from gsy_e.models.area.stats import AreaStats
from gsy_e.models.area.throughput_parameters import ThroughputParameters
from gsy_e.models.config import SimulationConfig
from gsy_e.models.market.future import FutureMarkets
from gsy_e.models.market.market_structures import AvailableMarketTypes
from gsy_e.models.strategy import BaseStrategy
from gsy_e.models.strategy.external_strategies import ExternalMixin
from gsy_e.models.strategy.scm import SCMStrategy

log = getLogger(__name__)

if TYPE_CHECKING:
    from gsy_e.models.market import MarketBase


def check_area_name_exists_in_parent_area(parent_area, name):
    """
    Check the children of parent area , iterate through its children and
        check if the name to be appended does not exist
    Note: this check is to be called before adding a new area of changing its name
    :param parent_area: Parent Area
    :param name: New name of area
    :return: boolean
    """
    for child in parent_area.children:
        if child.name == name:
            return True
    return False


class AreaChildrenList(list):
    """Class to define the children of an area."""

    def __init__(self, parent_area, *args, **kwargs):
        self.parent_area = parent_area
        super().__init__(*args, **kwargs)

    def _validate_before_insertion(self, item):
        if check_area_name_exists_in_parent_area(self.parent_area, item.name):
            raise AreaException("Area name should be unique inside the same Parent Area")

    def append(self, item: "Area") -> None:
        self._validate_before_insertion(item)
        super().append(item)

    def insert(self, index, item):
        self._validate_before_insertion(item)
        super().insert(index, item)


class AreaBase:
    """
    Base class for the Area model. Contains common behavior for both coefficient trading and
    market trading.
    """
    # pylint: disable=too-many-arguments,too-many-instance-attributes
    def __init__(self, name: str = None,
                 children: List["Area"] = None,
                 uuid: str = None,
                 strategy: BaseStrategy = None,
                 config: SimulationConfig = None,
                 grid_fee_percentage: float = None,
                 grid_fee_constant: float = None):
        validate_area(grid_fee_constant=grid_fee_constant,
                      grid_fee_percentage=grid_fee_percentage)
        self.active = False
        self.log = TaggedLogWrapper(log, name)
        self.__name = name
        self.uuid = uuid if uuid is not None else str(uuid4())
        self.slug = slugify(name, to_lower=True)
        self.parent = None
        self.children = (
            AreaChildrenList(self, children)
            if children is not None
            else AreaChildrenList(self))
        for child in self.children:
            child.parent = self

        if (len(self.children) > 0) and (strategy is not None):
            raise AreaException("A leaf area can not have children.")
        self.strategy = strategy
        self._config = config
        self._set_grid_fees(grid_fee_constant, grid_fee_percentage)
        self._current_market_time_slot = None
        self.display_type = "Area" if self.strategy is None else self.strategy.__class__.__name__

    @property
    def now(self) -> DateTime:
        """Get the current time of the simulation."""
        return self._current_market_time_slot

    @property
    def trades(self) -> List["Trade"]:
        """Get a list of trades that this area performed during the last market."""
        return self.strategy.trades

    def _set_grid_fees(self, grid_fee_const, grid_fee_percentage):
        grid_fee_type = self.config.grid_fee_type \
            if self.config is not None \
            else ConstSettings.MASettings.GRID_FEE_TYPE
        if grid_fee_type == 1:
            grid_fee_percentage = None
        elif grid_fee_type == 2:
            grid_fee_const = None
        self.grid_fee_constant = grid_fee_const
        self.grid_fee_percentage = grid_fee_percentage
        self._trades = {}

    @property
    def config(self) -> Union[SimulationConfig, GlobalConfig]:
        """Return the configuration used by the area."""
        if self._config:
            return self._config
        if self.parent:
            return self.parent.config
        return GlobalConfig

    @property
    def name(self):
        """Return the name of the area."""
        return self.__name

    @name.setter
    def name(self, new_name):
        if check_area_name_exists_in_parent_area(self.parent, new_name):
            raise AreaException("Area name should be unique inside the same Parent Area")

        self.__name = new_name

    def get_path_to_root_fees(self) -> float:
        """Return the cumulative fees value from the current area to its root."""
        if self.parent is not None:
            grid_fee_constant = self.grid_fee_constant if self.grid_fee_constant else 0
            return grid_fee_constant + self.parent.get_path_to_root_fees()
        return self.grid_fee_constant if self.grid_fee_constant else 0

    def get_grid_fee(self):
        """Return the current grid fee for the area."""
        grid_fee_type = (
            self.config.grid_fee_type if self.config is not None
            else ConstSettings.MASettings.GRID_FEE_TYPE)

        return self.grid_fee_constant if grid_fee_type == 1 else self.grid_fee_percentage

    def update_config(self, **kwargs):
        """Update the configuration of the area using the provided arguments."""
        if not self.config:
            return
        self.config.update_config_parameters(**kwargs)
        if self.strategy:
            self.strategy.read_config_event()
        for child in self.children:
            child.update_config(**kwargs)

    def get_state(self):
        """Get the current state of the area."""
        state = {}
        if self.strategy is not None:
            state = self.strategy.get_state()

        return state

    def restore_state(self, saved_state):
        """Restore a previously-saved state."""
        if self.strategy is not None:
            self.strategy.restore_state(saved_state)

    def area_reconfigure_event(self, **kwargs):
        """Reconfigure the device properties at runtime using the provided arguments."""
        if self.strategy is not None:
            self.strategy.area_reconfigure_event(**kwargs)
            return True

        grid_fee_constant = (
            kwargs["grid_fee_constant"]
            if key_in_dict_and_not_none(kwargs, "grid_fee_constant")
            else self.grid_fee_constant)
        grid_fee_percentage = (
            kwargs["grid_fee_percentage"]
            if key_in_dict_and_not_none(kwargs, "grid_fee_percentage")
            else self.grid_fee_percentage)

        try:
            validate_area(grid_fee_constant=grid_fee_constant,
                          grid_fee_percentage=grid_fee_percentage)

        except (GSyAreaException, GSyDeviceException) as ex:
            log.error(ex)
            return None

        self.update_descendants_strategy_prices()
        return None

    def update_descendants_strategy_prices(self):
        """Recursively update the strategy prices of all descendants of the area."""
        try:
            if self.strategy is not None:
                self.strategy.event_activate_price()
            for child in self.children:
                child.update_descendants_strategy_prices()
        except GSyException:
            log.exception("area.update_descendants_strategy_prices failed.")
            return

    def get_results_dict(self):
        """Calculate the results dict for the coefficients trading."""
        if self.strategy is not None:
            return self.strategy.state.get_results_dict(self._current_market_time_slot)
        return {}


@dataclass
class HomeAfterMeterData:
    home_uuid: str
    consumption_kWh: float = 0.
    production_kWh: float = 0.
    self_consumed_energy_kWh = 0.
    energy_surplus_kWh = 0.
    energy_need_kWh = 0.

    def __post_init__(self):
        self.self_consumed_energy_kWh = min(self.consumption_kWh, self.production_kWh)
        self.energy_surplus_kWh = self.production_kWh - self.self_consumed_energy_kWh
        self.energy_need_kWh = self.consumption_kWh - self.self_consumed_energy_kWh


class CoefficientArea(AreaBase):
    def __init__(self, name: str = None, children: List["CoefficientArea"] = None,
                 uuid: str = None,
                 strategy: BaseStrategy = None,
                 config: SimulationConfig = None,
                 grid_fee_percentage: float = None,
                 grid_fee_constant: float = None,
                 coefficient_percent: float = 0.0,
                 trade_rate: float = 0.0
                 ):
        super().__init__(name, children, uuid, strategy, config, grid_fee_percentage,
                         grid_fee_constant)
        self._coefficient_percent = coefficient_percent
        self._trade_rate = trade_rate
        self.past_market_time_slot = None

    def activate_coefficients(self, current_time_slot: DateTime) -> None:
        self._current_market_time_slot = current_time_slot

        if self.strategy:
            self.strategy.activate(self)
        for child in self.children:
            child.activate_coefficients(current_time_slot)

    def cycle_coefficients_trading(self, current_time_slot: DateTime) -> None:
        """Perform operations that should be executed on coefficients trading cycle."""
        self.past_market_time_slot = self._current_market_time_slot
        self._current_market_time_slot = current_time_slot

        if self.strategy:
            self.strategy.market_cycle(self)

        for child in self.children:
            child.cycle_coefficients_trading(current_time_slot)

    def _is_home_area(self):
        return all(child.strategy and isinstance(child.strategy, SCMStrategy)
                   for child in self.children)

    def _calculate_home_after_meter_data(
<<<<<<< HEAD
            self, current_time_slot: DateTime, scm_manager) -> HomeAfterMeterData:
=======
            self, current_time_slot: DateTime) -> HomeAfterMeterData:
>>>>>>> e8684010
        production_kWh = sum(child.strategy.get_energy_to_sell_kWh(current_time_slot)
                             for child in self.children)
        consumption_kWh = sum(child.strategy.get_energy_to_buy_kWh(current_time_slot)
                              for child in self.children)
<<<<<<< HEAD
        scm_manager.add_home_data(self.uuid, production_kWh, consumption_kWh)

    def calculate_home_after_meter_data(
            self, current_time_slot: DateTime, scm_manager) -> Dict[str, HomeAfterMeterData]:
        if self._is_home_area():
            self._calculate_home_after_meter_data(current_time_slot, scm_manager)
        for child in self.children:
            child.calculate_home_after_meter_data(current_time_slot)
=======
        return HomeAfterMeterData(self.uuid, production_kWh=production_kWh,
                                  consumption_kWh=consumption_kWh)

    def calculate_home_after_meter_data(
            self, current_time_slot: DateTime) -> Dict[str, HomeAfterMeterData]:
        if self._is_home_area():
            return {
                self.uuid: self._calculate_home_after_meter_data(current_time_slot)
            }
        retval = {}
        for child in self.children:
            retval.update(child.calculate_home_after_meter_data(current_time_slot))

        return retval

    def calculate_community_after_meter_data(
            self, home_after_meter_data: Dict[str, HomeAfterMeterData]):
        community_data = HomeAfterMeterData(self.uuid)
        community_data.production_kWh = sum(
            data.production_kWh for data in home_after_meter_data.values())
        community_data.consumption_kWh = sum(
            data.consumption_kWh for data in home_after_meter_data.values())
        community_data.self_consumed_energy_kWh = sum(
            data.self_consumed_energy_kWh for data in home_after_meter_data.values())
        community_data.energy_surplus_kWh = sum(
            data.energy_surplus_kWh for data in home_after_meter_data.values())
        community_data.energy_need_kWh = sum(
            data.energy_need_kWh for data in home_after_meter_data.values())
>>>>>>> e8684010

    def _create_trade_object(self, current_time_slot, seller_name, traded_energy_kWh):
        trade = Trade(
            str(uuid4()), current_time_slot, None,
            seller_name, self.name,
            traded_energy=traded_energy_kWh, trade_price=self._trade_rate, residual=None,
            offer_bid_trade_info=None,
            seller_origin=seller_name,
            buyer_origin=self.name, fee_price=0., buyer_origin_id=self.uuid,
            seller_origin_id=None, seller_id=None, buyer_id=self.uuid,
            time_slot=current_time_slot)
        if not self._trades.get(current_time_slot):
            self._trades[current_time_slot] = []
        self._trades[current_time_slot].append(trade)
        log.info("[SCM][TRADE][OFFER] [%s] [%s] %s", self.name, trade.time_slot, trade)
        return trade

<<<<<<< HEAD
    def trigger_energy_trades(
            self, current_time_slot: DateTime, scm_manager) -> float:

=======
    def trigger_energy_buy_trades(
            self, current_time_slot: DateTime, total_sell_energy_kWh: float) -> float:
>>>>>>> e8684010
        pass
        # if self._is_home_area():
        #     total_home_consumption_kWh = sum(
        #         child.strategy.get_energy_to_buy_kWh(current_time_slot)
        #         for child in self.children)
        #     total_home_production_kWh = sum(
        #         child.strategy.get_energy_to_sell_kWh(current_time_slot)
        #         for child in self.children)
        #     community_energy_kWh = total_sell_energy_kWh
        #
        # if not self.children:
        #     if not isinstance(self.strategy, SCMStrategy):
        #         return 0.0
        #     available_production_kWh = total_sell_energy_kWh * self._coefficient_percent
        #     strategy_energy_kWh = self.strategy.get_energy_to_buy_kWh(current_time_slot)
        #     if available_production_kWh >= strategy_energy_kWh:
        #         self._create_trade_object(
        #             current_time_slot, gsy_e.constants.DEFAULT_SCM_SELLER_STRING,
        #             strategy_energy_kWh)
        #         return strategy_energy_kWh
        #     else:
        #         external_energy_kWh = strategy_energy_kWh - available_production_kWh
        #         if available_production_kWh > 0.0:
        #             self._create_trade_object(
        #                 current_time_slot, gsy_e.constants.DEFAULT_SCM_SELLER_STRING,
        #                 available_production_kWh)
        #         self._create_trade_object(
        #             current_time_slot, gsy_e.constants.DEFAULT_GRID_SELLER_STRING,
        #             external_energy_kWh)
        #         return available_production_kWh
        #
        # else:
        #     return sum(
        #         child.trigger_energy_buy_trades(current_time_slot, total_sell_energy_kWh)
        #         for child in self.children
        #     )

    def trigger_energy_sell_trades(
            self, current_time_slot: DateTime, total_buy_energy_kWh: float) -> float:
        if not self.children:
            if not isinstance(self.strategy, SCMStrategy):
                return 0.0
            sell_energy_kWh = self.strategy.get_energy_to_sell_kWh(current_time_slot)
            # if total_buy_energy_kWh >= sell_energy_kWh:
            #     buyer_name = gsy_e.constants.DEFAULT_SCM_SELLER_STRING
            #     total_buy_energy_kWh -= sell_energy_kWh
            # else:
            #     buyer_name = gsy_e.constants.DEFAULT_GRID_SELLER_STRING

            if sell_energy_kWh > 0.0:
                trade = Trade(
                    str(uuid4()), current_time_slot, None,
                    self.name, gsy_e.constants.DEFAULT_SCM_SELLER_STRING,
                    traded_energy=sell_energy_kWh, trade_price=self._trade_rate, residual=None,
                    offer_bid_trade_info=None,
                    seller_origin=self.name,
                    buyer_origin=gsy_e.constants.DEFAULT_SCM_SELLER_STRING,
                    fee_price=0.,
                    seller_origin_id=self.uuid, buyer_origin_id=None,
                    seller_id=self.uuid, buyer_id=None,
                    time_slot=current_time_slot)
                if not self._trades.get(current_time_slot):
                    self._trades[current_time_slot] = []
                self._trades[current_time_slot].append(trade)
                log.info("[SCM][TRADE][OFFER] [%s] [%s] %s", self.name, trade.time_slot, trade)
                return total_buy_energy_kWh - sell_energy_kWh
        else:
            return sum(
                child.trigger_energy_buy_trades(current_time_slot, total_buy_energy_kWh)
                for child in self.children
            )


class Area(AreaBase):
    # pylint: disable=too-many-public-methods
    """Generic class to define both market areas and devices.

    Important: this class should not be used in setup files. Please use Market or Asset instead.
    """

    # pylint: disable=too-many-arguments,too-many-instance-attributes
    def __init__(self, name: str = None, children: List["Area"] = None,
                 uuid: str = None,
                 strategy: BaseStrategy = None,
                 config: SimulationConfig = None,
                 balancing_spot_trade_ratio=ConstSettings.BalancingSettings.SPOT_TRADE_RATIO,
                 event_list=None,
                 grid_fee_percentage: float = None,
                 grid_fee_constant: float = None,
                 external_connection_available: bool = False,
                 throughput: ThroughputParameters = ThroughputParameters()
                 ):
        super().__init__(name, children, uuid, strategy, config, grid_fee_percentage,
                         grid_fee_constant)
        self.current_tick = 0
        self.throughput = throughput
        event_list = event_list if event_list is not None else []
        self.events = Events(event_list, self)
        self._bc = None
        self._markets = None
        self.dispatcher = DispatcherFactory(self)()
        self._markets = AreaMarkets(self.log)
        self.stats = AreaStats(self._markets, self)
        log.debug("External connection %s for area %s", external_connection_available, self.name)
        self.redis_ext_conn = RedisMarketExternalConnection(self) \
            if external_connection_available and self.strategy is None else None
        self.external_connection_available = external_connection_available
        self.balancing_spot_trade_ratio = balancing_spot_trade_ratio

    def get_state(self):
        """Get the current state of the area."""
        state = super().get_state()

        state.update(**{
            "current_tick": self.current_tick,
            "area_stats": self.stats.get_state()
        })
        return state

    def restore_state(self, saved_state):
        """Restore a previously-saved state."""
        self.current_tick = saved_state["current_tick"]
        self.stats.restore_state(saved_state["area_stats"])
        super().restore_state(saved_state)

    def area_reconfigure_event(self, **kwargs):
        """Reconfigure the device properties at runtime using the provided arguments."""
        if self.strategy is not None:
            self.strategy.area_reconfigure_event(**kwargs)
            return True

        grid_fee_constant = (
            kwargs["grid_fee_constant"]
            if key_in_dict_and_not_none(kwargs, "grid_fee_constant")
            else self.grid_fee_constant)
        grid_fee_percentage = (
            kwargs["grid_fee_percentage"]
            if key_in_dict_and_not_none(kwargs, "grid_fee_percentage")
            else self.grid_fee_percentage)

        baseline_peak_energy_import_kWh = (
            kwargs["baseline_peak_energy_import_kWh"]
            if key_in_dict_and_not_none(
                kwargs, "baseline_peak_energy_import_kWh")
            else self.throughput.baseline_peak_energy_import_kWh)

        baseline_peak_energy_export_kWh = (
            kwargs["baseline_peak_energy_export_kWh"]
            if key_in_dict_and_not_none(
                kwargs, "baseline_peak_energy_export_kWh")
            else self.throughput.baseline_peak_energy_export_kWh)

        import_capacity_kVA = (
            kwargs["import_capacity_kVA"]
            if key_in_dict_and_not_none(kwargs, "import_capacity_kVA")
            else self.throughput.import_capacity_kVA)

        export_capacity_kVA = (
            kwargs["export_capacity_kVA"]
            if key_in_dict_and_not_none(kwargs, "export_capacity_kVA")
            else self.throughput.import_capacity_kVA)

        try:
            validate_area(grid_fee_constant=grid_fee_constant,
                          grid_fee_percentage=grid_fee_percentage)
            throughput = ThroughputParameters(
                            baseline_peak_energy_import_kWh=baseline_peak_energy_import_kWh,
                            baseline_peak_energy_export_kWh=baseline_peak_energy_export_kWh,
                            import_capacity_kVA=import_capacity_kVA,
                            export_capacity_kVA=export_capacity_kVA
                        )

        except (GSyAreaException, GSyDeviceException) as ex:
            log.error(ex)
            return None

        self._set_grid_fees(grid_fee_constant, grid_fee_percentage)
        self.throughput = throughput
        self.update_descendants_strategy_prices()

        return None

    def set_events(self, event_list):
        """Set events for the area."""
        self.events = Events(event_list, self)

    def activate(self, bc=None, current_tick=None, simulation_id=None):
        """Activate the area and broadcast the activation event."""
        if current_tick is not None:
            self.current_tick = current_tick

        self._bc = blockchain_interface_factory(bc, self.uuid, simulation_id)

        if self.strategy:
            if self.parent:
                self.strategy.area = self.parent
                self.strategy.owner = self
            else:
                raise AreaException(
                    f"Strategy {self.strategy.__class__.__name__} on area {self} without parent!"
                    )
        else:
            self._markets.activate_future_markets(self)
            self._markets.activate_market_rotators()

        if ConstSettings.MASettings.AlternativePricing.PRICING_SCHEME != 0:
            self._set_grid_fees(0, 0)

        # Cycle markets without triggering it's own event chain.
        self.cycle_markets(_trigger_event=False)

        if not self.strategy and self.parent is not None:
            self.log.debug("No strategy. Using inter area agent.")
        self.log.debug("Activating area")
        self.active = True
        self.dispatcher.broadcast_activate(bc=bc, current_tick=self.current_tick,
                                           simulation_id=simulation_id)
        if self.redis_ext_conn is not None:
            self.redis_ext_conn.sub_to_external_channels()

    def deactivate(self):
        """Deactivate the area."""
        self.cycle_markets(deactivate=True)
        if self.redis_ext_conn is not None:
            self.redis_ext_conn.deactivate()
        if self.strategy:
            self.strategy.deactivate()

    def cycle_markets(self, _trigger_event=True, _market_cycle=False, deactivate=False):
        """
        Remove markets for old time slots, add markets for new slots.
        Trigger `MARKET_CYCLE` event to allow child markets to also cycle.

        It's important for this to happen from top to bottom of the `Area` tree
        in order for the `MarketAgent`s to be connected correctly

        `_trigger_event` is used internally to avoid multiple event chains during
        initial area activation.
        """

        current_tick_in_slot = int(self.current_tick % self.config.ticks_per_slot)
        tick_at_the_slot_start = self.current_tick - current_tick_in_slot
        if tick_at_the_slot_start == 0:
            now_value = self.now
        else:
            datetime_at_the_slot_start = self.config.start_date.add(
                seconds=self.config.tick_length.seconds * tick_at_the_slot_start
            )

            now_value = datetime_at_the_slot_start

        self.events.update_events(now_value)

        if not self.children:
            self.stats.calculate_energy_deviances()
            # Since children trade in markets we only need to populate them if there are any
            return

        self.log.debug("Cycling markets")
        self._markets.rotate_markets(now_value)

        # create new future markets:
        if self.future_markets:
            self.future_markets.create_future_markets(
                now_value, self.config.slot_length, self.config)

        self.dispatcher.event_market_cycle()

        # area_market_stats have to updated when cycling market of each area:
        self.stats.update_area_market_stats()

        if deactivate:
            return

        # TODO: Refactor and port the future, spot, settlement and balancing market creation to
        # AreaMarkets class, in order to create all necessary markets with one call.
        changed = self._markets.create_new_spot_market(now_value, AvailableMarketTypes.SPOT, self)

        # create new settlement market
        if (self.last_past_market and
                ConstSettings.SettlementMarketSettings.ENABLE_SETTLEMENT_MARKETS):
            self._markets.create_settlement_market(self.last_past_market.time_slot, self)

        if ConstSettings.BalancingSettings.ENABLE_BALANCING_MARKET and \
                len(DeviceRegistry.REGISTRY.keys()) != 0:
            changed_balancing_market = self._markets.create_new_spot_market(
                now_value, AvailableMarketTypes.BALANCING, self)
        else:
            changed_balancing_market = None

        self._markets.update_area_market_id_lists()

        # Force market cycle event in case this is the first market slot
        if (changed or len(self._markets.past_markets.keys()) == 0) and _trigger_event:
            self.dispatcher.broadcast_market_cycle()

        # Force balancing_market cycle event in case this is the first market slot
        if (changed_balancing_market or len(self._markets.past_balancing_markets.keys()) == 0) \
                and _trigger_event and ConstSettings.BalancingSettings.ENABLE_BALANCING_MARKET:
            self.dispatcher.broadcast_balancing_market_cycle()
        self.stats.calculate_energy_deviances()

    def publish_market_cycle_to_external_clients(self):
        """Recursively notify children and external clients about the market cycle event."""
        if self.strategy and isinstance(self.strategy, ExternalMixin):
            self.strategy.publish_market_cycle()
        elif not self.strategy and self.external_connection_available:
            self.redis_ext_conn.publish_market_cycle()
        for child in self.children:
            child.publish_market_cycle_to_external_clients()

    def _consume_commands_from_aggregator(self):
        if self.redis_ext_conn is not None and self.redis_ext_conn.is_aggregator_controlled:
            (self.redis_ext_conn.aggregator.
             consume_all_area_commands(self.uuid,
                                       self.redis_ext_conn.trigger_aggregator_commands))
        elif (self.strategy
              and getattr(self.strategy, "is_aggregator_controlled", False)):
            (self.strategy.redis.aggregator.
             consume_all_area_commands(self.uuid,
                                       self.strategy.trigger_aggregator_commands))

    def tick(self):
        """Tick event handler.

        Invoke aggregator commands consumer, publish market clearing, update events,
        update cached myco matcher markets and match trades recommendations.
        """
        if (ConstSettings.MASettings.MARKET_TYPE == SpotMarketTypeEnum.TWO_SIDED.value
                and not self.strategy):
            if ConstSettings.GeneralSettings.EVENT_DISPATCHING_VIA_REDIS:
                self.dispatcher.publish_market_clearing()
            elif is_external_matching_enabled():
                # If external matching is enabled, clear before placing orders
                bid_offer_matcher.match_recommendations()
                self._update_myco_matcher()
            else:
                # If internal matching is enabled, place orders before clearing
                self._update_myco_matcher()
                bid_offer_matcher.match_recommendations()

        self.events.update_events(self.now)

    def _update_myco_matcher(self) -> None:
        """Update the markets cache that the myco matcher will request"""
        bid_offer_matcher.update_area_uuid_markets_mapping(
            area_uuid_markets_mapping={
                self.uuid: {"markets": [self.spot_market],
                            "settlement_markets": list(self.settlement_markets.values()),
                            "future_markets": self.future_markets,
                            "current_time": self.now}})

    def execute_actions_after_tick_event(self) -> None:
        """
        Execute actions that are needed after the tick event has been processed and dispatched
        to all areas. The actions performed for now is consuming the aggregator commands, and
        updating the clock on markets with self.now member
        Returns: None

        """
        self.current_tick += 1
        self._consume_commands_from_aggregator()
        if self.children:
            self.spot_market.update_clock(self.now)

            for market in self._markets.settlement_markets.values():
                market.update_clock(self.now)
        for child in self.children:
            child.execute_actions_after_tick_event()

    def tick_and_dispatch(self):
        """Invoke tick handler and broadcast the event to children."""
        if gsy_e.constants.DISPATCH_EVENTS_BOTTOM_TO_TOP:
            self.dispatcher.broadcast_tick()
            self.tick()
        else:
            self.tick()
            self.dispatcher.broadcast_tick()

    def __repr__(self):
        return (
            f"<Area '{self.name}' markets: "
            f"{[t.format(gsy_e.constants.TIME_FORMAT) for t in self._markets.markets]}>")

    @property
    def all_markets(self):
        """Return all markets that the area is involved with."""
        return [market for market in self._markets.markets.values() if market.in_sim_duration]

    @property
    def current_slot(self) -> int:
        """Return the number of the current market slot."""
        return self.current_tick // self.config.ticks_per_slot

    @property
    def current_tick_in_slot(self):
        """Return the number of the current tick in the current market slot."""
        return self.current_tick % self.config.ticks_per_slot

    @property
    def bc(self):
        """Return the blockchain interface used by the area."""
        if self._bc is not None:
            return self._bc
        return None

    @property
    def now(self) -> DateTime:
        """
        Return the "current time" as a "DateTime" object.
        Can be overridden in subclasses to change the meaning of "now".

        In this default implementation "current time" is defined by the number of ticks that
        have passed.
        """
        return self.config.start_date.add(
            seconds=self.config.tick_length.seconds * self.current_tick
        )

    @property
    def past_markets(self) -> List:
        """Return the past markets of the area."""
        return list(self._markets.past_markets.values())

    def get_market(self, time_slot):
        """Return the market of the area that occurred at the specified time slot."""
        return self._markets.markets.get(time_slot)

    def get_balancing_market(self, time_slot):
        """Return the balancing market of the area that occurred at the specified time slot."""
        return self._markets.balancing_markets[time_slot]

    @property
    def balancing_markets(self) -> List:
        """Return the balancing markets of the area."""
        return list(self._markets.balancing_markets.values())

    @property
    def past_balancing_markets(self) -> List:
        """Return the past balancing markets of the area."""
        return list(self._markets.past_balancing_markets.values())

    @property
    def spot_market(self):
        """Return the "current" market (i.e. the one currently "running")."""
        try:
            return self.all_markets[-1]
        except IndexError:
            return None

    @property
    def current_market(self):
        """Return the "most recent past market" (the one that has been finished last)."""
        try:
            return list(self._markets.past_markets.values())[-1]
        except IndexError:
            return None

    @property
    def current_balancing_market(self):
        """Return the "current" balancing market (i.e. the one currently "running")"""
        try:
            return list(self._markets.past_balancing_markets.values())[-1]
        except IndexError:
            return None

    def get_future_market_from_id(self, _id):
        """Return the future market that corresponds to the provided ID."""
        return self._markets.indexed_future_markets.get(_id, None)

    def get_spot_or_future_market_by_id(self, market_id: str) -> Optional["MarketBase"]:
        """Retrieve a spot or future market from its ID."""
        if self.is_market_spot(market_id):
            return self.spot_market
        if self.is_market_future(market_id):
            return self.future_markets
        return None

    def is_market_spot_or_future(self, market_id):
        """Return True if the market is a spot or future market."""
        return self.is_market_spot(market_id) or self.is_market_future(market_id)

    @property
    def last_past_market(self):
        """Return the most recent of the area's past markets."""
        try:
            return list(self._markets.past_markets.values())[-1]
        except IndexError:
            return None

    @property
    def future_market_time_slots(self) -> List[DateTime]:
        """Return the future markets time slots of the area."""
        return self._markets.future_markets.market_time_slots

    @property
    def future_markets(self) -> FutureMarkets:
        """Return the future markets of the area."""
        return self._markets.future_markets

    @property
    def settlement_markets(self) -> Dict:
        """Return the settlement markets of the area."""
        return self._markets.settlement_markets

    @property
    def last_past_settlement_market(self):
        """Return the most recent of the area's past settlement markets."""
        try:
            return list(self._markets.past_settlement_markets.items())[-1]
        except IndexError:
            return None

    @property
    def past_settlement_markets(self) -> Dict:
        """Return the past settlement markets of the area."""
        return self._markets.past_settlement_markets

    def get_settlement_market(self, time_slot):
        """Return the settlement market of the area that occurred at the specified time slot."""
        return self._markets.settlement_markets.get(time_slot)

    def get_market_instances_from_class_type(self, market_type: AvailableMarketTypes) -> Dict:
        """
        Return market dicts for the selected market type
        Args:
            market_type: Selected market type (spot/balancing/settlement/future)

        Returns: Dicts with market objects for the selected market type
        """
        return self._markets.get_market_instances_from_class_type(market_type)

    def is_market_spot(self, market_id: str) -> bool:
        """Return True if market_id belongs to a SPOT market."""
        return market_id in self._markets.spot_market_ids

    def is_market_settlement(self, market_id: str) -> bool:
        """Return True if market_id belongs to a SETTLEMENT market."""
        return market_id in self._markets.settlement_market_ids

    def is_market_balancing(self, market_id: str) -> bool:
        """Return True if market_id belongs to a BALANCING market."""
        return market_id in self._markets.balancing_market_ids

    def is_market_future(self, market_id: str) -> bool:
        """Return True if market_id belongs to a FUTURE market."""
        return market_id == self.future_markets.id

    def get_results_dict(self) -> dict:
        """
        Compose the results dict for the respective area. For non-strategy areas the area stats
        are used, while in the strategy areas the respective state class method is used.
        """
        if self.strategy is not None:
            current_time_slot = None
            if self.current_market:
                current_time_slot = self.current_market.time_slot
            elif self.parent.current_market:
                current_time_slot = self.parent.current_market.time_slot
            return self.strategy.state.get_results_dict(current_time_slot)
        return {
            "area_throughput": {
                "baseline_peak_energy_import_kWh": self.throughput.baseline_peak_energy_import_kWh,
                "baseline_peak_energy_export_kWh": self.throughput.baseline_peak_energy_export_kWh,
                "import_capacity_kWh": self.throughput.import_capacity_kWh,
                "export_capacity_kWh": self.throughput.export_capacity_kWh,
                "imported_energy_kWh": self.stats.imported_traded_energy_kwh.get(
                    self.current_market.time_slot, 0.) if self.current_market is not None else 0.,
                "exported_energy_kWh": self.stats.exported_traded_energy_kwh.get(
                    self.current_market.time_slot, 0.) if self.current_market is not None else 0.,
            },
            "grid_fee_constant": (
                self.current_market.const_fee_rate if self.current_market is not None else 0.)
        }


class Market(Area):
    """Class to define geographical market areas that can contain children (areas or assets)."""


class Asset(Area):
    """Class to define assets (devices). These instances cannot contain children."""

    def __init__(self, *args, **kwargs):
        super().__init__(*args, **kwargs)

        if self.children:
            raise ValueError(f"{self.__class__.__name__} instances can't have children.")<|MERGE_RESOLUTION|>--- conflicted
+++ resolved
@@ -15,7 +15,6 @@
 You should have received a copy of the GNU General Public License
 along with this program.  If not, see <http://www.gnu.org/licenses/>.
 """
-from dataclasses import dataclass
 from logging import getLogger
 from typing import List, Dict, Optional, Union, TYPE_CHECKING
 from uuid import uuid4
@@ -39,7 +38,6 @@
 from gsy_e.models.area.events import Events
 from gsy_e.models.area.markets import AreaMarkets
 from gsy_e.models.area.redis_external_market_connection import RedisMarketExternalConnection
-from gsy_e.models.area.scm_manager import HomeAfterMeterData
 from gsy_e.models.area.stats import AreaStats
 from gsy_e.models.area.throughput_parameters import ThroughputParameters
 from gsy_e.models.config import SimulationConfig
@@ -251,21 +249,6 @@
         return {}
 
 
-@dataclass
-class HomeAfterMeterData:
-    home_uuid: str
-    consumption_kWh: float = 0.
-    production_kWh: float = 0.
-    self_consumed_energy_kWh = 0.
-    energy_surplus_kWh = 0.
-    energy_need_kWh = 0.
-
-    def __post_init__(self):
-        self.self_consumed_energy_kWh = min(self.consumption_kWh, self.production_kWh)
-        self.energy_surplus_kWh = self.production_kWh - self.self_consumed_energy_kWh
-        self.energy_need_kWh = self.consumption_kWh - self.self_consumed_energy_kWh
-
-
 class CoefficientArea(AreaBase):
     def __init__(self, name: str = None, children: List["CoefficientArea"] = None,
                  uuid: str = None,
@@ -306,54 +289,19 @@
                    for child in self.children)
 
     def _calculate_home_after_meter_data(
-<<<<<<< HEAD
-            self, current_time_slot: DateTime, scm_manager) -> HomeAfterMeterData:
-=======
-            self, current_time_slot: DateTime) -> HomeAfterMeterData:
->>>>>>> e8684010
+            self, current_time_slot: DateTime, scm_manager) -> None:
         production_kWh = sum(child.strategy.get_energy_to_sell_kWh(current_time_slot)
                              for child in self.children)
         consumption_kWh = sum(child.strategy.get_energy_to_buy_kWh(current_time_slot)
                               for child in self.children)
-<<<<<<< HEAD
         scm_manager.add_home_data(self.uuid, production_kWh, consumption_kWh)
 
     def calculate_home_after_meter_data(
-            self, current_time_slot: DateTime, scm_manager) -> Dict[str, HomeAfterMeterData]:
+            self, current_time_slot: DateTime, scm_manager) -> None:
         if self._is_home_area():
             self._calculate_home_after_meter_data(current_time_slot, scm_manager)
         for child in self.children:
             child.calculate_home_after_meter_data(current_time_slot)
-=======
-        return HomeAfterMeterData(self.uuid, production_kWh=production_kWh,
-                                  consumption_kWh=consumption_kWh)
-
-    def calculate_home_after_meter_data(
-            self, current_time_slot: DateTime) -> Dict[str, HomeAfterMeterData]:
-        if self._is_home_area():
-            return {
-                self.uuid: self._calculate_home_after_meter_data(current_time_slot)
-            }
-        retval = {}
-        for child in self.children:
-            retval.update(child.calculate_home_after_meter_data(current_time_slot))
-
-        return retval
-
-    def calculate_community_after_meter_data(
-            self, home_after_meter_data: Dict[str, HomeAfterMeterData]):
-        community_data = HomeAfterMeterData(self.uuid)
-        community_data.production_kWh = sum(
-            data.production_kWh for data in home_after_meter_data.values())
-        community_data.consumption_kWh = sum(
-            data.consumption_kWh for data in home_after_meter_data.values())
-        community_data.self_consumed_energy_kWh = sum(
-            data.self_consumed_energy_kWh for data in home_after_meter_data.values())
-        community_data.energy_surplus_kWh = sum(
-            data.energy_surplus_kWh for data in home_after_meter_data.values())
-        community_data.energy_need_kWh = sum(
-            data.energy_need_kWh for data in home_after_meter_data.values())
->>>>>>> e8684010
 
     def _create_trade_object(self, current_time_slot, seller_name, traded_energy_kWh):
         trade = Trade(
@@ -371,14 +319,8 @@
         log.info("[SCM][TRADE][OFFER] [%s] [%s] %s", self.name, trade.time_slot, trade)
         return trade
 
-<<<<<<< HEAD
     def trigger_energy_trades(
             self, current_time_slot: DateTime, scm_manager) -> float:
-
-=======
-    def trigger_energy_buy_trades(
-            self, current_time_slot: DateTime, total_sell_energy_kWh: float) -> float:
->>>>>>> e8684010
         pass
         # if self._is_home_area():
         #     total_home_consumption_kWh = sum(
