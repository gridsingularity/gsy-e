site_name: 'D3A Wiki'
site_description: 'Wiki for the D3A by Grid Singularity'
site_author: 'Grid Singularity'
site_url: 'https://gridsingularity.github.io/d3a/d3a-documentation/'

nav:
- 'Overview': 'd3a-documentation.md'
- 'User Interface (d3a.io)':
    - 'UI Overview': 'user-interface-d3a.md'
    - 'Releases': 'ui-releases.md'
    - 'Projects (Home Page)': 'projects-home-page.md'
    - 'Simulation Configuration':
        - 'Simulation Configuration Overview': 'simulation-configuration.md'
        - 'General Settings': 'general-settings.md'
        - 'Grid Setup':
            - 'Initial Grid Setup': 'grid-setup.md'
            - 'PV': 'pv.md'
            - 'Storage': 'storage.md'
            - 'Load': 'load.md'
            - 'Market Maker': 'market-maker.md'
            - 'Power Plant': 'power-plant.md'
            - 'Areas': 'areas.md'
        - 'Libraries': 'libraries.md'
        - 'Upload File Formats': 'upload-file-formats.md'
    - 'Results': 'results.md'
- 'Backend Codebase':
    - 'Backend Codebase Overview': 'backend-codebase.md'
    - 'Strategies':
        - 'Load Strategy': 'load-strategy.md'
        - 'Energy Storage System (ESS) Strategy': 'ess-strategy.md'
        - 'PV Strategy': 'pv-strategy.md'
        - 'Infinite Power Plant Strategy': 'infinite-power-plant-strategy.md'
        - 'Custom Load Strategy': 'custom-load-strategy.md'
        - 'Finite Power Plant Strategy': 'finite-power-plant-strategy.md'
        - 'Custom PV Strategy': 'custom-pv-strategy.md'
        - 'Infinite Bus Strategy': 'infinite-bus-strategy.md'
        - 'How to Implement Custom Device Strategies': 'how-implement-custom-device-strategies.md'
        - 'Market Maker Strategy': 'market-maker-strategy.md'
        - 'How Strategies Adjust the Prices of Offers and Bids': 'how-strategies-adjust-prices.md'
    - 'Markets':
        - 'Markets Overview': 'markets.md'
        - 'One Sided Pay-As-Offer': 'one-sided-pay-as-offer.md'
        - 'Two Sided Pay-As-Bid': 'two-sided-pay-as-bid.md'
        - 'Two Sided Pay-As-Clear': 'two-sided-pay-as-clear.md'
        - 'Balancing Market': 'balancing-market.md'
        - 'Inter-Area Agent': 'inter-area-agent.md'
        - 'Market Slots and Ticks': 'market-slots-and-ticks.md'
<<<<<<< HEAD
        - 'Grid Fees': 'grid-fees.md'
    - 'D3A Blockchain Support':
        - 'D3A Blockchain Overview': 'd3a-blockchain-support.md'
        - 'ClearingToken Smart Contract': 'clearingtoken-smart-contract.md'
        - 'Market Smart Contract': 'market-smart-contract.md'
        - 'Steps to Run D3A on Tobalaba': 'run-d3a-on-tobalaba.md'
=======
        - 'Grid Fees':
          - 'Constant fees': 'constant-fees.md'
          - 'Percentage fees': 'percentage-fees.md'
    - 'D3A Blockchain Support': 
        - 'D3A Blockchain Overview': 'd3a-blockchain-support.md' 
        - 'ClearingToken Smart Contract': 'clearingtoken-smart-contract.md' 
        - 'Market Smart Contract': 'market-smart-contract.md' 
        - 'Steps to Run D3A on Tobalaba': 'run-d3a-on-tobalaba.md' 
>>>>>>> bd4dd8ee
    - 'Simulation Results':
        - 'Simulation Results Overview': 'simulation-results.md'
        - 'Bills': 'bills.md'
    - 'Alternative Pricing Schemes': 'alternative-pricing-schemes.md'
    - 'How to Configure Grid Transfer Fee': 'configure-transfer-fee.md'
    - 'Simulation Events': 'simulation-events.md'
    - 'How to Create a setup-file': 'create-setup-file.md'
    - 'How to Change Global Simulation Settings': 'change-global-sim-settings.md'
    - 'How to launch Simulation via Command Line Interface (CLI)': 'launch-sim-via-cli.md'
    - 'Installation Instructions':
        - 'Linux': 'installation-instructions.md'
        - 'Mac': 'ios-installation-instructions.md'.
        - 'Virtual Machine': 'installation-instructions-vm.md'
    - 'Key Performance Indicators (KPIs)': 'kpis.md'
- API: 'api.md'
- FAQ: 'faq.md'
- FAQ Odyssey hackathon: 'faq-odyssey.md'

# Configuration for the Material theme
theme:
  name: null
  custom_dir: 'mkdocs-material/material'
  language: 'en'
  palette:
    primary: 'white'
    accent: 'teal'
  font:
    text: 'PT Sans'
    code: 'Ubuntu Mono'
  favicon: 'img/d3a-favicon.png'
  logo: 'img/d3a-logo.png'
  feature:
    tabs: false

# Extra css for further customization
extra_css:
  - 'stylesheets/extra.css'

extra_javascript:
  - https://cdnjs.cloudflare.com/ajax/libs/mathjax/2.7.0/MathJax.js?config=TeX-AMS-MML_HTMLorMML
  - https://research.web3.foundation/en/latest/mathjax-config.js

# Repository that houses the source code for this site. This
# is needed to render the nice GH link on the top right.
repo_name: 'D3A on github'
repo_url: 'https://github.com/gridsingularity/d3a/wiki'

# Social links
extra:
  social:
    - type: 'github'
      size: 'lg'
      link: 'https://github.com/gridsingularity'
    - type: 'twitter'
      size: 'lg'
      link: 'https://twitter.com/gridsingularity'
    - type: 'linkedin'
      size: 'lg'
      link: 'https://www.linkedin.com/company/grid-singularity'
    - type: 'slack'
      size: 'lg'
      link: 'https://join.slack.com/t/gsycommunity/shared_invite/zt-cksg629e-ClRPNV7TkW_cTOxDdlaz1Q'
footer:
  logo: 'img/d3a-logo.png'

markdown_extensions:
    - admonition
    - codehilite:
        guess_lang: false
    - toc:
        permalink: true
    - mdtooltips
    - attr_list<|MERGE_RESOLUTION|>--- conflicted
+++ resolved
@@ -4,55 +4,47 @@
 site_url: 'https://gridsingularity.github.io/d3a/d3a-documentation/'
 
 nav:
-- 'Overview': 'd3a-documentation.md'
-- 'User Interface (d3a.io)':
-    - 'UI Overview': 'user-interface-d3a.md'
+- 'Overview': 'd3a-documentation.md' 
+- 'User Interface (d3a.io)': 
+    - 'UI Overview': 'user-interface-d3a.md' 
     - 'Releases': 'ui-releases.md'
     - 'Projects (Home Page)': 'projects-home-page.md'
-    - 'Simulation Configuration':
-        - 'Simulation Configuration Overview': 'simulation-configuration.md'
-        - 'General Settings': 'general-settings.md'
-        - 'Grid Setup':
-            - 'Initial Grid Setup': 'grid-setup.md'
-            - 'PV': 'pv.md'
-            - 'Storage': 'storage.md'
-            - 'Load': 'load.md'
+    - 'Simulation Configuration': 
+        - 'Simulation Configuration Overview': 'simulation-configuration.md' 
+        - 'General Settings': 'general-settings.md' 
+        - 'Grid Setup': 
+            - 'Initial Grid Setup': 'grid-setup.md' 
+            - 'PV': 'pv.md' 
+            - 'Storage': 'storage.md' 
+            - 'Load': 'load.md' 
             - 'Market Maker': 'market-maker.md'
-            - 'Power Plant': 'power-plant.md'
-            - 'Areas': 'areas.md'
-        - 'Libraries': 'libraries.md'
-        - 'Upload File Formats': 'upload-file-formats.md'
-    - 'Results': 'results.md'
-- 'Backend Codebase':
-    - 'Backend Codebase Overview': 'backend-codebase.md'
-    - 'Strategies':
-        - 'Load Strategy': 'load-strategy.md'
-        - 'Energy Storage System (ESS) Strategy': 'ess-strategy.md'
-        - 'PV Strategy': 'pv-strategy.md'
-        - 'Infinite Power Plant Strategy': 'infinite-power-plant-strategy.md'
-        - 'Custom Load Strategy': 'custom-load-strategy.md'
-        - 'Finite Power Plant Strategy': 'finite-power-plant-strategy.md'
-        - 'Custom PV Strategy': 'custom-pv-strategy.md'
-        - 'Infinite Bus Strategy': 'infinite-bus-strategy.md'
-        - 'How to Implement Custom Device Strategies': 'how-implement-custom-device-strategies.md'
-        - 'Market Maker Strategy': 'market-maker-strategy.md'
-        - 'How Strategies Adjust the Prices of Offers and Bids': 'how-strategies-adjust-prices.md'
-    - 'Markets':
+            - 'Power Plant': 'power-plant.md' 
+            - 'Areas': 'areas.md' 
+        - 'Libraries': 'libraries.md' 
+        - 'Upload File Formats': 'upload-file-formats.md' 
+    - 'Results': 'results.md' 
+- 'Backend Codebase': 
+    - 'Backend Codebase Overview': 'backend-codebase.md'  
+    - 'Strategies': 
+        - 'Load Strategy': 'load-strategy.md' 
+        - 'Energy Storage System (ESS) Strategy': 'ess-strategy.md' 
+        - 'PV Strategy': 'pv-strategy.md' 
+        - 'Infinite Power Plant Strategy': 'infinite-power-plant-strategy.md' 
+        - 'Custom Load Strategy': 'custom-load-strategy.md' 
+        - 'Finite Power Plant Strategy': 'finite-power-plant-strategy.md' 
+        - 'Custom PV Strategy': 'custom-pv-strategy.md' 
+        - 'Infinite Bus Strategy': 'infinite-bus-strategy.md' 
+        - 'How to Implement Custom Device Strategies': 'how-implement-custom-device-strategies.md' 
+        - 'Market Maker Strategy': 'market-maker-strategy.md' 
+        - 'How Strategies Adjust the Prices of Offers and Bids': 'how-strategies-adjust-prices.md' 
+    - 'Markets': 
         - 'Markets Overview': 'markets.md'
-        - 'One Sided Pay-As-Offer': 'one-sided-pay-as-offer.md'
+        - 'One Sided Pay-As-Offer': 'one-sided-pay-as-offer.md' 
         - 'Two Sided Pay-As-Bid': 'two-sided-pay-as-bid.md'
         - 'Two Sided Pay-As-Clear': 'two-sided-pay-as-clear.md'
         - 'Balancing Market': 'balancing-market.md'
-        - 'Inter-Area Agent': 'inter-area-agent.md'
+        - 'Inter-Area Agent': 'inter-area-agent.md'  
         - 'Market Slots and Ticks': 'market-slots-and-ticks.md'
-<<<<<<< HEAD
-        - 'Grid Fees': 'grid-fees.md'
-    - 'D3A Blockchain Support':
-        - 'D3A Blockchain Overview': 'd3a-blockchain-support.md'
-        - 'ClearingToken Smart Contract': 'clearingtoken-smart-contract.md'
-        - 'Market Smart Contract': 'market-smart-contract.md'
-        - 'Steps to Run D3A on Tobalaba': 'run-d3a-on-tobalaba.md'
-=======
         - 'Grid Fees':
           - 'Constant fees': 'constant-fees.md'
           - 'Percentage fees': 'percentage-fees.md'
@@ -61,16 +53,15 @@
         - 'ClearingToken Smart Contract': 'clearingtoken-smart-contract.md' 
         - 'Market Smart Contract': 'market-smart-contract.md' 
         - 'Steps to Run D3A on Tobalaba': 'run-d3a-on-tobalaba.md' 
->>>>>>> bd4dd8ee
     - 'Simulation Results':
         - 'Simulation Results Overview': 'simulation-results.md'
         - 'Bills': 'bills.md'
-    - 'Alternative Pricing Schemes': 'alternative-pricing-schemes.md'
+    - 'Alternative Pricing Schemes': 'alternative-pricing-schemes.md' 
     - 'How to Configure Grid Transfer Fee': 'configure-transfer-fee.md'
-    - 'Simulation Events': 'simulation-events.md'
-    - 'How to Create a setup-file': 'create-setup-file.md'
-    - 'How to Change Global Simulation Settings': 'change-global-sim-settings.md'
-    - 'How to launch Simulation via Command Line Interface (CLI)': 'launch-sim-via-cli.md'
+    - 'Simulation Events': 'simulation-events.md' 
+    - 'How to Create a setup-file': 'create-setup-file.md' 
+    - 'How to Change Global Simulation Settings': 'change-global-sim-settings.md' 
+    - 'How to launch Simulation via Command Line Interface (CLI)': 'launch-sim-via-cli.md' 
     - 'Installation Instructions':
         - 'Linux': 'installation-instructions.md'
         - 'Mac': 'ios-installation-instructions.md'.
