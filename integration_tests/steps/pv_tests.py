--- conflicted
+++ resolved
@@ -18,12 +18,8 @@
 from behave import then
 from math import isclose
 from pendulum import duration
-<<<<<<< HEAD
-from d3a.models.const import ConstSettings
+from d3a_interface.constants_limits import ConstSettings
 from d3a.constants import DEFAULT_PRECISION
-=======
-from d3a_interface.constants_limits import ConstSettings
->>>>>>> 530e96f9
 
 
 @then('the storages buy energy for no more than the min PV selling rate')
