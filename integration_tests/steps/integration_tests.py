--- conflicted
+++ resolved
@@ -423,7 +423,6 @@
     assert len(trades_bought) > 0
 
 
-<<<<<<< HEAD
 @then('the storage devices buy and sell energy respecting the hourly break even prices')
 def step_impl(context):
     from d3a.setup.strategy_tests.storage_strategy_break_even_hourly import \
@@ -445,7 +444,8 @@
                     for trade in trades_bought])
         assert len(trades_sold) > 0
         assert len(trades_bought) > 0
-=======
+
+
 @then('the {plant_name} always sells energy at the defined energy rate')
 def test_finite_plant_energy_rate(context, plant_name):
     grid = context.simulation.area
@@ -476,5 +476,4 @@
                 trades_sold.append(trade)
         assert sum([trade.offer.energy for trade in trades_sold]) <= \
             finite.strategy.max_available_power[market.time_slot.hour] / \
-            (Interval(hours=1) / finite.config.slot_length)
->>>>>>> b952b3f3
+            (Interval(hours=1) / finite.config.slot_length)