"""
Copyright 2018 Grid Singularity
This file is part of Grid Singularity Exchange.

This program is free software: you can redistribute it and/or modify
it under the terms of the GNU General Public License as published by
the Free Software Foundation, either version 3 of the License, or
(at your option) any later version.

This program is distributed in the hope that it will be useful,
but WITHOUT ANY WARRANTY; without even the implied warranty of
MERCHANTABILITY or FITNESS FOR A PARTICULAR PURPOSE.  See the
GNU General Public License for more details.

You should have received a copy of the GNU General Public License
along with this program.  If not, see <http://www.gnu.org/licenses/>.
"""
import glob
import importlib
import json
import logging
import os
import traceback
import uuid
from copy import deepcopy
from math import isclose

from behave import given, when, then
from gsy_framework.constants_limits import ConstSettings, GlobalConfig
from gsy_framework.enums import OrdersMatchAlgoEnum, SpotMarketTypeEnum
from gsy_framework.read_user_profile import read_arbitrary_profile, InputProfileTypes, \
    default_profile_dict
from gsy_framework.unit_test_utils import assert_dicts_identical
from gsy_framework.utils import convert_W_to_Wh, convert_W_to_kWh, convert_kW_to_kWh, \
    get_area_name_uuid_mapping
from deepdiff import DeepDiff
from pendulum import duration, today, from_format

from gsy_e import constants
from gsy_e.constants import DATE_TIME_FORMAT, DATE_FORMAT, TIME_ZONE
from gsy_e.gsy_e_core.simulation import Simulation
from gsy_e.gsy_e_core.util import d3a_path
from gsy_e.models.config import SimulationConfig

TODAY_STR = today(tz=TIME_ZONE).format(DATE_FORMAT)
ACCUMULATED_KEYS_LIST = ["Accumulated Trades", "External Trades", "Totals", "Market Fees"]


@given('we have a scenario named {scenario}')
def scenario_check(context, scenario):
    if "." in scenario:
        scenario = scenario.replace(".", "/")
    scenario_file = "./src/gsy_e/setup/{}.py".format(scenario)
    if not os.path.isfile(scenario_file):
        raise FileExistsError("File not found: {}".format(scenario_file))


@given('gsy-e is installed')
def install_check(context):
    assert importlib.util.find_spec("gsy_e") is not None


@given('a {device} profile hourly dict as input to predefined load')
def hour_profile(context, device):
    context._device_profile = {
        1: 100,
        2: 200,
        4: 50,
        8: 80,
        10: 120,
        13: 20,
        16: 70,
        17: 15,
        19: 45,
        22: 100
    }


@given('a {device} profile string as input to predefined load')
def json_string_profile(context, device):
    context._device_profile_dict = {today(tz=TIME_ZONE).add(hours=hour): 100
                                    for hour in range(10)}
    context._device_profile_dict.update({today(tz=TIME_ZONE).add(hours=hour): 50
                                         for hour in range(10, 20)})
    context._device_profile_dict.update({today(tz=TIME_ZONE).add(hours=hour): 25
                                         for hour in range(20, 25)})

    profile = "{"
    for i in range(24):
        if i < 10:
            profile += f"\"{i:02}:00\": 100, "
        elif 10 <= i < 20:
            profile += f"\"{i:02}:00\": 50, "
        else:
            profile += f"\"{i:02}:00\": 25, "
    profile += "}"
    context._device_profile = profile


@given('we have a profile of market_maker_rate for {scenario}')
def hour_profile_of_market_maker_rate(context, scenario):
    import importlib
    from gsy_framework.read_user_profile import InputProfileTypes
    setup_file_module = importlib.import_module("gsy_e.setup.{}".format(scenario))
    context._market_maker_rate = \
        read_arbitrary_profile(InputProfileTypes.IDENTITY, setup_file_module.market_maker_rate)

    assert context._market_maker_rate is not None


@given('a PV profile csv as input to predefined PV')
def pv_csv_profile(context):
    context._device_profile = os.path.join(d3a_path, 'resources', 'Solar_Curve_W_cloudy.csv')


@given('the scenario includes a predefined PV')
def pv_profile_scenario(context):
    predefined_pv_scenario = {
        "name": "Grid",
        "children": [
            {
                "name": "Commercial Energy Producer",
                "type": "CommercialProducer",
                "energy_rate": 15.5
            },
            {
                "name": "House 1",
                "children": [
                    {
                        "name": "H1 Load",
                        "type": "LoadHours",
                        "avg_power_W": 400,
                        "hrs_per_day": 24
                    },
                    {
                        "name": "H1 PV",
                        "type": "PVProfile",
                        "panel_count": 1,
                        "power_profile": context._device_profile
                    }
                ]
            },
            {
                "name": "House 2",
                "children": [
                    {
                        "name": "H2 Storage",
                        "type": "Storage",
                        "battery_capacity_kWh": 12.5,
                    }
                ]
            }
        ]
    }
    context._settings = SimulationConfig(tick_length=duration(seconds=60),
                                         slot_length=duration(minutes=60),
                                         sim_duration=duration(hours=23),
                                         cloud_coverage=0,
                                         market_maker_rate=30,
                                         external_connection_enabled=False)
    context._settings.area = predefined_pv_scenario


@given('the scenario includes a predefined load that will not be unmatched')
def load_profile_scenario(context):
    predefined_load_scenario = {
      "name": "Grid",
      "children": [
        {
          "name": "Commercial Energy Producer",
          "type": "CommercialProducer",
          "energy_rate": 15.5
        },
        {
          "name": "House 1",
          "children": [
            {
              "name": "H1 Load",
              "type": "LoadProfile",
              "daily_load_profile": context._device_profile
            },
            {
              "name": "H1 PV",
              "type": "PV",
              "panel_count": 3
            }
          ]
        },
        {
          "name": "House 2",
          "children": [
            {
              "name": "H2 Storage",
              "type": "Storage",
              "battery_capacity_kWh": 12.5,
            }
          ]
        }
      ]
    }
    context._settings = SimulationConfig(tick_length=duration(seconds=60),
                                         slot_length=duration(minutes=60),
                                         sim_duration=duration(hours=24),
                                         cloud_coverage=0,
                                         market_maker_rate=30,
                                         external_connection_enabled=False)
    context._settings.area = predefined_load_scenario


@given('gsy-e uses an {market_type} market')
def one_sided_market(context, market_type):
    from gsy_framework.constants_limits import ConstSettings
    if market_type == "one-sided":
        ConstSettings.MASettings.MARKET_TYPE = SpotMarketTypeEnum.ONE_SIDED.value
    elif market_type == "two-sided-pay-as-bid":
<<<<<<< HEAD
        ConstSettings.IAASettings.MARKET_TYPE = SpotMarketTypeEnum.TWO_SIDED.value
        ConstSettings.IAASettings.ORDERS_MATCH_TYPE = OrdersMatchAlgoEnum.PAY_AS_BID.value
    elif market_type == "two-sided-pay-as-clear":
        ConstSettings.IAASettings.MARKET_TYPE = SpotMarketTypeEnum.TWO_SIDED.value
        ConstSettings.IAASettings.ORDERS_MATCH_TYPE = OrdersMatchAlgoEnum.PAY_AS_CLEAR.value
    elif market_type == "two-sided-external":
        ConstSettings.IAASettings.MARKET_TYPE = SpotMarketTypeEnum.TWO_SIDED.value
        ConstSettings.IAASettings.ORDERS_MATCH_TYPE = OrdersMatchAlgoEnum.EXTERNAL.value
=======
        ConstSettings.MASettings.MARKET_TYPE = SpotMarketTypeEnum.TWO_SIDED.value
        ConstSettings.MASettings.BID_OFFER_MATCH_TYPE = BidOfferMatchAlgoEnum.PAY_AS_BID.value
    elif market_type == "two-sided-pay-as-clear":
        ConstSettings.MASettings.MARKET_TYPE = SpotMarketTypeEnum.TWO_SIDED.value
        ConstSettings.MASettings.BID_OFFER_MATCH_TYPE = BidOfferMatchAlgoEnum.PAY_AS_CLEAR.value
    elif market_type == "two-sided-external":
        ConstSettings.MASettings.MARKET_TYPE = SpotMarketTypeEnum.TWO_SIDED.value
        ConstSettings.MASettings.BID_OFFER_MATCH_TYPE = BidOfferMatchAlgoEnum.EXTERNAL.value
>>>>>>> 379dae56


@given('gsy-e dispatches events from top to bottom')
def dispatch_top_bottom(context):
    import gsy_e.constants
    gsy_e.constants.DISPATCH_EVENTS_BOTTOM_TO_TOP = False


@given('gsy-e dispatches events from bottom to top')
def dispatch_bootom_top(context):
    import gsy_e.constants
    gsy_e.constants.DISPATCH_EVENTS_BOTTOM_TO_TOP = True


@given('the past markets are kept in memory')
def past_markets_in_memory(context):
    constants.RETAIN_PAST_MARKET_STRATEGIES_STATE = True


@given('the minimum offer age is {min_offer_age}')
def set_min_offer_age(context, min_offer_age):
    ConstSettings.MASettings.MIN_OFFER_AGE = int(min_offer_age)


@when('the simulation is running')
def running_the_simulation(context):

    root_logger = logging.getLogger()
    root_logger.setLevel(logging.ERROR)

    seed = 0
    paused = False
    pause_after = duration()
    repl = False
    no_export = True
    export_path = None
    export_subdir = None
    context.simulation = Simulation(
        'json_arg',
        context._settings,
        None,
        seed,
        paused,
        pause_after,
        repl,
        no_export,
        export_path,
        export_subdir,
    )
    context.simulation.run()


@when('we run the gsy-e simulation on console with {scenario} for {hours} hrs')
def run_sim_console(context, scenario, hours):
    context.export_path = os.path.join(context.simdir, scenario)
    os.makedirs(context.export_path, exist_ok=True)
    os.system("gsy-e -l FATAL run -d {hours}h -t 60s -s 60m --setup={scenario} "
              "--export-path={export_path}"
              .format(export_path=context.export_path, scenario=scenario, hours=hours))


@when('we run the gsy-e simulation on console with {scenario} for {hours} hrs '
      '({slot_length}, {tick_length})')
def run_sim_console_decreased_tick_slot_length(context, scenario, hours, slot_length, tick_length):
    context.export_path = os.path.join(context.simdir, scenario)
    os.makedirs(context.export_path, exist_ok=True)
    os.system(f"gsy-e -l FATAL run -d {hours}h -t {tick_length}s -s {slot_length}m "
              f"--seed 0 --setup={scenario} --export-path={context.export_path}")


@when('we run the gsy-e simulation with compare-alt-pricing flag with {scenario}')
def run_sim_console_alt_price(context, scenario):
    context.export_path = os.path.join(context.simdir, scenario)
    os.makedirs(context.export_path, exist_ok=True)
    os.system("gsy-e -l FATAL run -d 2h -t 15s --setup={scenario} --export-path={export_path} "
              "--compare-alt-pricing".format(export_path=context.export_path, scenario=scenario))


@when('we run the gsy-e simulation with cloud_coverage [{cloud_coverage}] and {scenario}')
def run_sim_with_config_setting(context, cloud_coverage, scenario):

    root_logger = logging.getLogger()
    root_logger.setLevel(logging.ERROR)

    simulation_config = SimulationConfig(duration(hours=int(24)),
                                         duration(minutes=int(60)),
                                         duration(seconds=int(60)),
                                         cloud_coverage=int(cloud_coverage),
                                         external_connection_enabled=False)

    seed = 0
    paused = False
    pause_after = duration()
    repl = False
    no_export = True
    export_path = None
    export_subdir = None
    context.simulation = Simulation(
        scenario,
        simulation_config,
        None,
        seed,
        paused,
        pause_after,
        repl,
        no_export,
        export_path,
        export_subdir,
    )
    context.simulation.run()


@when('we run simulation on console with default settings file')
def run_d3a_with_settings_file(context):
    context.export_path = os.path.join(context.simdir, "default")
    os.makedirs(context.export_path, exist_ok=True)
    os.system("gsy-e -l FATAL run -g {settings_file} --export-path={export_path} "
              "--setup default_2a".format(export_path=context.export_path,
                                          settings_file=os.path.join(d3a_path, "setup",
                                                                     "gsy_e_settings.json")))


@when('the reported price energy day results are saved')
def step_impl(context):
    raw_results = context.simulation.endpoint_buffer.results_handler.all_raw_results
    price_energy_day = raw_results["price_energy_day"]
    context.price_energy_day = deepcopy(price_energy_day)


@when('the reported {bill_type} bills are saved')
def save_reported_bills(context, bill_type):
    raw_results = context.simulation.endpoint_buffer.results_handler.all_raw_results
    ui_results = context.simulation.endpoint_buffer.results_handler.all_ui_results
    if bill_type == "energy":
        context.energy_bills = deepcopy(raw_results["bills"])
        context.energy_bills_redis = deepcopy(ui_results["bills"])
    elif bill_type == "cumulative":
        context.energy_bills = deepcopy(raw_results["cumulative_bills"])


@when('the past markets are not kept in memory')
def past_markets_not_in_memory(context):
    # gsy-e has to be set to publish the full results:
    ConstSettings.GeneralSettings.REDIS_PUBLISH_FULL_RESULTS = True
    constants.RETAIN_PAST_MARKET_STRATEGIES_STATE = False


@then('we test the export functionality of {scenario}')
def test_export_data_csv(context, scenario):
    data_fn = "grid.csv"
    sim_data_csv = glob.glob(os.path.join(context.export_path, "*", data_fn))
    if len(sim_data_csv) != 1:
        raise FileExistsError("Not found in {path}: {file} ".format(path=context.export_path,
                                                                    file=data_fn))


@then('the export functionality of supply/demand curve is tested')
def test_export_supply_demand_curve(context):
    sim_data_csv = glob.glob(os.path.join(context.export_path, "*", "plot", "*", "mcp"))
    if len(sim_data_csv) != 1:
        raise FileExistsError("Not found in {path}".format(path=context.export_path))


@then('we test the export of with compare-alt-pricing flag')
def test_export_data_csv_alt_pricing(context):
    data_fn = "grid.csv"
    from gsy_e.gsy_e_core.export import alternative_pricing_subdirs
    for subdir in alternative_pricing_subdirs.values():
        sim_data_csv = glob.glob(os.path.join(context.export_path, "*", subdir, data_fn))
        if len(sim_data_csv) != 1:
            raise FileExistsError(f"Not found in {context.export_path}: {data_fn}")


@then('there are nonempty files with offers ({with_or_without} balancing offers) '
      'and bids for every area')
def nonempty_test_orders_files(context, with_or_without):
    test_orders_files(context, with_or_without, True)


@then('there are files with offers ({with_or_without} balancing offers) '
      'and bids for every area')
def test_orders_files(context, with_or_without, nonempty=False):
    base_path = os.path.join(context.export_path, "*")
    file_list = [os.path.join(base_path, 'grid-offers.csv'),
                 os.path.join(base_path, 'grid-bids.csv'),
                 os.path.join(base_path, 'grid', 'house-1-offers.csv'),
                 os.path.join(base_path, 'grid', 'house-1-bids.csv'),
                 os.path.join(base_path, 'grid', 'house-2-offers.csv'),
                 os.path.join(base_path, 'grid', 'house-2-bids.csv')]

    if with_or_without == "with":
        file_list += [os.path.join(base_path, 'grid-balancing-offers.csv'),
                      os.path.join(base_path, 'grid', 'house-1-balancing-offers.csv'),
                      os.path.join(base_path, 'grid', 'house-2-balancing-offers.csv')]

    line_count_limit = 2 if nonempty else 1
    assert all(len(glob.glob(f)) == 1 for f in file_list)
    assert all(len(open(glob.glob(f)[0]).readlines()) > line_count_limit
               for f in file_list)


<<<<<<< HEAD
@then("offers, bids trades and stats are exported also for settlement markets")
def test_settlement_orders_files(context):
=======
@then("offers, bids trades and stats are exported also for settlement and future markets")
def test_settlement_offer_bid_files(context):
>>>>>>> 379dae56
    file_dict = {}
    for root, _, files in os.walk(context.export_path):
        if "grid" in root:
            file_dict[root.split("grid")[1]] = files

    grid_csv_files = ["house-1-trades.csv",
                      "house-1-bids.csv",
                      "house-2-offers.csv",
                      "house-1-offers.csv",
                      "house-2-bids.csv",
                      "cell-tower.csv",
                      "house-2.csv",
                      "house-1.csv",
                      "house-2-trades.csv"]
    grid_csv_files.extend([
        "house-1-settlement-trades.csv",
        "house-2-settlement-bids.csv",
        "house-2-settlement-offers.csv",
        "house-1-settlement-bids.csv",
        "cell-tower-settlement.csv",
        "house-2-settlement.csv",
        "house-1-settlement-offers.csv",
        "house-2-settlement-trades.csv",
        "house-1-settlement.csv",
    ])
    grid_csv_files.extend([
        "house-1-future.csv",
        "house-1-future-bids.csv",
        "house-1-future-offers.csv",
        "house-1-future-trades.csv",
        "house-2-future.csv",
        "house-2-future-bids.csv",
        "house-2-future-offers.csv",
        "house-2-future-trades.csv"])

    file_dict[""] = sorted(file_dict[""])
    grid_csv_files = sorted(grid_csv_files)

    expected_result = {"": grid_csv_files,
                       "/house-2": ["h2-pv-settlement.csv",
                                    "h2-general-load.csv",
                                    "h2-general-load-settlement.csv",
                                    "h2-pv.csv"],
                       "/house-1": ["h1-storage1.csv",
                                    "h1-storage2.csv",
                                    "h1-storage2-settlement.csv",
                                    "h1-general-load.csv",
                                    "h1-storage1-settlement.csv",
                                    "h1-general-load-settlement.csv"]}
    assert_dicts_identical(file_dict, expected_result)


@then('aggregated result files are exported')
def test_aggregated_result_files(context):
    base_path = os.path.join(context.export_path, "*", "aggregated_results")
    file_list = [os.path.join(base_path, 'bills.json'),
                 os.path.join(base_path, 'const_settings.json'),
                 os.path.join(base_path, 'cumulative_grid_trades.json'),
                 os.path.join(base_path, 'job_id.json'),
                 os.path.join(base_path, 'kpi.json'),
                 os.path.join(base_path, 'price_energy_day.json'),
                 os.path.join(base_path, 'random_seed.json'),
                 os.path.join(base_path, 'status.json')]

    assert all(len(glob.glob(f)) == 1 for f in file_list)
    assert all(len(open(glob.glob(f)[0]).readlines()) > 0 for f in file_list)


@then('we test that cloud coverage [{cloud_coverage}] and market_maker_rate are parsed correctly')
def test_simulation_config_parameters(context, cloud_coverage):
    assert context.simulation.simulation_config.cloud_coverage == int(cloud_coverage)
    day_factor = 24 * 7 if GlobalConfig.IS_CANARY_NETWORK else 24
    assert len(context.simulation.simulation_config.market_maker_rate) == \
        day_factor / context.simulation.simulation_config.slot_length.hours
    assert len(default_profile_dict().keys()) == len(context.simulation.simulation_config.
                                                     market_maker_rate.keys())
    assert context.simulation.simulation_config.market_maker_rate[
               from_format(f"{TODAY_STR}T01:00", DATE_TIME_FORMAT)] == 0
    assert context.simulation.simulation_config.market_maker_rate[from_format(
        f"{TODAY_STR}T12:00", DATE_TIME_FORMAT)] == context._market_maker_rate[
        from_format(f"{TODAY_STR}T11:00", DATE_TIME_FORMAT)]
    assert context.simulation.simulation_config.market_maker_rate[from_format(
        f"{TODAY_STR}T23:00", DATE_TIME_FORMAT)] == context._market_maker_rate[
        from_format(f"{TODAY_STR}T22:00", DATE_TIME_FORMAT)]


@when('a simulation is created for scenario {scenario}')
def create_sim_object(context, scenario):
    simulation_config = SimulationConfig(duration(hours=int(12)),
                                         duration(minutes=int(60)),
                                         duration(seconds=int(60)),
                                         cloud_coverage=0,
                                         market_maker_rate=30,
                                         start_date=today(tz=TIME_ZONE),
                                         external_connection_enabled=False)

    context.simulation = Simulation(
        scenario, simulation_config, None, 0, False, duration(), False, True, None, None,
        "1234", False
    )


@when('the method {method} is registered')
def monkeypatch_ctrl_callback(context, method):
    context.ctrl_callback_call_count = 0

    def method_callback():
        context.ctrl_callback_call_count += 1
    setattr(context.simulation, method, method_callback)


@when('the configured simulation is running')
def configd_sim_run(context):
    root_logger = logging.getLogger()
    root_logger.setLevel(logging.ERROR)
    context.simulation.run()


@when('a message is sent on {channel}')
def message_on_channel(context, channel):
    context.ctrl_publish_callback_call_count = 0
    data = {"transaction_id": str(uuid.uuid4())}
    payload = {"data": json.dumps(data)}

    def mock_publish_json(*args):
        context.ctrl_publish_callback_call_count += 1

    context.simulation.redis_connection.publish_json = mock_publish_json
    context.simulation.redis_connection._sub_callback_dict[channel](payload)


@when('the simulation is able to transmit intermediate and final results')
def interm_results(context):
    context.interm_results_count = 0

    def interm_res_count(_, _1):
        context.interm_results_count += 1
    context.simulation.kafka_connection.publish = interm_res_count


@when('the kafka_connection is enabled')
def transmit_zipped_results(context):
    context.simulation.kafka_connection.is_enabled = lambda: True


@then('intermediate results are transmitted on every slot and final results once')
def interm_res_report(context):
    # Add an extra result for the start of the simulation
    assert context.interm_results_count == 13


@then('{method} is called')
def method_called(context, method):
    assert context.ctrl_callback_call_count == 1
    assert context.ctrl_publish_callback_call_count == 1


@given('the min offer age is set to {min_offer_age} tick')
def min_offer_age_nr_ticks(context, min_offer_age):
    ConstSettings.MASettings.MIN_OFFER_AGE = int(min_offer_age)


@given('the min bid age is set to {min_bid_age} ticks')
def min_bid_age_nr_ticks(context, min_bid_age):
    ConstSettings.MASettings.MIN_BID_AGE = int(min_bid_age)


@when('we run a multi-day gsy-e simulation with {scenario} [{start_date}, {total_duration}, '
      '{slot_length}, {tick_length}]')
def run_sim_multiday(context, scenario, start_date, total_duration, slot_length, tick_length):

    root_logger = logging.getLogger()
    root_logger.setLevel(logging.ERROR)
    if start_date == "None":
        start_date = today(tz=TIME_ZONE)
    else:
        start_date = from_format(start_date, DATE_FORMAT)

    simulation_config = SimulationConfig(duration(hours=int(total_duration)),
                                         duration(minutes=int(slot_length)),
                                         duration(seconds=int(tick_length)),
                                         cloud_coverage=0,
                                         market_maker_rate=30,
                                         start_date=start_date,
                                         external_connection_enabled=False)

    seed = 0
    paused = False
    pause_after = duration()
    repl = False
    export_path = None
    export_subdir = None
    context.simulation = Simulation(
        scenario,
        simulation_config,
        None,
        seed,
        paused,
        pause_after,
        repl,
        context.no_export,
        export_path,
        export_subdir,
    )
    context.simulation.run()


@given('export {flag}')
@when('export {flag}')
def export_logic(context, flag):
    context.no_export = True if flag == 'isnt_needed' else False


@when('we run the simulation with setup file {scenario} and parameters '
      '[{total_duration}, {slot_length}, {tick_length}]')
@then('we run the simulation with setup file {scenario} and parameters '
      '[{total_duration}, {slot_length}, {tick_length}]')
def run_sim(context, scenario, total_duration, slot_length, tick_length):

    root_logger = logging.getLogger()
    root_logger.setLevel(logging.ERROR)

    simulation_config = SimulationConfig(duration(hours=int(total_duration)),
                                         duration(minutes=int(slot_length)),
                                         duration(seconds=int(tick_length)),
                                         cloud_coverage=0,
                                         market_maker_rate=30,
                                         external_connection_enabled=False)

    seed = 0
    paused = False
    pause_after = duration()
    repl = False
    export_subdir = None
    context.export_path = os.path.join(context.simdir, scenario)
    os.makedirs(context.export_path, exist_ok=True)
    try:
        context.simulation = Simulation(
            scenario,
            simulation_config,
            None,
            seed,
            paused,
            pause_after,
            repl,
            context.no_export,
            context.export_path,
            export_subdir,
        )
        context.simulation.run()
    except Exception as er:
        if context.raise_exception_when_running_sim:
            root_logger.critical(f"Error reported when running the simulation: {er}")
            root_logger.critical(f"Traceback: {traceback.format_exc()}")
            raise Exception(er)
        else:
            context.sim_error = er


@then('we test the output of the simulation of '
      '{scenario} [{sim_duration}, {slot_length}, {tick_length}]')
def test_output(context, scenario, sim_duration, slot_length, tick_length):
    from integration_tests.steps.integration_tests import get_simulation_raw_results
    get_simulation_raw_results(context)

    # (check if simulation successfully finished):
    assert len(context.raw_sim_data.keys()) == 24
    if scenario == "default":
        assert {"Street 1", "S1 House 1", "S1 H1 Load"}.\
            issubset(set(context.name_uuid_map.keys()))
        for time_slot, core_stats in context.raw_sim_data.items():
            assert 'load_profile_kWh' in core_stats[context.name_uuid_map['S1 H1 Load']].keys()


@then('the energy bills report the correct accumulated traded energy price')
def test_accumulated_energy_price(context):
    raw_results = context.simulation.endpoint_buffer.results_handler.all_raw_results
    bills = raw_results["bills"]
    for bills_key in [c for c in bills.keys() if "Accumulated Trades" in c]:
        extern_trades = bills[bills_key]["External Trades"]
        assert extern_trades["total_energy"] == extern_trades["bought"] - extern_trades["sold"]
        # Checks if "Accumulated Trades" got accumulated correctly:
        house_bill = bills[bills_key]["Accumulated Trades"]["earned"] - \
            bills[bills_key]["Accumulated Trades"]["spent"]
        area_net_traded_energy_price = \
            sum([v["earned"] - v["spent"] for k, v in bills[bills_key].items()
                if k not in ACCUMULATED_KEYS_LIST])
        assert isclose(area_net_traded_energy_price, house_bill, rel_tol=1e-02), \
            f"{bills_key} area: {area_net_traded_energy_price} house {house_bill}"
        # Checks if spent+market_fee-earned=total_cost is true for all accumulated members
        for accumulated_section in ACCUMULATED_KEYS_LIST:
            assert isclose(bills[bills_key][accumulated_section]["spent"]
                           + bills[bills_key][accumulated_section]["market_fee"]
                           - bills[bills_key][accumulated_section]["earned"],
                           bills[bills_key][accumulated_section]["total_cost"],  abs_tol=1e-10)
        #
        for key in ["spent", "earned", "total_cost", "sold", "bought", "total_energy"]:
            assert isclose(bills[bills_key]["Accumulated Trades"][key] +
                           bills[bills_key]["External Trades"][key] +
                           bills[bills_key]["Market Fees"][key],
                           bills[bills_key]["Totals"][key], abs_tol=1e-10)
        assert isclose(bills[bills_key]["Totals"]["total_cost"], 0, abs_tol=1e-10)


@then('the traded energy report the correct accumulated traded energy')
def test_accumulated_energy(context):
    raw_results = context.simulation.endpoint_buffer.results_handler.all_raw_results
    bills = raw_results["bills"]
    if "Cell Tower" not in bills:
        return
    cell_tower_net = bills["Cell Tower"]["sold"] - bills["Cell Tower"]["bought"]
    net_energy = cell_tower_net
    for house_key in ["House 1", "House 2"]:
        house_net = bills[house_key]["Accumulated Trades"]["sold"] - \
                    bills[house_key]["Accumulated Trades"]["bought"] + \
                    bills[house_key]["Totals"]["bought"] - \
                    bills[house_key]["Totals"]["sold"]

        area_net_energy = \
            sum([v["sold"] - v["bought"] for k, v in bills[house_key].items()
                 if k not in ACCUMULATED_KEYS_LIST])
        assert isclose(area_net_energy, house_net, rel_tol=1e-02)
        net_energy += house_net

    assert isclose(net_energy, 0, abs_tol=1e-10)


@then('the energy bills report the correct external traded energy and price')
def test_external_trade_energy_price(context):
    # TODO: Deactivating this test for now, because it will fail due to D3ASIM-1887.
    # Please activate the test when implementing the aforementioned bug.
    return

    raw_results = context.simulation.endpoint_buffer.results_handler.all_raw_results
    current_trades = raw_results["cumulative_grid_trades"]
    bills = raw_results["bills"]
    houses = [child for child in context.simulation.area.children
              if child.name in ["House 1", "House 2"]]
    for house in houses:
        house_sold = bills[house.name]["External Trades"]["sold"]
        house_bought = bills[house.name]["External Trades"]["bought"]

        external_trade_sold = sum([
            k["energy"]
            for k in current_trades[house.uuid][-1]["bars"]
            if "External sources" in k["energyLabel"] and k["energy"] < 0
        ])

        external_trade_bought = sum([
            k["energy"]
            for k in current_trades[house.uuid][-1]["bars"]
            if "External sources" in k["energyLabel"] and k["energy"] >= 0
        ])

        assert isclose(-external_trade_sold, house_sold, abs_tol=1e-3)
        assert isclose(external_trade_bought, house_bought, abs_tol=1e-3)


@then('the cumulative energy bills for each area are the sum of its children')
def cumulative_bills_sum(context):
    ui_results = context.simulation.endpoint_buffer.results_handler.all_ui_results
    cumulative_bills = ui_results["cumulative_bills"]
    bills = ui_results["bills"]

    def assert_area_cumulative_bills(area):
        area_bills = cumulative_bills[area.uuid]
        if len(area.children) == 0:
            estimated_total = area_bills["spent_total"] - area_bills["earned"] + \
                              area_bills["penalties"]
            assert isclose(area_bills["total"], estimated_total, abs_tol=0.0011)
            assert isclose(bills[area.uuid]["spent"] + bills[area.uuid]["market_fee"],
                           cumulative_bills[area.uuid]["spent_total"], abs_tol=0.0011)
            return
        child_uuids = [child.uuid for child in area.children]
        assert isclose(area_bills["spent_total"],
                       sum(cumulative_bills[uuid]["spent_total"] for uuid in child_uuids),
                       abs_tol=0.0011)
        assert isclose(area_bills["earned"],
                       sum(cumulative_bills[uuid]["earned"] for uuid in child_uuids),
                       abs_tol=0.0011)
        assert isclose(area_bills["penalties"],
                       sum(cumulative_bills[uuid]["penalties"] for uuid in child_uuids),
                       abs_tol=0.0011)
        assert isclose(area_bills["total"],
                       sum(cumulative_bills[uuid]["total"] for uuid in child_uuids),
                       abs_tol=0.0011)

        for child in area.children:
            assert_area_cumulative_bills(child)

    assert_area_cumulative_bills(context.simulation.area)


def generate_area_uuid_map(sim_area, results):
    results[sim_area.slug] = sim_area.uuid
    for child in sim_area.children:
        results = generate_area_uuid_map(child, results)
    return results


@then('the predefined load follows the load profile')
def check_load_profile(context):
    if GlobalConfig.IS_CANARY_NETWORK:
        return
    if isinstance(context._device_profile, str):
        context._device_profile = context._device_profile_dict

    house1 = list(filter(lambda x: x.name == "House 1", context.simulation.area.children))[0]
    load = list(filter(lambda x: x.name == "H1 Load", house1.children))[0]
    for timepoint, energy in load.strategy.state._desired_energy_Wh.items():
        assert energy == convert_W_to_Wh(context._device_profile[timepoint],
                                         load.config.slot_length)


@then('the predefined PV follows the PV profile')
def check_pv_profile(context):
    house1 = list(filter(lambda x: x.name == "House 1", context.simulation.area.children))[0]
    pv = list(filter(lambda x: x.name == "H1 PV", house1.children))[0]
    if pv.strategy._power_profile_index == 0:
        path = os.path.join(d3a_path, "resources/Solar_Curve_W_sunny.csv")
    if pv.strategy._power_profile_index == 1:
        path = os.path.join(d3a_path, "resources/Solar_Curve_W_partial.csv")
    if pv.strategy._power_profile_index == 2:
        path = os.path.join(d3a_path, "resources/Solar_Curve_W_cloudy.csv")
    profile_data = read_arbitrary_profile(
        InputProfileTypes.POWER,
        str(path))
    for timepoint, energy in pv.strategy.state._energy_production_forecast_kWh.items():
        if timepoint in profile_data.keys():
            assert energy == profile_data[timepoint]
        else:
            assert energy == 0


@then('the UserProfile PV follows the PV profile as dict')
def check_user_pv_dict_profile(context):
    house1 = list(filter(lambda x: x.name == "House 1", context.simulation.area.children))[0]
    pv = list(filter(lambda x: x.name == "H1 PV", house1.children))[0]
    from gsy_e.setup.strategy_tests.user_profile_pv_dict import user_profile
    profile_data = user_profile
    for timepoint, energy in pv.strategy.state._energy_production_forecast_kWh.items():
        if timepoint.hour in profile_data.keys():
            assert energy == convert_W_to_kWh(profile_data[timepoint.hour], pv.config.slot_length)
        else:
            if int(timepoint.hour) > int(list(user_profile.keys())[-1]):
                assert energy == convert_W_to_kWh(user_profile[list(user_profile.keys())[-1]],
                                                  pv.config.slot_length)
            else:
                assert energy == 0


@then('the UserProfile PV follows the PV profile of csv')
def check_pv_csv_profile(context):
    house1 = list(filter(lambda x: x.name == "House 1", context.simulation.area.children))[0]
    pv = list(filter(lambda x: x.name == "H1 PV", house1.children))[0]
    from gsy_e.setup.strategy_tests.user_profile_pv_csv import user_profile_path
    profile_data = read_arbitrary_profile(
        InputProfileTypes.POWER,
        user_profile_path)
    for timepoint, energy in pv.strategy.state._energy_production_forecast_kWh.items():
        if timepoint in profile_data.keys():
            assert energy == profile_data[timepoint]
        else:
            assert energy == 0


@then('the predefined PV follows the PV profile from the csv')
def check_pv_profile_csv(context):
    house1 = list(filter(lambda x: x.name == "House 1", context.simulation.area.children))[0]
    pv = list(filter(lambda x: x.name == "H1 PV", house1.children))[0]
    input_profile = read_arbitrary_profile(
        InputProfileTypes.POWER,
        context._device_profile)
    produced_energy = {from_format(f'{TODAY_STR}T{k.hour:02}:{k.minute:02}', DATE_TIME_FORMAT): v
                       for k, v in pv.strategy.state._energy_production_forecast_kWh.items()
                       }
    for timepoint, energy in produced_energy.items():
        if timepoint in input_profile:
            assert energy == input_profile[timepoint]
        else:
            assert False


@then('the {plant_name} always sells energy at the defined energy rate')
def test_finite_plant_energy_rate(context, plant_name):
    grid = context.simulation.area
    finite = list(filter(lambda x: x.name == plant_name,
                         grid.children))[0]
    trades_sold = []
    for market in grid.past_markets:
        for trade in market.trades:
            assert trade.buyer is not finite.name
            if trade.seller == finite.name:
                trades_sold.append(trade)
        assert all([isclose(trade.order.energy_rate,
                            finite.strategy.energy_rate[market.time_slot], rel_tol=1e-02)
                    for trade in trades_sold])
        assert len(trades_sold) > 0


@then('the {plant_name} always sells energy at the defined market maker rate')
def test_infinite_plant_energy_rate(context, plant_name):
    grid = context.simulation.area

    market_maker_rate = context.simulation.simulation_config.market_maker_rate
    finite = list(filter(lambda x: x.name == plant_name,
                         grid.children))[0]
    trades_sold = []
    for market in grid.past_markets:
        for trade in market.trades:
            assert trade.buyer is not finite.name
            trade.order.spot_market = market
            if trade.seller == finite.name:
                trades_sold.append(trade)

    assert all([isclose(trade.order.energy_rate,
                        market_maker_rate[trade.order.spot_market.time_slot])
                for trade in trades_sold])
    assert len(trades_sold) > 0


@then('the {plant_name} never produces more power than its max available power')
def test_finite_plant_max_power(context, plant_name):
    grid = context.simulation.area
    finite = list(filter(lambda x: x.name == plant_name,
                         grid.children))[0]

    for market in grid.past_markets:
        trades_sold = []
        for trade in market.trades:
            assert trade.buyer is not finite.name
            if trade.seller == finite.name:
                trades_sold.append(trade)
        assert sum([trade.order.energy for trade in trades_sold]) <= \
            convert_kW_to_kWh(finite.strategy.max_available_power_kW[market.time_slot],
                              finite.config.slot_length)


@then("we test the config parameters")
def test_config_parameters(context):
    grid = context.simulation.area
    assert all([rate == 35 for rate in grid.config.market_maker_rate.values()])
    assert grid.config.cloud_coverage == 1


def _filter_markets_by_market_name(context, market_name):
    grid = context.simulation.area
    neigh1 = list(filter(lambda x: x.name == "Neighborhood 1", grid.children))[0]
    neigh2 = list(filter(lambda x: x.name == "Neighborhood 2", grid.children))[0]
    if market_name == "Grid":
        return grid.past_markets
    elif market_name in ["Neighborhood 1", "Neighborhood 2"]:
        return (list(filter(lambda x: x.name == market_name, grid.children))[0]).past_markets
    elif market_name == "House 1":
        return (list(filter(lambda x: x.name == market_name, neigh1.children))[0]).past_markets
    elif market_name == "House 2":
        return (list(filter(lambda x: x.name == market_name, neigh2.children))[0]).past_markets


@then('trades on the {market_name} market clear with {trade_rate} cents/kWh and '
      'at grid_fee_rate with {grid_fee_rate} cents/kWh')
def assert_trade_rates(context, market_name, trade_rate, grid_fee_rate=0):
    markets = _filter_markets_by_market_name(context, market_name)

    assert any(len(market.trades) > 0 for market in markets)
    for market in markets:
        for trade in market.trades:
            assert isclose(trade.order.energy_rate, float(trade_rate))
            assert isclose(trade.fee_price / trade.order.energy, float(grid_fee_rate),
                           rel_tol=1e-05)


@then('trades on {market_name} clear with {house_1_rate} or {house_2_rate} cents/kWh')
def assert_trade_rates_bottom_to_top(context, market_name, house_1_rate, house_2_rate):
    markets = _filter_markets_by_market_name(context, market_name)
    for market in markets:
        for t in market.trades:
            assert isclose(t.offer.energy_rate, float(house_1_rate)) or \
                   isclose(t.offer.energy_rate, float(house_2_rate))


@then('trades on the {market_name} market clear using a rate of either {trade_rate1} or '
      '{trade_rate2} cents/kWh')
def assert_multiple_trade_rates_any(context, market_name, trade_rate1, trade_rate2):
    markets = _filter_markets_by_market_name(context, market_name)
    for market in markets:
        for t in market.trades:
            assert isclose(t.offer.energy_rate, float(trade_rate1)) or \
                   isclose(t.offer.energy_rate, float(trade_rate2))


@then('the unmatched loads are identical no matter if the past markets are kept')
def identical_unmatched_loads(context):
    raw_results = context.simulation.endpoint_buffer.results_handler.all_raw_results
    assert len(DeepDiff(raw_results["unmatched_loads"], context.unmatched_loads)) == 0


@then('the cumulative grid trades are identical no matter if the past markets are kept')
def identical_cumulative_grid_trades(context):
    raw_results = context.simulation.endpoint_buffer.results_handler.all_raw_results
    assert len(DeepDiff(raw_results["cumulative_grid_trades"], context.cumulative_grid_trades,
                        significant_digits=5)) == 0


@then('the price energy day results are identical no matter if the past markets are kept')
def identical_price_energy_day(context):
    raw_results = context.simulation.endpoint_buffer.results_handler.all_raw_results
    assert len(DeepDiff(raw_results["price_energy_day"], context.price_energy_day)) == 0


@then('the energy bills are identical no matter if the past markets are kept')
def identical_energy_bills(context):
    raw_results = context.simulation.endpoint_buffer.results_handler.all_raw_results
    ui_results = context.simulation.endpoint_buffer.results_handler.all_ui_results
    energy_bills = raw_results["bills"]
    energy_bills_redis = ui_results["bills"]

    assert len(DeepDiff(energy_bills, context.energy_bills)) == 0
    for _, v in energy_bills_redis.items():
        assert any(len(DeepDiff(v, old_area_results)) == 0
                   for _, old_area_results in context.energy_bills_redis.items())


@then('the cumulative bills are identical no matter if the past markets are kept')
def identical_cumulative_bills(context):
    raw_results = context.simulation.endpoint_buffer.results_handler.all_raw_results
    energy_bills = raw_results["cumulative_bills"]

    for _, v in energy_bills.items():
        assert any(len(DeepDiff(v, old_area_results)) == 0
                   for _, old_area_results in context.energy_bills.items())


@then("the load profile should be identical on each day")
def identical_profiles(context):
    raw_results = context.simulation.endpoint_buffer.results_handler.all_raw_results
    device_stats_dict = raw_results["device_statistics"]
    load_profile = device_stats_dict['House 1']['H1 DefinedLoad']['load_profile_kWh']
    load_profile_ts = {int(from_format(time_slot, DATE_TIME_FORMAT).timestamp()): value
                       for time_slot, value in load_profile.items()}
    start = int(list(load_profile_ts.keys())[0])
    end = int(list(load_profile_ts.keys())[23])
    assert all([load_profile_ts[i] == load_profile_ts[i + 86400] for i in range(start, end, 3600)])


@then("the PV initial selling rate subtracts grid fees")
def pv_selling_rate_minus_fees(context):
    grid = context.simulation.area
    hood2 = list(filter(lambda x: x.name == "Neighborhood 2", context.simulation.area.children))[0]
    house2 = list(filter(lambda x: x.name == "House 2", hood2.children))[0]
    pv = list(filter(lambda x: x.name == "H2 PV", house2.children))[0]

    market_maker_rate = 30
    fees_path_to_root = grid.grid_fee_constant + hood2.grid_fee_constant + house2.grid_fee_constant
    trades_sold = []
    for market in grid.past_markets:
        for trade in market.trades:
            assert trade.buyer is not pv.name
            trade.order.spot_market = market
            if trade.seller == pv.name:
                trades_sold.append(trade)

    assert all([isclose(trade.order.energy_rate,
                        market_maker_rate - fees_path_to_root)
                for trade in trades_sold])


@then("the load initial buying rate adds grid fees")
def load_buying_rate_plus_fees(context):
    grid = context.simulation.area
    hood1 = list(filter(lambda x: x.name == "Neighborhood 1", context.simulation.area.children))[0]
    house1 = list(filter(lambda x: x.name == "House 1", hood1.children))[0]
    load = list(filter(lambda x: x.name == "H1 General Load", house1.children))[0]

    market_maker_rate = 30
    fees_path_to_root = grid.grid_fee_constant + hood1.grid_fee_constant + house1.grid_fee_constant
    trades_bought = []
    for market in grid.past_markets:
        for trade in market.trades:
            assert trade.seller is not load.name
            trade.order.spot_market = market
            if trade.buyer == load.name:
                trades_bought.append(trade)

    assert all([isclose(trade.order.energy,
                        market_maker_rate + fees_path_to_root)
                for trade in trades_bought])


def get_simulation_raw_results(context):
    area_tree_summary = glob.glob(os.path.join(context.export_path, "*", "area_tree_summary.json"))
    with open(area_tree_summary[0], "r") as sf:
        context.area_tree_summary_data = json.load(sf)
    context.name_uuid_map = get_area_name_uuid_mapping(context.area_tree_summary_data)

    raw_data_dir_path = glob.glob(os.path.join(context.export_path, "*", "raw_data", "*"))
    context.raw_sim_data = {}
    for raw in raw_data_dir_path:
        time = raw.split("/")[-1].split('.')[0]
        with open(raw, "r") as sf:
            parsed_raw_data = json.load(sf)
            context.raw_sim_data[time] = parsed_raw_data<|MERGE_RESOLUTION|>--- conflicted
+++ resolved
@@ -213,25 +213,14 @@
     if market_type == "one-sided":
         ConstSettings.MASettings.MARKET_TYPE = SpotMarketTypeEnum.ONE_SIDED.value
     elif market_type == "two-sided-pay-as-bid":
-<<<<<<< HEAD
-        ConstSettings.IAASettings.MARKET_TYPE = SpotMarketTypeEnum.TWO_SIDED.value
-        ConstSettings.IAASettings.ORDERS_MATCH_TYPE = OrdersMatchAlgoEnum.PAY_AS_BID.value
-    elif market_type == "two-sided-pay-as-clear":
-        ConstSettings.IAASettings.MARKET_TYPE = SpotMarketTypeEnum.TWO_SIDED.value
-        ConstSettings.IAASettings.ORDERS_MATCH_TYPE = OrdersMatchAlgoEnum.PAY_AS_CLEAR.value
-    elif market_type == "two-sided-external":
-        ConstSettings.IAASettings.MARKET_TYPE = SpotMarketTypeEnum.TWO_SIDED.value
-        ConstSettings.IAASettings.ORDERS_MATCH_TYPE = OrdersMatchAlgoEnum.EXTERNAL.value
-=======
         ConstSettings.MASettings.MARKET_TYPE = SpotMarketTypeEnum.TWO_SIDED.value
-        ConstSettings.MASettings.BID_OFFER_MATCH_TYPE = BidOfferMatchAlgoEnum.PAY_AS_BID.value
+        ConstSettings.MASettings.ORDERS_MATCH_TYPE = OrdersMatchAlgoEnum.PAY_AS_BID.value
     elif market_type == "two-sided-pay-as-clear":
         ConstSettings.MASettings.MARKET_TYPE = SpotMarketTypeEnum.TWO_SIDED.value
-        ConstSettings.MASettings.BID_OFFER_MATCH_TYPE = BidOfferMatchAlgoEnum.PAY_AS_CLEAR.value
+        ConstSettings.MASettings.ORDERS_MATCH_TYPE = OrdersMatchAlgoEnum.PAY_AS_CLEAR.value
     elif market_type == "two-sided-external":
         ConstSettings.MASettings.MARKET_TYPE = SpotMarketTypeEnum.TWO_SIDED.value
-        ConstSettings.MASettings.BID_OFFER_MATCH_TYPE = BidOfferMatchAlgoEnum.EXTERNAL.value
->>>>>>> 379dae56
+        ConstSettings.MASettings.ORDERS_MATCH_TYPE = OrdersMatchAlgoEnum.EXTERNAL.value
 
 
 @given('gsy-e dispatches events from top to bottom')
@@ -433,13 +422,8 @@
                for f in file_list)
 
 
-<<<<<<< HEAD
-@then("offers, bids trades and stats are exported also for settlement markets")
+@then("offers, bids trades and stats are exported also for settlement and future markets")
 def test_settlement_orders_files(context):
-=======
-@then("offers, bids trades and stats are exported also for settlement and future markets")
-def test_settlement_offer_bid_files(context):
->>>>>>> 379dae56
     file_dict = {}
     for root, _, files in os.walk(context.export_path):
         if "grid" in root:
