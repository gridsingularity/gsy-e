--- conflicted
+++ resolved
@@ -881,9 +881,8 @@
                    for _, old_area_results in context.unmatched_loads_redis.items())
 
 
-<<<<<<< HEAD
 @then('the cumulative grid trades are identical no matter if the past markets are kept')
-def identical_energy_trade_profiles(context):
+def identical_cumulative_grid_trades(context):
     cumulative_grid_trades = \
         context.simulation.endpoint_buffer.accumulated_trades
     cumulative_grid_balancing_trades = \
@@ -892,7 +891,8 @@
                         significant_digits=5)) == 0
     assert len(DeepDiff(cumulative_grid_balancing_trades, context.cumulative_grid_balancing_trades,
                         significant_digits=5)) == 0
-=======
+
+
 @then('the energy trade profiles are identical no matter if the past markets are kept')
 def identical_energy_trade_profiles(context):
     energy_trade_profile = context.simulation.endpoint_buffer.energy_trade_profile
@@ -905,7 +905,6 @@
     for _, v in energy_trade_profile_redis.items():
         assert any(len(DeepDiff(v, old_area_results)) == 0
                    for _, old_area_results in context.energy_trade_profile_redis.items())
->>>>>>> 9d580a4b
 
 
 @then('the price energy day results are identical no matter if the past markets are kept')
