--- conflicted
+++ resolved
@@ -19,13 +19,8 @@
 import glob
 from math import isclose
 from behave import then
-<<<<<<< HEAD
 from gsy_e.gsy_e_core.myco_singleton import orders_matcher
-from gsy_e.gsy_e_core.util import make_iaa_name
-=======
-from gsy_e.gsy_e_core.myco_singleton import bid_offer_matcher
 from gsy_e.gsy_e_core.util import make_ma_name
->>>>>>> 379dae56
 
 
 @then('all trades are equal to market_clearing_rate')
