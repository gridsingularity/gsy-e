--- conflicted
+++ resolved
@@ -104,12 +104,7 @@
         for trade in market.trades:
             if trade.seller == storage.name:
                 trades_sold.append(trade)
-<<<<<<< HEAD
-                trade_rate = round(
-                    trade.order.energy_rate, DEFAULT_PRECISION)
-=======
-                trade_rate = limit_float_precision(trade.offer_bid.energy_rate)
->>>>>>> 379dae56
+                trade_rate = limit_float_precision(trade.order.energy_rate)
                 break_even_sell = (
                     limit_float_precision(
                         storage.strategy.offer_update.final_rate[market.time_slot]))
