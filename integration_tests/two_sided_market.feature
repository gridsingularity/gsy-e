Feature: Two sided market tests

  Scenario: One storage, one load
     Given we have a scenario named two_sided_market/one_load_one_storage
     And d3a is installed
     When we run the simulation with setup file two_sided_market.one_load_one_storage and parameters [24, 60, 60, 0, 1]
     Then the storage is never buying energy and is always selling energy
     And the storage final SOC is 0%
     And all the trade rates are between break even sell and market maker rate price

  Scenario: One pv, one load
     Given we have a scenario named two_sided_market/one_pv_one_load
     And d3a is installed
     When we run the simulation with setup file two_sided_market.one_pv_one_load and parameters [24, 60, 60, 0, 4]
     Then the load has no unmatched loads
     And the PV always provides constant power according to load demand

  Scenario: One storage, one pv
     Given we have a scenario named two_sided_market/one_pv_one_storage
     And d3a is installed
     When we run the simulation with setup file two_sided_market.one_pv_one_storage and parameters [24, 60, 60, 0, 4]
     Then the storage is never selling energy
     And the storage final SOC is 100%
     And the energy rate for all the trades is the mean of max and min pv/storage rate

  Scenario: 5 pv, one load
     Given we have a scenario named two_sided_market/one_load_5_pv_partial
     And d3a is installed
     When we run the simulation with setup file two_sided_market.one_load_5_pv_partial and parameters [24, 60, 60, 0, 4]
     Then the load has unmatched loads
     And the load bid is partially fulfilled by the PV offers

  Scenario: 5 pv, one storage
     Given we have a scenario named two_sided_market/one_storage_5_pv_partial
     And d3a is installed
     When we run the simulation with setup file two_sided_market.one_storage_5_pv_partial and parameters [24, 30, 30, 0, 4]
     Then the storage bid is partially fulfilled by the PV offers

  Scenario: LoadHoursStrategy buys energy in the min rate range provided by the user as dict profile
    Given we have a scenario named two_sided_market/user_min_rate_profile_load_dict
    And d3a is installed
<<<<<<< HEAD
    When we run the simulation with setup file two_sided_market.user_min_rate_profile_load_dict and parameters [24, 60, 60, 1, 4]
    Then LoadHoursStrategy buys energy with rates equal to the min rate profile
=======
    When we run the simulation with setup file two_sided_market.user_min_rate_profile_load_dict and parameters [24, 15, 15, 1, 4]
    Then LoadHoursStrategy buys energy with rates equal to the initial buying rate profile
>>>>>>> c7b472a0

  Scenario: LoadHoursStrategy buys energy in the min energy rate
    Given we have a scenario named two_sided_market/one_cep_one_load
    And d3a is installed
    When we run the simulation with setup file two_sided_market.one_cep_one_load and parameters [24, 60, 60, 0, 4]
    Then LoadHoursStrategy buys energy at the final_buying_rate

  Scenario: Residual Offer always reposted at the old rate
    Given we have a scenario named two_sided_market/offer_reposted_at_old_offer_rate
    And d3a is installed
    When we run the simulation with setup file two_sided_market.offer_reposted_at_old_offer_rate and parameters [24, 60, 60, 0, 1]
    Then CEP posted the residual offer at the old rate<|MERGE_RESOLUTION|>--- conflicted
+++ resolved
@@ -39,13 +39,8 @@
   Scenario: LoadHoursStrategy buys energy in the min rate range provided by the user as dict profile
     Given we have a scenario named two_sided_market/user_min_rate_profile_load_dict
     And d3a is installed
-<<<<<<< HEAD
     When we run the simulation with setup file two_sided_market.user_min_rate_profile_load_dict and parameters [24, 60, 60, 1, 4]
-    Then LoadHoursStrategy buys energy with rates equal to the min rate profile
-=======
-    When we run the simulation with setup file two_sided_market.user_min_rate_profile_load_dict and parameters [24, 15, 15, 1, 4]
     Then LoadHoursStrategy buys energy with rates equal to the initial buying rate profile
->>>>>>> c7b472a0
 
   Scenario: LoadHoursStrategy buys energy in the min energy rate
     Given we have a scenario named two_sided_market/one_cep_one_load
