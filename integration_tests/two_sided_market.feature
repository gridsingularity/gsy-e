--- conflicted
+++ resolved
@@ -30,23 +30,14 @@
      Then the load has unmatched loads
      And the load bid is partially fulfilled by the PV offers
 
-<<<<<<< HEAD
   Scenario: 5 pv, one storage
      Given we have a scenario named two_sided_market/one_storage_5_pv_partial
      And d3a is installed
      When we run the simulation with setup file two_sided_market.one_storage_5_pv_partial and parameters [24, 15, 15, 0, 4]
      Then the storage bid is partially fulfilled by the PV offers
-=======
+
   Scenario: LoadHoursStrategy buys energy in the min rate range provided by the user as dict profile
     Given we have a scenario named two_sided_market/user_min_rate_profile_load_dict
     And d3a is installed
-    When we run the simulation with setup file two_sided_market.user_min_rate_profile_load_dict and parameters [24, 15, 15, 1]
-    Then LoadHoursStrategy buys energy with rates equal to the min rate profile
-
-#  Scenario: 5 pv, one storage
-#     Given we have a scenario named two_sided_market/one_storage_5_pv_partial
-#     And d3a is installed
-#     When we run the simulation with setup file two_sided_market.one_storage_5_pv_partial and parameters [24, 15, 15, 0]
-#     Then the storage bid is partially fulfilled by the PV offers
-#     And the energy rate for all the trades is the mean of max and min pv/storage rate
->>>>>>> b5694f9c
+    When we run the simulation with setup file two_sided_market.user_min_rate_profile_load_dict and parameters [24, 15, 15, 1, 4]
+    Then LoadHoursStrategy buys energy with rates equal to the min rate profile