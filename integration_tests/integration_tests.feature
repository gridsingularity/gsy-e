Feature: Run integration tests

  Scenario: Run integration tests on console
     Given we have a scenario named default_2a
     And d3a is installed
     When we run the d3a simulation on console with default_2a
     Then we test the export functionality of default_2a

  Scenario: Run integration tests on console to test config parameters
     Given we have a scenario named config_parameter_test
     And d3a is installed
     When we run the simulation with setup file config_parameter_test and parameters [24, 60, 60, 0, 1]
     Then we test the config parameters

  Scenario: Test offers, bids and balancing offers are exported
     Given we have a scenario named two_sided_market/with_balancing_market
     And d3a is installed
     When we run the d3a simulation on console with two_sided_market.with_balancing_market
     Then there are files with offers (with balancing offers) and bids for every area

  Scenario Outline: Run general integration tests for simulation
     Given we have a scenario named <scenario>
     And d3a is installed
     When we run the d3a simulation with <scenario> [<duration>, <slot_length>, <tick_length>]
     Then we test the output of the simulation of <scenario> [<duration>, <slot_length>, <tick_length>]
  Examples: Settings
     | scenario               | duration | slot_length | tick_length |
     |         default_2      |    24    |      60     |      60     |
     |        default_2b      |    24    |      60     |      60     |
     |        default_3       |    24    |      60     |      60     |
     |        default_3a      |    24    |      60     |      60     |
     |        default_3b      |    24    |      60     |      60     |
     |    default_3_pv_only   |    24    |      60     |      60     |
     |        default_4       |    24    |      60     |      60     |
     |        default_5       |    24    |      60     |      60     |
     |        default_csv     |    24    |      60     |      60     |

  # TODO: Once iaa_fee is included in billing, this test to be run non-zero iaa_fee
  Scenario Outline: Test Balanced Energy Bills
    Given we have a scenario named <scenario>
    And d3a is installed
    When we run the simulation with setup file <scenario> and parameters [24, 60, 60, 0, 1]
    Then the traded energy report the correct accumulated traded energy
    And the energy bills report the correct accumulated traded energy price
    And the traded energy profile is correctly generated

  Examples: Settings
      |                scenario                |
      |               default_2a               |
      |      two_sided_market.default_2a       |
      |    two_sided_pay_as_clear.default_2a   |


  Scenario Outline: Simulation subscribes on the appropriate channels
     Given d3a is installed
     When a simulation is created for scenario <scenario>
     And the method <method> is registered
     And the configured simulation is running
     And a message is sent on <channel>
     Then <method> is called
  Examples: Incoming events
     | scenario   | channel    | method       |
     | default_2a | 1234/stop  | stop         |
     | default_2a | 1234/pause | toggle_pause |
     | default_2a | 1234/reset | reset        |

  Scenario: Simulation publishes intermediate and final results
     Given d3a is installed
     When a simulation is created for scenario default_2a
     And the simulation is able to transmit intermediate results
     And the simulation is able to transmit final results
     And the configured simulation is running
     Then intermediate results are transmitted on every slot
     And final results are transmitted once

  Scenario: Run integration tests with settings file
     Given we have a scenario named default_2a
     And d3a is installed
     When we run simulation on console with default settings file
     Then we test the export functionality of default_2a

  Scenario: Simulation returns same results for different market counts
    Given we have a scenario named default_2a
    And d3a is installed
    When we run the simulation with setup file default_2a with two different market_counts
    Then the results are the same for each simulation run

  Scenario: Test aggregated results are exported
     Given we have a scenario named default_2a
     And d3a is installed
     When we run the d3a simulation on console with default_2a
     Then aggregated result files are exported

  Scenario: Grid fees are calculated based on the original offer rate
     Given we have a scenario named non_compounded_grid_fees
     And d3a is installed
     And d3a uses an one-sided market
     When we run the simulation with setup file non_compounded_grid_fees and parameters [24, 60, 60, 0, 1]
     Then trades on the House 1 market clear with 12.0 cents/kWh
     Then trades on the Neighborhood 1 market clear with 11.5 cents/kWh
     Then trades on the Grid market clear with 10.5 cents/kWh
     Then trades on the Neighborhood 2 market clear with 10.0 cents/kWh
     Then trades on the House 2 market clear with 10.0 cents/kWh

  Scenario: Grid fees are calculated based on the original bid rate
     Given we have a scenario named non_compounded_grid_fees
     And d3a is installed
     And d3a uses an two-sided pay-as-bid market
     When we run the simulation with setup file non_compounded_grid_fees and parameters [24, 60, 60, 0, 1]
     Then trades on the House 1 market clear with 20.0 cents/kWh
     Then trades on the Neighborhood 1 market clear with 19.0 cents/kWh
     Then trades on the Grid market clear with 17.0 cents/kWh
     Then trades on the Neighborhood 2 market clear with 16.0 cents/kWh
     Then trades on the House 2 market clear with 16.0 cents/kWh

  Scenario Outline: Unmatched loads are the same with and without keeping the past markets
     Given we have a scenario named <scenario>
     And d3a is installed
     And the past markets are kept in memory
     When we run the simulation with setup file <scenario> and parameters [24, 60, 60, 0, 1]
     And the reported unmatched loads are saved
     And the past markets are not kept in memory
     And we run the simulation with setup file <scenario> and parameters [24, 60, 60, 0, 1]
     Then the unmatched loads are identical no matter if the past markets are kept

  Examples: Settings
     | scenario     |
     |  default_2a  |
     |  default_3a  |
     |  default_3b  |

<<<<<<< HEAD
  Scenario: Cumulative Grid Trades is the same with and without keeping the past markets
     Given we have a scenario named default_2a
     And d3a is installed
     And the past markets are kept in memory
     When we run the simulation with setup file default_2a and parameters [24, 60, 60, 0, 1]
     And the reported cumulative grid trades are saved
     And the past markets are not kept in memory
     And we run the simulation with setup file default_2a and parameters [24, 60, 60, 0, 1]
     Then the cumulative grid trades are identical no matter if the past markets are kept
=======
  Scenario Outline: Price energy day results are the same with and without keeping the past markets
     Given we have a scenario named <scenario>
     And d3a is installed
     And the past markets are kept in memory
     When we run the simulation with setup file <scenario> and parameters [24, 60, <tick_length>, 0, 1]
     And the reported price energy day results are saved
     And the past markets are not kept in memory
     And we run the simulation with setup file <scenario> and parameters [24, 60, <tick_length>, 0, 1]
     Then the price energy day results are identical no matter if the past markets are kept

  Examples: Settings
     | scenario     | tick_length |
     |  default_2a  |    60       |
     |  default_3a  |    15       |
     |  default_3b  |    60       |
>>>>>>> 3a8fdd02
<|MERGE_RESOLUTION|>--- conflicted
+++ resolved
@@ -129,7 +129,6 @@
      |  default_3a  |
      |  default_3b  |
 
-<<<<<<< HEAD
   Scenario: Cumulative Grid Trades is the same with and without keeping the past markets
      Given we have a scenario named default_2a
      And d3a is installed
@@ -139,7 +138,7 @@
      And the past markets are not kept in memory
      And we run the simulation with setup file default_2a and parameters [24, 60, 60, 0, 1]
      Then the cumulative grid trades are identical no matter if the past markets are kept
-=======
+
   Scenario Outline: Price energy day results are the same with and without keeping the past markets
      Given we have a scenario named <scenario>
      And d3a is installed
@@ -154,5 +153,4 @@
      | scenario     | tick_length |
      |  default_2a  |    60       |
      |  default_3a  |    15       |
-     |  default_3b  |    60       |
->>>>>>> 3a8fdd02
+     |  default_3b  |    60       |