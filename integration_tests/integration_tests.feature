--- conflicted
+++ resolved
@@ -90,7 +90,6 @@
      When we run the d3a simulation with strategy_tests.storage_strategy_break_even_range [24, 15, 15]
      Then the storage devices buy and sell energy respecting the break even prices
 
-<<<<<<< HEAD
   Scenario Outline: Run integration tests for config parameters
      Given we have a scenario named <scenario>
      And d3a is installed
@@ -100,7 +99,8 @@
   Examples: Settings
      |      scenario               | cloud_coverage  |    iaa_fee    |
      |      default_2a             |        1        |       5       |
-=======
+
+
   Scenario: Storage break even profile
      Given we have a scenario named strategy_tests/storage_strategy_break_even_hourly
      And d3a is installed
@@ -119,5 +119,4 @@
      And d3a is installed
      When we run the d3a simulation with strategy_tests.finite_power_plant_profile [24, 15, 15]
      Then the Finite Commercial Producer Profile always sells energy at the defined energy rate
-     And the Finite Commercial Producer Profile never produces more power than its max available power
->>>>>>> 75e3cbe3
+     And the Finite Commercial Producer Profile never produces more power than its max available power