Feature: Run integration tests

  Scenario Outline: Run integration tests on console
     Given we have a scenario named <scenario>
     And d3a is installed
     When we run the d3a simulation on console with <scenario>
     Then we test the export functionality of <scenario>
  Examples: Scenarios
     | scenario |
     | integration_test_setup |

  Scenario Outline: Run integration tests
     Given we have a scenario named <scenario>
     And d3a is installed
     When we run the d3a simulation with <scenario> [<duration>, <slot_length>, <tick_length>]
     Then we test the output of the simulation of <scenario> [<duration>, <slot_length>, <tick_length>]
  Examples: Settings
     | scenario               | duration | slot_length | tick_length |
     | integration_test_setup |    2     |      20     |      1      |
     | integration_test_setup |    4     |      10     |      5      |
     |         default        |    24    |      60     |      60     |
     |         default_2      |    24    |      60     |      60     |
     |        default_2a      |    24    |      60     |      60     |
     |        default_2b      |    24    |      60     |      60     |
     |        default_3       |    24    |      60     |      60     |
     |        default_3a      |    24    |      60     |      60     |
     |        default_3b      |    24    |      60     |      60     |
     |    default_3_pv_only   |    24    |      60     |      60     |
     |        default_4       |    24    |      60     |      60     |
     |        default_5       |    24    |      60     |      60     |
     |    default_appliance   |    24    |      60     |      60     |
     |        default_csv     |    24    |      60     |      60     |

  Scenario: Predefined PV follows the csv profile provided by the user
     Given a PV profile csv as input to predefined PV
     And the scenario includes a predefined PV
     When the simulation is running
     Then the predefined PV follows the PV profile from the csv

  Scenario: Predefined load follows the csv profile provided by the user
     Given a load profile csv as input to predefined load
     And the scenario includes a predefined load that will not be unmatched
     When the simulation is running
     Then the predefined load follows the load profile from the csv

  Scenario: Predefined PV follows the profile provided by the user
     Given a PV profile hourly dict as input to predefined load
     And the scenario includes a predefined PV
     When the simulation is running
     Then the predefined PV follows the PV profile

  Scenario: Predefined load follows the profile provided by the user
     Given a load profile hourly dict as input to predefined load
     And the scenario includes a predefined load that will not be unmatched
     When the simulation is running
     Then the predefined load follows the load profile

  Scenario Outline: Simulation subscribes on the appropriate channels
     Given d3a is installed
     When a simulation is created for scenario <scenario>
     And the method <method> is registered
     And the configured simulation is running
     And a message is sent on <channel>
     Then <method> is called
  Examples: Incoming events
     | scenario   | channel    | method       |
     | default_2a | 1234/stop  | stop         |
     | default_2a | 1234/pause | toggle_pause |
     | default_2a | 1234/reset | reset        |

  Scenario: Simulation publishes intermediate and final results
     Given d3a is installed
     When a simulation is created for scenario default_2a
     And the simulation is able to transmit intermediate results
     And the simulation is able to transmit final results
     And the configured simulation is running
     Then intermediate results are transmitted on every slot
     And final results are transmitted once

<<<<<<< HEAD
  Scenario Outline: Run integration tests with settings file
     Given we have a scenario named default
     And d3a is installed
     When we run simulation on console with default settings file
     Then we test the export functionality of default
=======
  Scenario: Storage break even range profile
     Given we have a scenario named strategy_tests/storage_strategy_break_even_range
     And d3a is installed
     When we run the d3a simulation with strategy_tests.storage_strategy_break_even_range [24, 15, 15]
     Then the storage devices buy and sell energy respecting the break even prices
>>>>>>> 5bda3b80
<|MERGE_RESOLUTION|>--- conflicted
+++ resolved
@@ -77,16 +77,15 @@
      Then intermediate results are transmitted on every slot
      And final results are transmitted once
 
-<<<<<<< HEAD
+
   Scenario Outline: Run integration tests with settings file
      Given we have a scenario named default
      And d3a is installed
      When we run simulation on console with default settings file
      Then we test the export functionality of default
-=======
+
   Scenario: Storage break even range profile
      Given we have a scenario named strategy_tests/storage_strategy_break_even_range
      And d3a is installed
      When we run the d3a simulation with strategy_tests.storage_strategy_break_even_range [24, 15, 15]
      Then the storage devices buy and sell energy respecting the break even prices
->>>>>>> 5bda3b80
