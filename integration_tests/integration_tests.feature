--- conflicted
+++ resolved
@@ -90,13 +90,12 @@
      When we run the d3a simulation with strategy_tests.storage_strategy_break_even_range [24, 15, 15]
      Then the storage devices buy and sell energy respecting the break even prices
 
-<<<<<<< HEAD
   Scenario: Storage break even profile
      Given we have a scenario named strategy_tests/storage_strategy_break_even_hourly
      And d3a is installed
      When we run the d3a simulation with strategy_tests.storage_strategy_break_even_hourly [24, 15, 15]
      Then the storage devices buy and sell energy respecting the hourly break even prices
-=======
+
   Scenario: Finite power plant
      Given we have a scenario named strategy_tests/finite_power_plant
      And d3a is installed
@@ -109,5 +108,4 @@
      And d3a is installed
      When we run the d3a simulation with strategy_tests.finite_power_plant_profile [24, 15, 15]
      Then the Finite Commercial Producer Profile always sells energy at the defined energy rate
-     And the Finite Commercial Producer Profile never produces more power than its max available power
->>>>>>> b952b3f3
+     And the Finite Commercial Producer Profile never produces more power than its max available power