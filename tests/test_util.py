--- conflicted
+++ resolved
@@ -26,23 +26,13 @@
 from parameterized import parameterized
 from pendulum import datetime
 
-<<<<<<< HEAD
-from d3a import setup as d3a_setup
-from d3a.d3a_core import util
-from d3a.d3a_core.cli import available_simulation_scenarios
-from d3a.d3a_core.util import (validate_const_settings_for_simulation, retry_function,
-                               get_simulation_queue_name, get_market_maker_rate_from_config,
-                               export_default_settings_to_json_file, constsettings_to_dict,
-                               convert_str_to_pause_after_interval, FutureMarketCounter)
-=======
 from gsy_e import setup as d3a_setup
 from gsy_e.gsy_e_core import util
 from gsy_e.gsy_e_core.cli import available_simulation_scenarios
 from gsy_e.gsy_e_core.util import (validate_const_settings_for_simulation, retry_function,
-                                   get_simulation_queue_name, get_market_maker_rate_from_config,
-                                   export_default_settings_to_json_file, constsettings_to_dict,
-                                   convert_str_to_pause_after_interval)
->>>>>>> 9d3b3a0f
+                               get_simulation_queue_name, get_market_maker_rate_from_config,
+                               export_default_settings_to_json_file, constsettings_to_dict,
+                               convert_str_to_pause_after_interval, FutureMarketCounter)
 
 
 @pytest.fixture(scope="function", autouse=True)
@@ -174,7 +164,7 @@
 
     def test_future_market_counter(self):
         """Test the counter of future market clearing."""
-        with patch("d3a.d3a_core.util.ConstSettings.FutureMarketSettings."
+        with patch("gsy_e.gsy_e_core.util.ConstSettings.FutureMarketSettings."
                    "FUTURE_MARKET_CLEARING_INTERVAL_MINUTES", 15):
             future_market_counter = FutureMarketCounter()
             current_time = datetime(year=2021, month=11, day=2,
