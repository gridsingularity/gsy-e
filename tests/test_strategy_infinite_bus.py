"""
Copyright 2018 Grid Singularity
This file is part of D3A.

This program is free software: you can redistribute it and/or modify
it under the terms of the GNU General Public License as published by
the Free Software Foundation, either version 3 of the License, or
(at your option) any later version.

This program is distributed in the hope that it will be useful,
but WITHOUT ANY WARRANTY; without even the implied warranty of
MERCHANTABILITY or FITNESS FOR A PARTICULAR PURPOSE.  See the
GNU General Public License for more details.

You should have received a copy of the GNU General Public License
along with this program.  If not, see <http://www.gnu.org/licenses/>.
"""
import sys
from uuid import uuid4

import pendulum
import pytest
from d3a.constants import TIME_ZONE
from d3a.d3a_core.device_registry import DeviceRegistry
from d3a.models.area import DEFAULT_CONFIG
from d3a.models.market.market_structures import Offer, Trade, BalancingOffer, Bid
from d3a.models.strategy.infinite_bus import InfiniteBusStrategy
from d3a_interface.constants_limits import ConstSettings, GlobalConfig

TIME = pendulum.today(tz=TIME_ZONE).at(hour=10, minute=45, second=0)


class FakeArea:
    def __init__(self, count):
        self.current_tick = 2
        self.appliance = None
        self.name = 'FakeArea'
        self.uuid = str(uuid4())
        self.test_market = FakeMarket(0)
        self.test_balancing_market = FakeMarket(1)
        self.test_balancing_market_2 = FakeMarket(2)
        self._past_markets = {}
        self._bids = {}

    def get_future_market_from_id(self, id):
        return self.test_market

    @property
    def all_markets(self):
        return [self.test_market]

    @property
    def next_market(self):
        return self.test_market

    @property
    def balancing_markets(self):
        return [self.test_balancing_market, self.test_balancing_market_2]

    @property
    def config(self):
        return DEFAULT_CONFIG

    @property
    def last_past_market(self):
        try:
            return list(self._past_markets.values())[-1]
        except IndexError:
            return None


class FakeMarket:
    def __init__(self, count):
        self.id = str(count)
        self.count = count
        self.created_offers = []
        self.created_balancing_offers = []
        self.sorted_offers = [Offer('id', pendulum.now(), 25., 1., 'other'),
                              Offer('id', pendulum.now(), 26., 1., 'other')]
        self.traded_offers = []
        self._bids = {TIME: []}

    @property
    def time_slot(self):
        return TIME

    def offer(self, price, energy, seller, original_offer_price=None,
              seller_origin=None, seller_origin_id=None, seller_id=None):
        offer = Offer('id', pendulum.now(), price, energy, seller, seller_origin=seller_origin,
                      seller_origin_id=seller_origin_id, seller_id=seller_id)
        self.created_offers.append(offer)
        offer.id = 'id'
        return offer

    def balancing_offer(self, price, energy, seller):
        offer = BalancingOffer('id', pendulum.now(), price, energy, seller)
        self.created_balancing_offers.append(offer)
        offer.id = 'id'
        return offer

    def accept_offer(self, offer_or_id, buyer, *, energy=None, time=None, already_tracked=False,
                     trade_rate: float = None, trade_bid_info=None, buyer_origin=None,
                     buyer_origin_id=None, buyer_id=None):
        offer = offer_or_id
        trade = Trade('trade_id', time, offer, offer.seller, buyer,
                      seller_origin=offer.seller_origin, buyer_origin=buyer_origin,
                      buyer_origin_id=buyer_origin_id, buyer_id=buyer_id)
        self.traded_offers.append(trade)
        return trade

    def bid(self, price, energy, buyer, original_bid_price=None,
            buyer_origin=None, buyer_origin_id=None, buyer_id=None):
        bid = Bid("bid_id", pendulum.now(), price, energy, buyer, buyer_origin=buyer_origin,
                  buyer_origin_id=buyer_origin_id, buyer_id=buyer_id)
        return bid


"""COPY of CEP tests below"""
"""TEST1"""


@pytest.fixture()
def area_test1():
    return FakeArea(0)


@pytest.fixture()
def bus_test1(area_test1):
    c = InfiniteBusStrategy()
    c.area = area_test1
    c.owner = area_test1
    return c


def test_global_market_maker_rate_set_at_instantiation(bus_test1):
    bus_test1.event_activate()
    assert len(bus_test1.energy_rate) > 0
    assert len(bus_test1.energy_buy_rate) > 0
    for time, value in bus_test1.energy_rate.items():
        assert value == GlobalConfig.market_maker_rate[time]
    for time, value in bus_test1.energy_buy_rate.items():
        assert value == GlobalConfig.market_maker_rate[time]


def testing_offer_is_created_at_first_market_not_on_activate(bus_test1, area_test1):
    bus_test1.event_activate()
    assert len(area_test1.test_market.created_offers) == 0
    bus_test1.event_market_cycle()
    assert len(area_test1.test_market.created_offers) == 1
    assert area_test1.test_market.created_offers[0].energy == sys.maxsize


def test_balancing_offers_are_not_sent_to_all_markets_if_device_not_in_registry(bus_test1,
                                                                                area_test1):
    DeviceRegistry.REGISTRY = {}
    bus_test1.event_activate()
    assert len(area_test1.test_balancing_market.created_balancing_offers) == 0


def test_balancing_offers_are_sent_to_all_markets_if_device_in_registry(bus_test1, area_test1):

    ConstSettings.BalancingSettings.ENABLE_BALANCING_MARKET = True
    DeviceRegistry.REGISTRY = {'FakeArea': (30, 40)}
    bus_test1.event_activate()
    bus_test1.event_market_cycle()
    assert len(area_test1.test_balancing_market.created_balancing_offers) == 1
    assert area_test1.test_balancing_market.created_balancing_offers[0].energy == sys.maxsize
    assert area_test1.test_balancing_market.created_balancing_offers[0].price == sys.maxsize * 40
    assert len(area_test1.test_balancing_market_2.created_balancing_offers) == 1
    assert area_test1.test_balancing_market_2.created_balancing_offers[0].energy == sys.maxsize
    assert area_test1.test_balancing_market_2.created_balancing_offers[0].price == sys.maxsize * 40

    DeviceRegistry.REGISTRY = {}


def test_event_market_cycle_does_not_create_balancing_offer_if_not_in_registry(
        bus_test1, area_test1):
    DeviceRegistry.REGISTRY = {}
    bus_test1.event_activate()
    bus_test1.event_market_cycle()
    assert len(area_test1.test_balancing_market.created_balancing_offers) == 0
    assert len(area_test1.test_balancing_market_2.created_balancing_offers) == 0


def test_event_market_cycle_creates_balancing_offer_on_last_market_if_in_registry(
        bus_test1, area_test1):
    DeviceRegistry.REGISTRY = {"FakeArea": (40, 50)}
    bus_test1.event_activate()
    bus_test1.event_market_cycle()
    assert len(area_test1.test_balancing_market.created_balancing_offers) == 1
    assert len(area_test1.test_balancing_market_2.created_balancing_offers) == 1
    assert area_test1.test_balancing_market_2.created_balancing_offers[0].energy == \
        sys.maxsize
    assert area_test1.test_balancing_market_2.created_balancing_offers[0].price == \
        sys.maxsize * 50

    DeviceRegistry.REGISTRY = {}


"""TEST2"""


@pytest.fixture()
def area_test2():
    return FakeArea(0)


@pytest.fixture()
def bus_test2(area_test2):
    c = InfiniteBusStrategy(energy_sell_rate=30)
    c.area = area_test2
    c.owner = area_test2
    return c


def test_event_trade(area_test2, bus_test2):
    bus_test2.event_activate()
    bus_test2.event_market_cycle()
    traded_offer = Offer(id='id', time=pendulum.now(), price=20, energy=1, seller='FakeArea',)
    bus_test2.event_trade(market_id=area_test2.test_market.id, trade=Trade(id='id',
                                                                           time='time',
                                                                           offer=traded_offer,
                                                                           seller='FakeArea',
                                                                           buyer='buyer'
                                                                           )
                          )
    assert len(area_test2.test_market.created_offers) == 1
    assert area_test2.test_market.created_offers[-1].energy == sys.maxsize


def test_on_offer_changed(area_test2, bus_test2):
    bus_test2.event_activate()
    original_offer = Offer(id='id', time=pendulum.now(), price=20, energy=1, seller='FakeArea')
    accepted_offer = Offer(id='new', time=pendulum.now(), price=15, energy=0.75, seller='FakeArea')
    residual_offer = Offer(id='new_id', time=pendulum.now(), price=5,
                           energy=0.25, seller='FakeArea')
    bus_test2.event_offer_split(market_id=area_test2.test_market.id,
                                original_offer=original_offer,
                                accepted_offer=accepted_offer,
                                residual_offer=residual_offer)
    assert original_offer.id in bus_test2.offers.split
    assert bus_test2.offers.split[original_offer.id] == accepted_offer


def test_event_trade_after_offer_changed_partial_offer(area_test2, bus_test2):
    original_offer = Offer(id='old_id', time=pendulum.now(),
                           price=20, energy=1, seller='FakeArea')
    accepted_offer = Offer(id='old_id', time=pendulum.now(),
                           price=15, energy=0.75, seller='FakeArea')
    residual_offer = Offer(id='res_id', time=pendulum.now(),
                           price=5, energy=0.25, seller='FakeArea')
    bus_test2.offers.post(original_offer, area_test2.test_market.id)
    bus_test2.event_offer_split(market_id=area_test2.test_market.id,
                                original_offer=original_offer,
                                accepted_offer=accepted_offer,
                                residual_offer=residual_offer)
    assert original_offer.id in bus_test2.offers.split
    assert bus_test2.offers.split[original_offer.id] == accepted_offer
    bus_test2.event_trade(market_id=area_test2.test_market.id,
                          trade=Trade(id='id',
                                      time='time',
                                      offer=original_offer,
                                      seller='FakeArea',
                                      buyer='buyer')
                          )

    assert residual_offer in bus_test2.offers.posted
    assert bus_test2.offers.posted[residual_offer] == area_test2.test_market.id
    assert len(bus_test2.offers.posted) == 1
    assert len(bus_test2.offers.split) == 1
    assert len(bus_test2.offers.sold) == 1
    assert original_offer in bus_test2.offers.sold_in_market(area_test2.test_market.id)


def test_validate_posted_offers_get_updated_on_offer_energy_method(area_test2, bus_test2):
    bus_test2.event_activate()
    bus_test2.offer_energy(area_test2.test_market)
    assert len(bus_test2.offers.posted) == 1
    assert list(bus_test2.offers.posted.values())[0] == area_test2.test_market.id


"""COPY of CEP tests above"""


"""TEST3"""


@pytest.fixture()
def area_test3():
    return FakeArea(0)


@pytest.fixture()
def bus_test3(area_test3):
    c = InfiniteBusStrategy(energy_sell_rate=30)
    c.area = area_test3
    c.owner = area_test3
    return c


def testing_event_market_cycle_post_offers(bus_test3, area_test3):
    bus_test3.event_activate()
    bus_test3.event_market_cycle()
    assert len(area_test3.test_market.created_offers) == 1
    assert area_test3.test_market.created_offers[-1].energy == sys.maxsize
    assert area_test3.test_market.created_offers[-1].price == float(30 * sys.maxsize)


"""TEST4"""


@pytest.fixture()
def bus_test4(area_test1):
    c = InfiniteBusStrategy(energy_sell_rate=30, energy_buy_rate=25)
    c.area = area_test1
    c.owner = area_test1
    return c


def testing_event_tick_buy_energy(bus_test4, area_test1):
    bus_test4.event_activate()
    bus_test4.event_tick()
    assert len(area_test1.test_market.traded_offers) == 1
    assert area_test1.test_market.traded_offers[-1].offer.energy == 1


def testing_event_market_cycle_posting_bids(bus_test4, area_test1):
    ConstSettings.IAASettings.MARKET_TYPE = 2
    bus_test4.event_activate()
    bus_test4.event_market_cycle()
    assert len(bus_test4._bids) == 1
<<<<<<< HEAD
    assert bus_test4._bids[area_test4.test_market.id][-1].energy == sys.maxsize
    assert bus_test4._bids[area_test4.test_market.id][-1].price == float(25 * sys.maxsize)
    ConstSettings.IAASettings.MARKET_TYPE = 1
=======
    assert bus_test4._bids[area_test1.test_market.id][-1].energy == sys.maxsize
    assert bus_test4._bids[area_test1.test_market.id][-1].price == 25 * sys.maxsize
    ConstSettings.IAASettings.MARKET_TYPE = 1


def test_global_market_maker_rate_single_value(bus_test4):
    assert isinstance(GlobalConfig.market_maker_rate, int)
    assert (GlobalConfig.market_maker_rate ==
            ConstSettings.GeneralSettings.DEFAULT_MARKET_MAKER_RATE)


"""TEST5"""


@pytest.fixture()
def bus_test5(area_test1):
    c = InfiniteBusStrategy(energy_rate_profile="src/d3a/resources/SAM_SF_Summer.csv")
    c.area = area_test1
    c.owner = area_test1
    return c


def test_global_market_maker_rate_profile_and_infinite_bus_selling_rate_profile(bus_test5):
    assert isinstance(GlobalConfig.market_maker_rate, dict)
    assert len(GlobalConfig.market_maker_rate) == 96
    assert list(GlobalConfig.market_maker_rate.values())[0] == 516.0
    assert list(GlobalConfig.market_maker_rate.values())[-1] == 595.0
    bus_test5.event_activate()
    assert list(bus_test5.energy_rate.values())[0] == 516.0
    assert list(bus_test5.energy_rate.values())[-1] == 595.0


"""TEST6"""


@pytest.fixture()
def bus_test6(area_test1):
    c = InfiniteBusStrategy(
        buying_rate_profile="src/d3a/resources/LOAD_DATA_1.csv")
    c.area = area_test1
    c.owner = area_test1
    return c


def test_infinite_bus_buying_rate_set_as_profile(bus_test6):
    bus_test6.event_activate()
    assert isinstance(bus_test6.energy_buy_rate, dict)
    assert len(bus_test6.energy_buy_rate) == 96
    assert list(bus_test6.energy_buy_rate.values())[0] == 10
    assert list(bus_test6.energy_buy_rate.values())[15] == 15
>>>>>>> 308b4815
<|MERGE_RESOLUTION|>--- conflicted
+++ resolved
@@ -329,11 +329,6 @@
     bus_test4.event_activate()
     bus_test4.event_market_cycle()
     assert len(bus_test4._bids) == 1
-<<<<<<< HEAD
-    assert bus_test4._bids[area_test4.test_market.id][-1].energy == sys.maxsize
-    assert bus_test4._bids[area_test4.test_market.id][-1].price == float(25 * sys.maxsize)
-    ConstSettings.IAASettings.MARKET_TYPE = 1
-=======
     assert bus_test4._bids[area_test1.test_market.id][-1].energy == sys.maxsize
     assert bus_test4._bids[area_test1.test_market.id][-1].price == 25 * sys.maxsize
     ConstSettings.IAASettings.MARKET_TYPE = 1
@@ -383,5 +378,4 @@
     assert isinstance(bus_test6.energy_buy_rate, dict)
     assert len(bus_test6.energy_buy_rate) == 96
     assert list(bus_test6.energy_buy_rate.values())[0] == 10
-    assert list(bus_test6.energy_buy_rate.values())[15] == 15
->>>>>>> 308b4815
+    assert list(bus_test6.energy_buy_rate.values())[15] == 15