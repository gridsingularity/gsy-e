import unittest
import uuid
import json
from unittest.mock import MagicMock
from parameterized import parameterized
from pendulum import now, Duration
from d3a.models.area import Area
from d3a.models.strategy import BidEnabledStrategy
from d3a.models.strategy.external_strategies.load import LoadHoursExternalStrategy
from d3a.models.strategy.external_strategies.pv import PVExternalStrategy
from d3a.models.strategy.external_strategies.storage import StorageExternalStrategy
import d3a.models.strategy.external_strategies
from d3a.models.market.market_structures import Trade, Offer, Bid
from d3a_interface.constants_limits import GlobalConfig
from d3a_interface.constants_limits import ConstSettings
from d3a.constants import DATE_TIME_FORMAT
from d3a.d3a_core.singletons import external_global_statistics

d3a.models.strategy.external_strategies.ResettableCommunicator = MagicMock


class TestExternalMixin(unittest.TestCase):

    def _create_and_activate_strategy_area(self, strategy):
        self.config = MagicMock()
        self.config.max_panel_power_W = 160
        self.config.ticks_per_slot = 90
        GlobalConfig.end_date = GlobalConfig.start_date + Duration(days=1)
<<<<<<< HEAD
        self.area = Area(name="test_area", config=self.config, strategy=strategy)
        self.parent = Area(name="parent_area", children=[self.area])
        self.parent.activate()
        self.parent._global_objects = GlobalStatistics(self.parent)
=======
        self.area = Area(name="test_area", config=self.config, strategy=strategy,
                         external_connection_available=True)
        parent = Area(name="parent_area", children=[self.area])
        parent.activate()
        external_global_statistics(self.area, self.config.ticks_per_slot)
>>>>>>> e04050a7
        strategy.connected = True
        market = MagicMock()
        market.time_slot = GlobalConfig.start_date
        self.parent.get_future_market_from_id = lambda _: market
        self.area.get_future_market_from_id = lambda _: market

    def tearDown(self) -> None:
        ConstSettings.IAASettings.MARKET_TYPE = 1

    def test_dispatch_tick_frequency_gets_calculated_correctly(self):
        self.external_strategy = LoadHoursExternalStrategy(100)
        self._create_and_activate_strategy_area(self.external_strategy)
        d3a.d3a_core.util.DISPATCH_EVENT_TICK_FREQUENCY_PERCENT = 20
        self.config.ticks_per_slot = 90
        external_global_statistics(self.area, self.config.ticks_per_slot)
        assert external_global_statistics.external_tick_counter._dispatch_tick_frequency == 18
        self.config.ticks_per_slot = 10
        external_global_statistics(self.area, self.config.ticks_per_slot)
        assert external_global_statistics.external_tick_counter._dispatch_tick_frequency == 2
        self.config.ticks_per_slot = 100
        external_global_statistics(self.area, self.config.ticks_per_slot)
        assert external_global_statistics.external_tick_counter._dispatch_tick_frequency == 20
        self.config.ticks_per_slot = 99
        external_global_statistics(self.area, self.config.ticks_per_slot)
        assert external_global_statistics.external_tick_counter._dispatch_tick_frequency == 19
        d3a.d3a_core.util.DISPATCH_EVENT_TICK_FREQUENCY_PERCENT = 50
        self.config.ticks_per_slot = 90
        external_global_statistics(self.area, self.config.ticks_per_slot)
        assert external_global_statistics.external_tick_counter._dispatch_tick_frequency == 45
        self.config.ticks_per_slot = 10
        external_global_statistics(self.area, self.config.ticks_per_slot)
        assert external_global_statistics.external_tick_counter._dispatch_tick_frequency == 5
        self.config.ticks_per_slot = 100
        external_global_statistics(self.area, self.config.ticks_per_slot)
        assert external_global_statistics.external_tick_counter._dispatch_tick_frequency == 50
        self.config.ticks_per_slot = 99
        external_global_statistics(self.area, self.config.ticks_per_slot)
        assert external_global_statistics.external_tick_counter._dispatch_tick_frequency == 49

    @parameterized.expand([
        [LoadHoursExternalStrategy(100)],
        [PVExternalStrategy(2, max_panel_power_W=160)],
        [StorageExternalStrategy()]
    ])
    def test_dispatch_event_tick_to_external_aggregator(self, strategy):
        d3a.d3a_core.util.DISPATCH_EVENT_TICK_FREQUENCY_PERCENT = 20
        self._create_and_activate_strategy_area(strategy)
        strategy.redis.aggregator.is_controlling_device = lambda _: True
        self.config.ticks_per_slot = 90
        strategy.event_activate()
        assert external_global_statistics.external_tick_counter._dispatch_tick_frequency == 18
        self.area.current_tick = 1
        strategy._dispatch_event_tick_to_external_agent()
        strategy.redis.aggregator.add_batch_tick_event.assert_not_called()
        self.area.current_tick = 17
        strategy._dispatch_event_tick_to_external_agent()
        strategy.redis.aggregator.add_batch_tick_event.assert_not_called()
        self.area.current_tick = 18
        strategy._dispatch_event_tick_to_external_agent()
        strategy.redis.aggregator.add_batch_tick_event.assert_called_once()
        assert strategy.redis.aggregator.add_batch_tick_event.call_args_list[0][0][0] == \
            self.area.uuid
        result = strategy.redis.aggregator.add_batch_tick_event.call_args_list[0][0][1]
        assert result == \
            {'market_slot': GlobalConfig.start_date.format(DATE_TIME_FORMAT),
             'slot_completion': '20%'}
        strategy.redis.reset_mock()
        strategy.redis.aggregator.add_batch_tick_event.reset_mock()
        self.area.current_tick = 35
        strategy._dispatch_event_tick_to_external_agent()
        strategy.redis.aggregator.add_batch_tick_event.assert_not_called()
        self.area.current_tick = 36
        strategy._dispatch_event_tick_to_external_agent()
        strategy.redis.aggregator.add_batch_tick_event.assert_called_once()
        assert strategy.redis.aggregator.add_batch_tick_event.call_args_list[0][0][0] == \
            self.area.uuid
        result = strategy.redis.aggregator.add_batch_tick_event.call_args_list[0][0][1]
        assert result == \
            {'market_slot': GlobalConfig.start_date.format(DATE_TIME_FORMAT),
             'slot_completion': '40%'}

    @parameterized.expand([
        [LoadHoursExternalStrategy(100)],
        [PVExternalStrategy(2, max_panel_power_W=160)],
        [StorageExternalStrategy()]
    ])
    def test_dispatch_event_tick_to_external_agent(self, strategy):
        d3a.d3a_core.util.DISPATCH_EVENT_TICK_FREQUENCY_PERCENT = 20
        self._create_and_activate_strategy_area(strategy)
        strategy.redis.aggregator.is_controlling_device = lambda _: False
        self.config.ticks_per_slot = 90
        strategy.event_activate()
        assert external_global_statistics.external_tick_counter._dispatch_tick_frequency == 18
        self.area.current_tick = 1
        strategy._dispatch_event_tick_to_external_agent()
        strategy.redis.publish_json.assert_not_called()
        self.area.current_tick = 17
        strategy._dispatch_event_tick_to_external_agent()
        strategy.redis.publish_json.assert_not_called()
        self.area.current_tick = 18
        strategy._dispatch_event_tick_to_external_agent()
        strategy.redis.publish_json.assert_called_once()
        assert strategy.redis.publish_json.call_args_list[0][0][0] == "test_area/events/tick"
        result = strategy.redis.publish_json.call_args_list[0][0][1]
        result.pop('area_uuid')
        assert result == \
            {'slot_completion': '20%',
             'market_slot': GlobalConfig.start_date.format(DATE_TIME_FORMAT), 'event': 'tick',
             'device_info': strategy._device_info_dict}

        strategy.redis.reset_mock()
        strategy.redis.publish_json.reset_mock()
        self.area.current_tick = 35
        strategy._dispatch_event_tick_to_external_agent()
        strategy.redis.publish_json.assert_not_called()
        self.area.current_tick = 36
        strategy._dispatch_event_tick_to_external_agent()
        strategy.redis.publish_json.assert_called_once()
        assert strategy.redis.publish_json.call_args_list[0][0][0] == "test_area/events/tick"
        result = strategy.redis.publish_json.call_args_list[0][0][1]
        result.pop('area_uuid')
        assert result == \
            {'slot_completion': '40%',
             'market_slot': GlobalConfig.start_date.format(DATE_TIME_FORMAT), 'event': 'tick',
             'device_info': strategy._device_info_dict}

    @parameterized.expand([
        [LoadHoursExternalStrategy(100),
         Bid('bid_id', now(), 20, 1.0, 'test_area')],
        [PVExternalStrategy(2, max_panel_power_W=160),
         Offer('offer_id', now(), 20, 1.0, 'test_area')],
        [StorageExternalStrategy(),
         Bid('bid_id', now(), 20, 1.0, 'test_area')],
        [StorageExternalStrategy(),
         Offer('offer_id', now(), 20, 1.0, 'test_area')]
    ])
    def test_dispatch_event_trade_to_external_aggregator(self, strategy, offer_bid):
        strategy._track_energy_sell_type = lambda _: None
        self._create_and_activate_strategy_area(strategy)
        strategy.redis.aggregator.is_controlling_device = lambda _: True
        market = self.area.get_future_market_from_id(1)
        self.area._markets.markets = {1: market}
        strategy.state._available_energy_kWh = {market.time_slot: 1000.0}
        strategy.state.pledged_sell_kWh = {market.time_slot: 0.0}
        strategy.state.offered_sell_kWh = {market.time_slot: 0.0}
        current_time = now()
        if isinstance(offer_bid, Bid):
            self.area.strategy.add_bid_to_posted(market.id, offer_bid)
            trade = Trade('id', current_time, offer_bid,
                          'parent_area', 'test_area', fee_price=0.23, seller_id=self.area.uuid,
                          buyer_id=self.parent.uuid)
        else:
            self.area.strategy.offers.post(offer_bid, market.id)
            trade = Trade('id', current_time, offer_bid,
                          'test_area', 'parent_area', fee_price=0.23, buyer_id=self.area.uuid,
                          seller_id=self.parent.uuid)

        strategy.event_trade(market_id="test_market", trade=trade)
        assert strategy.redis.aggregator.add_batch_trade_event.call_args_list[0][0][0] == \
            self.area.uuid

<<<<<<< HEAD
        call_args = strategy.redis.aggregator.add_batch_trade_event.call_args_list[0][0][2]
        assert set(call_args.keys()) == {'attributes', 'residual_bid_id', 'asset_id', 'buyer',
                                         'local_market_fee', 'residual_offer_id', 'total_fee',
                                         'traded_energy', 'bid_id', 'time', 'seller',
                                         'trade_price', 'trade_id', 'offer_id', 'event'}

=======
        call_args = strategy.redis.aggregator.add_batch_trade_event.call_args_list[0][0][1]
>>>>>>> e04050a7
        assert call_args['trade_id'] == trade.id
        assert call_args['asset_id'] == self.area.uuid
        assert call_args['event'] == 'trade'
        assert call_args['trade_price'] == 20
        assert call_args['traded_energy'] == 1.0
        assert call_args['total_fee'] == 0.23
        assert call_args['time'] == current_time.isoformat()
        assert call_args['residual_bid_id'] == 'None'
        assert call_args['residual_offer_id'] == 'None'
        if isinstance(offer_bid, Bid):
            assert call_args['bid_id'] == trade.offer.id
            assert call_args['offer_id'] == 'None'
            assert call_args['seller'] == trade.seller
            assert call_args['buyer'] == 'anonymous'
        else:
            assert call_args['bid_id'] == 'None'
            assert call_args['offer_id'] == trade.offer.id
            assert call_args['seller'] == 'anonymous'
            assert call_args['buyer'] == trade.buyer

    @parameterized.expand([
        [LoadHoursExternalStrategy(100)],
        [PVExternalStrategy(2, max_panel_power_W=160)],
        [StorageExternalStrategy()]
    ])
    def test_dispatch_event_trade_to_external_agent(self, strategy):
        strategy._track_energy_sell_type = lambda _: None
        self._create_and_activate_strategy_area(strategy)
        strategy.redis.aggregator.is_controlling_device = lambda _: False
        market = self.area.get_future_market_from_id(1)
        self.area._markets.markets = {1: market}
        strategy.state._available_energy_kWh = {market.time_slot: 1000.0}
        strategy.state.pledged_sell_kWh = {market.time_slot: 0.0}
        strategy.state.offered_sell_kWh = {market.time_slot: 0.0}
        current_time = now()
        trade = Trade('id', current_time, Offer('offer_id', now(), 20, 1.0, 'test_area'),
                      'test_area', 'parent_area', fee_price=0.23)
        strategy.event_trade(market_id="test_market", trade=trade)
        assert strategy.redis.publish_json.call_args_list[0][0][0] == "test_area/events/trade"
        call_args = strategy.redis.publish_json.call_args_list[0][0][1]
        assert call_args['trade_id'] == trade.id
        assert call_args['event'] == "trade"
        assert call_args['trade_price'] == 20
        assert call_args['traded_energy'] == 1.0
        assert call_args['fee_price'] == 0.23
        assert call_args['offer_id'] == trade.offer.id
        assert call_args['residual_id'] == "None"
        assert call_args['time'] == current_time.isoformat()
        assert call_args['seller'] == trade.seller
        assert call_args['buyer'] == "anonymous"
        assert call_args['device_info'] == strategy._device_info_dict

    @parameterized.expand([
        [LoadHoursExternalStrategy(100)],
        [PVExternalStrategy(2, max_panel_power_W=160)],
        [StorageExternalStrategy()]
    ])
    def test_skip_dispatch_double_event_trade_to_external_agent_two_sided_market(self, strategy):
        ConstSettings.IAASettings.MARKET_TYPE = 2
        strategy._track_energy_sell_type = lambda _: None
        self._create_and_activate_strategy_area(strategy)
        market = self.area.get_future_market_from_id(1)
        self.area._markets.markets = {1: market}
        strategy.state._available_energy_kWh = {market.time_slot: 1000.0}
        strategy.state.pledged_sell_kWh = {market.time_slot: 0.0}
        strategy.state.offered_sell_kWh = {market.time_slot: 0.0}
        current_time = now()
        if isinstance(strategy, BidEnabledStrategy):
            bid = Bid('offer_id', now(), 20, 1.0, 'test_area')
            strategy.add_bid_to_posted(market.id, bid)
            skipped_trade = \
                Trade('id', current_time, bid, 'test_area', 'parent_area', fee_price=0.23)

            strategy.event_trade(market_id=market.id, trade=skipped_trade)
            call_args = strategy.redis.aggregator.add_batch_trade_event.call_args_list
            assert call_args == []

            published_trade = \
                Trade('id', current_time, bid, 'parent_area', 'test_area', fee_price=0.23)
            strategy.event_trade(market_id=market.id, trade=published_trade)
            assert strategy.redis.aggregator.add_batch_trade_event.call_args_list[0][0][0] == \
                self.area.uuid
        else:
            offer = Offer('offer_id', now(), 20, 1.0, 'test_area')
            strategy.offers.post(offer, market.id)
            skipped_trade = \
                Trade('id', current_time, offer, 'parent_area', 'test_area', fee_price=0.23)
            strategy.offers.sold_offer(offer, market.id)

            strategy.event_trade(market_id=market.id, trade=skipped_trade)
            call_args = strategy.redis.aggregator.add_batch_trade_event.call_args_list
            assert call_args == []

            published_trade =\
                Trade('id', current_time, offer, 'test_area', 'parent_area', fee_price=0.23)
            strategy.event_trade(market_id=market.id, trade=published_trade)
            assert strategy.redis.aggregator.add_batch_trade_event.call_args_list[0][0][0] == \
                self.area.uuid

    def test_device_info_dict_for_load_strategy_reports_required_energy(self):
        strategy = LoadHoursExternalStrategy(100)
        self._create_and_activate_strategy_area(strategy)
        strategy.state._energy_requirement_Wh[strategy.next_market.time_slot] = 0.987
        assert strategy._device_info_dict["energy_requirement_kWh"] == 0.000987

    def test_device_info_dict_for_pv_strategy_reports_available_energy(self):
        strategy = PVExternalStrategy(2, max_panel_power_W=160)
        self._create_and_activate_strategy_area(strategy)
        strategy.state._available_energy_kWh[strategy.next_market.time_slot] = 1.123
        assert strategy._device_info_dict["available_energy_kWh"] == 1.123

    def test_device_info_dict_for_storage_strategy_reports_battery_stats(self):
        strategy = StorageExternalStrategy(battery_capacity_kWh=0.5)
        self._create_and_activate_strategy_area(strategy)
        strategy.state.energy_to_sell_dict[strategy.next_market.time_slot] = 0.02
        strategy.state.energy_to_buy_dict[strategy.next_market.time_slot] = 0.03
        strategy.state._used_storage = 0.01
        assert strategy._device_info_dict["energy_to_sell"] == 0.02
        assert strategy._device_info_dict["energy_to_buy"] == 0.03
        assert strategy._device_info_dict["used_storage"] == 0.01
        assert strategy._device_info_dict["free_storage"] == 0.49

    @parameterized.expand([
        [LoadHoursExternalStrategy(100)],
        [PVExternalStrategy(2, max_panel_power_W=160)],
        [StorageExternalStrategy()]
    ])
    def test_register_device(self, strategy):
        self.config = MagicMock()
        self.device = Area(name="test_area", config=self.config, strategy=strategy)
        payload = {"data": json.dumps({"transaction_id": str(uuid.uuid4())})}
        self.device.strategy.owner = self.device
        assert self.device.strategy.connected is False
        self.device.strategy._register(payload)
        self.device.strategy.register_on_market_cycle()
        assert self.device.strategy.connected is True
        self.device.strategy._unregister(payload)
        self.device.strategy.register_on_market_cycle()
        assert self.device.strategy.connected is False

        payload = {"data": json.dumps({"transaction_id": None})}
        with self.assertRaises(ValueError):
            self.device.strategy._register(payload)
        with self.assertRaises(ValueError):
            self.device.strategy._unregister(payload)

    @parameterized.expand([
        [LoadHoursExternalStrategy(100)],
        [PVExternalStrategy(2, max_panel_power_W=160)],
        [StorageExternalStrategy()]
    ])
    def test_get_state(self, strategy):
        strategy.state.get_state = MagicMock(return_value={"available_energy": 500})
        strategy.connected = True
        strategy._use_template_strategy = True
        current_state = strategy.get_state()
        assert current_state['connected'] is True
        assert current_state['use_template_strategy'] is True
        assert current_state['available_energy'] == 500

    @parameterized.expand([
        [LoadHoursExternalStrategy(100)],
        [PVExternalStrategy(2, max_panel_power_W=160)],
        [StorageExternalStrategy()]
    ])
    def test_restore_state(self, strategy):
        strategy.state.restore_state = MagicMock()
        strategy.connected = True
        strategy._connected = True
        strategy._use_template_strategy = True
        state_dict = {
            "connected": False,
            "use_template_strategy": False,
            "available_energy": 123
        }
        strategy.restore_state(state_dict)
        assert strategy.connected is False
        assert strategy._connected is False
        assert strategy._use_template_strategy is False
        strategy.state.restore_state.assert_called_once_with(state_dict)<|MERGE_RESOLUTION|>--- conflicted
+++ resolved
@@ -26,18 +26,11 @@
         self.config.max_panel_power_W = 160
         self.config.ticks_per_slot = 90
         GlobalConfig.end_date = GlobalConfig.start_date + Duration(days=1)
-<<<<<<< HEAD
-        self.area = Area(name="test_area", config=self.config, strategy=strategy)
+        self.area = Area(name="test_area", config=self.config, strategy=strategy,
+                         external_connection_available=True)
         self.parent = Area(name="parent_area", children=[self.area])
         self.parent.activate()
-        self.parent._global_objects = GlobalStatistics(self.parent)
-=======
-        self.area = Area(name="test_area", config=self.config, strategy=strategy,
-                         external_connection_available=True)
-        parent = Area(name="parent_area", children=[self.area])
-        parent.activate()
-        external_global_statistics(self.area, self.config.ticks_per_slot)
->>>>>>> e04050a7
+        external_global_statistics(self.area, self.config.ticks_per_slot)
         strategy.connected = True
         market = MagicMock()
         market.time_slot = GlobalConfig.start_date
@@ -199,16 +192,11 @@
         assert strategy.redis.aggregator.add_batch_trade_event.call_args_list[0][0][0] == \
             self.area.uuid
 
-<<<<<<< HEAD
-        call_args = strategy.redis.aggregator.add_batch_trade_event.call_args_list[0][0][2]
+        call_args = strategy.redis.aggregator.add_batch_trade_event.call_args_list[0][0][1]
         assert set(call_args.keys()) == {'attributes', 'residual_bid_id', 'asset_id', 'buyer',
                                          'local_market_fee', 'residual_offer_id', 'total_fee',
                                          'traded_energy', 'bid_id', 'time', 'seller',
                                          'trade_price', 'trade_id', 'offer_id', 'event'}
-
-=======
-        call_args = strategy.redis.aggregator.add_batch_trade_event.call_args_list[0][0][1]
->>>>>>> e04050a7
         assert call_args['trade_id'] == trade.id
         assert call_args['asset_id'] == self.area.uuid
         assert call_args['event'] == 'trade'
