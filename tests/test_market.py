"""
Copyright 2018 Grid Singularity
This file is part of D3A.

This program is free software: you can redistribute it and/or modify
it under the terms of the GNU General Public License as published by
the Free Software Foundation, either version 3 of the License, or
(at your option) any later version.

This program is distributed in the hope that it will be useful,
but WITHOUT ANY WARRANTY; without even the implied warranty of
MERCHANTABILITY or FITNESS FOR A PARTICULAR PURPOSE.  See the
GNU General Public License for more details.

You should have received a copy of the GNU General Public License
along with this program.  If not, see <http://www.gnu.org/licenses/>.
"""
import string
from copy import deepcopy
from unittest.mock import MagicMock
from uuid import uuid4

import pytest
from d3a_interface.constants_limits import ConstSettings
from hypothesis import strategies as st
from hypothesis.control import assume
from hypothesis.stateful import Bundle, RuleBasedStateMachine, precondition, rule
from pendulum import DateTime, now

from d3a.constants import TIME_ZONE
from d3a.d3a_core.device_registry import DeviceRegistry
from d3a.d3a_core.exceptions import (DeviceNotInRegistryError, InvalidBalancingTradeException,
                                     InvalidOffer, InvalidTrade, MarketReadOnlyException,
                                     OfferNotFoundException)
from d3a.d3a_core.util import add_or_create_key, subtract_or_create_key
from d3a.events.event_structures import MarketEvent
from d3a.models.market.balancing import BalancingMarket
<<<<<<< HEAD
from d3a.d3a_core.blockchain_interface import NonBlockchainInterface
from d3a_interface.constants_limits import ConstSettings
from d3a.d3a_core.util import add_or_create_key, subtract_or_create_key
from d3a.models.market import GridFee
=======
from d3a.models.market.blockchain_interface import NonBlockchainInterface
from d3a.models.market.one_sided import OneSidedMarket
from d3a.models.market.two_sided import TwoSidedMarket
>>>>>>> 2781e98c

device_registry_dict = {
    "A": {"balancing rates": (33, 35)},
    "someone": {"balancing rates": (33, 35)},
    "seller": {"balancing rates": (33, 35)},
}


@pytest.fixture(scope="function", autouse=True)
def device_registry_auto_fixture():
    DeviceRegistry.REGISTRY = device_registry_dict
    ConstSettings.IAASettings.MARKET_TYPE = 1
    yield
    DeviceRegistry.REGISTRY = {}


@pytest.fixture
def market():
    return TwoSidedMarket(time_slot=now())


def test_device_registry(market=BalancingMarket()):
    with pytest.raises(DeviceNotInRegistryError):
        market.balancing_offer(10, 10, "noone")


@pytest.mark.parametrize("market, offer", [
    (OneSidedMarket(bc=NonBlockchainInterface(str(uuid4())), time_slot=now()), "offer"),
    (BalancingMarket(bc=NonBlockchainInterface(str(uuid4())), time_slot=now()), "balancing_offer")
])
def test_market_offer(market, offer):
    ConstSettings.BalancingSettings.ENABLE_BALANCING_MARKET = True
    e_offer = getattr(market, offer)(10, 20, "someone", "someone")
    assert market.offers[e_offer.id] == e_offer
    assert e_offer.energy == 20
    assert e_offer.price == 10
    assert e_offer.seller == "someone"
    assert len(e_offer.id) == 36


def test_market_offer_invalid(market: OneSidedMarket):
    with pytest.raises(InvalidOffer):
        market.offer(10, -1, "someone", "someone")


@pytest.mark.parametrize("market, offer", [
    (TwoSidedMarket(), "offer"),
    (BalancingMarket(), "balancing_offer")
])
def test_market_offer_readonly(market, offer):
    market.readonly = True
    with pytest.raises(MarketReadOnlyException):
        getattr(market, offer)(10, 10, "A", "A")


@pytest.mark.parametrize("market",
                         [OneSidedMarket(bc=MagicMock()),
                          BalancingMarket(bc=MagicMock())])
def test_market_offer_delete_missing(market):
    with pytest.raises(OfferNotFoundException):
        market.delete_offer("no such offer")


@pytest.mark.parametrize("market",
                         [OneSidedMarket(bc=MagicMock()),
                          BalancingMarket(bc=MagicMock())])
def test_market_offer_delete_readonly(market):
    market.readonly = True
    with pytest.raises(MarketReadOnlyException):
        market.delete_offer("no such offer")


@pytest.mark.parametrize("market, offer, accept_offer", [
    (OneSidedMarket(bc=NonBlockchainInterface(str(uuid4())), time_slot=now()),
     "offer", "accept_offer"),
    (BalancingMarket(bc=NonBlockchainInterface(str(uuid4())), time_slot=now()),
     "balancing_offer", "accept_offer")
])
def test_market_trade(market, offer, accept_offer):
    e_offer = getattr(market, offer)(20, 10, "A", "A")
    now = DateTime.now(tz=TIME_ZONE)
    trade = getattr(market, accept_offer)(offer_or_id=e_offer, buyer="B",
                                          energy=10, time=now)
    assert trade
    assert trade == market.trades[0]
    assert trade.id
    assert trade.time == now
    assert trade.offer_bid == e_offer
    assert trade.seller == "A"
    assert trade.buyer == "B"


def test_balancing_market_negative_offer_trade(market=BalancingMarket(
    bc=NonBlockchainInterface(str(uuid4())), time_slot=now())):  # NOQA
    offer = market.balancing_offer(20, -10, "A", "A")

    now = DateTime.now(tz=TIME_ZONE)
    trade = market.accept_offer(offer, "B", time=now, energy=-10)
    assert trade
    assert trade == market.trades[0]
    assert trade.id
    assert trade.time == now
    assert trade.offer_bid is offer
    assert trade.seller == "A"
    assert trade.buyer == "B"


@pytest.mark.parametrize("market, offer, accept_offer", [
    (OneSidedMarket(bc=NonBlockchainInterface(str(uuid4())), time_slot=now()),
     "offer", "accept_offer"),
    (BalancingMarket(bc=NonBlockchainInterface(str(uuid4())), time_slot=now()),
     "balancing_offer", "accept_offer")
])
def test_market_trade_by_id(market, offer, accept_offer):
    e_offer = getattr(market, offer)(20, 10, "A", "A")
    now = DateTime.now(tz=TIME_ZONE)
    trade = getattr(market, accept_offer)(offer_or_id=e_offer.id, buyer="B",
                                          energy=10, time=now)
    assert trade


@pytest.mark.parametrize("market, offer, accept_offer", [
    (OneSidedMarket(bc=MagicMock(), time_slot=now()),
     "offer", "accept_offer"),
    (BalancingMarket(bc=MagicMock(), time_slot=now()),
     "balancing_offer", "accept_offer")
])
def test_market_trade_readonly(market, offer, accept_offer):
    e_offer = getattr(market, offer)(20, 10, "A", "A")
    market.readonly = True
    with pytest.raises(MarketReadOnlyException):
        getattr(market, accept_offer)(e_offer, "B")


@pytest.mark.parametrize("market, offer, accept_offer", [
    (OneSidedMarket(bc=NonBlockchainInterface(str(uuid4())), time_slot=now()),
     "offer", "accept_offer"),
    (BalancingMarket(bc=NonBlockchainInterface(str(uuid4())), time_slot=now()),
     "balancing_offer", "accept_offer")
])
def test_market_trade_not_found(market, offer, accept_offer):
    e_offer = getattr(market, offer)(20, 10, "A", "A")

    assert getattr(market, accept_offer)(offer_or_id=e_offer, buyer="B", energy=10)
    with pytest.raises(OfferNotFoundException):
        getattr(market, accept_offer)(offer_or_id=e_offer, buyer="B", energy=10)


@pytest.mark.parametrize("market, offer, accept_offer", [
    (OneSidedMarket(bc=NonBlockchainInterface(str(uuid4())), time_slot=now()),
     "offer", "accept_offer"),
    (BalancingMarket(bc=NonBlockchainInterface(str(uuid4())), time_slot=now()),
     "balancing_offer", "accept_offer")
])
def test_market_trade_partial(market, offer, accept_offer):
    e_offer = getattr(market, offer)(20, 20, "A", "A")

    trade = getattr(market, accept_offer)(offer_or_id=e_offer, buyer="B", energy=5)
    assert trade
    assert trade == market.trades[0]
    assert trade.id
    assert trade.offer_bid is not e_offer
    assert trade.offer_bid.energy == 5
    assert trade.offer_bid.price == 5
    assert trade.offer_bid.seller == "A"
    assert trade.seller == "A"
    assert trade.buyer == "B"
    assert len(market.offers) == 1
    new_offer = list(market.offers.values())[0]
    assert new_offer is not e_offer
    assert new_offer.energy == 15
    assert new_offer.price == 15
    assert new_offer.seller == "A"
    assert new_offer.id != e_offer.id


@pytest.mark.parametrize("market, offer, accept_offer, energy, exception", [
    (OneSidedMarket(bc=MagicMock(), time_slot=now()),
     "offer", "accept_offer", 0, InvalidTrade),
    (OneSidedMarket(bc=MagicMock(), time_slot=now()),
     "offer", "accept_offer", 21, InvalidTrade),
    (BalancingMarket(bc=MagicMock(), time_slot=now()),
     "balancing_offer", "accept_offer", 0,
     InvalidBalancingTradeException),
    (BalancingMarket(bc=MagicMock(), time_slot=now()),
     "balancing_offer", "accept_offer", 21,
     InvalidBalancingTradeException)
])
def test_market_trade_partial_invalid(market, offer, accept_offer, energy, exception):
    e_offer = getattr(market, offer)(20, 20, "A", "A")
    with pytest.raises(exception):
        getattr(market, accept_offer)(offer_or_id=e_offer, buyer="B", energy=energy)


def test_market_acct_simple(market=OneSidedMarket(bc=NonBlockchainInterface(str(uuid4())),
                                                  time_slot=now())):
    offer = market.offer(20, 10, "A", "A")
    market.accept_offer(offer, "B")

    assert market.traded_energy["A"] == offer.energy
    assert market.traded_energy["B"] == -offer.energy
    assert market.bought_energy("A") == 0
    assert market.bought_energy("B") == offer.energy
    assert market.sold_energy("A") == offer.energy
    assert market.sold_energy("B") == 0


def test_market_acct_multiple(market=OneSidedMarket(bc=NonBlockchainInterface(str(uuid4())),
                                                    time_slot=now())):
    offer1 = market.offer(10, 20, "A", "A")
    offer2 = market.offer(10, 10, "A", "A")
    market.accept_offer(offer1, "B")
    market.accept_offer(offer2, "C")

    assert market.traded_energy["A"] == offer1.energy + offer2.energy == 30
    assert market.traded_energy["B"] == -offer1.energy == -20
    assert market.traded_energy["C"] == -offer2.energy == -10
    assert market.bought_energy("A") == 0
    assert market.sold_energy("A") == offer1.energy + offer2.energy == 30
    assert market.bought_energy("B") == offer1.energy == 20
    assert market.bought_energy("C") == offer2.energy == 10


@pytest.mark.parametrize("market, offer", [
    (OneSidedMarket(bc=NonBlockchainInterface(str(uuid4())), time_slot=now()), "offer"),
    (BalancingMarket(bc=NonBlockchainInterface(str(uuid4())), time_slot=now()), "balancing_offer")
])
def test_market_avg_offer_price(market, offer):
    getattr(market, offer)(1, 1, "A", "A")
    getattr(market, offer)(3, 1, "A", "A")

    assert market.avg_offer_price == 2


@pytest.mark.parametrize("market",
                         [OneSidedMarket(bc=MagicMock(), time_slot=now()),
                          BalancingMarket(bc=MagicMock(), time_slot=now())])
def test_market_avg_offer_price_empty(market):
    assert market.avg_offer_price == 0


@pytest.mark.parametrize("market, offer", [
    (OneSidedMarket(bc=NonBlockchainInterface(str(uuid4())), time_slot=now()), "offer"),
    (BalancingMarket(bc=NonBlockchainInterface(str(uuid4())), time_slot=now()), "balancing_offer")
])
def test_market_sorted_offers(market, offer):
    getattr(market, offer)(5, 1, "A", "A")
    getattr(market, offer)(3, 1, "A", "A")
    getattr(market, offer)(1, 1, "A", "A")
    getattr(market, offer)(2, 1, "A", "A")
    getattr(market, offer)(4, 1, "A", "A")

    assert [o.price for o in market.sorted_offers] == [1, 2, 3, 4, 5]


@pytest.mark.parametrize("market, offer", [
    (OneSidedMarket(bc=NonBlockchainInterface(str(uuid4())), time_slot=now()), "offer"),
    (BalancingMarket(bc=NonBlockchainInterface(str(uuid4())), time_slot=now()), "balancing_offer")
])
def test_market_most_affordable_offers(market, offer):
    getattr(market, offer)(5, 1, "A", "A")
    getattr(market, offer)(3, 1, "A", "A")
    getattr(market, offer)(1, 1, "A", "A")
    getattr(market, offer)(10, 10, "A", "A")
    getattr(market, offer)(20, 20, "A", "A")
    getattr(market, offer)(20000, 20000, "A", "A")
    getattr(market, offer)(2, 1, "A", "A")
    getattr(market, offer)(4, 1, "A", "A")

    assert {o.price for o in market.most_affordable_offers} == {1, 10, 20, 20000}


@pytest.mark.parametrize("market, offer", [
    (OneSidedMarket, "offer"),
    (BalancingMarket, "balancing_offer")
])
def test_market_listeners_init(market, offer, called):
    markt = market(bc=MagicMock(), time_slot=now(), notification_listener=called)
    getattr(markt, offer)(10, 20, "A", "A")
    assert len(called.calls) == 1


@pytest.mark.parametrize("market, offer, add_listener", [
    (OneSidedMarket(bc=MagicMock(), time_slot=now()), "offer", "add_listener"),
    (BalancingMarket(bc=MagicMock(), time_slot=now()), "balancing_offer", "add_listener")
])
def test_market_listeners_add(market, offer, add_listener, called):
    getattr(market, add_listener)(called)
    getattr(market, offer)(10, 20, "A", "A")

    assert len(called.calls) == 1


@pytest.mark.parametrize("market, offer, add_listener, event", [
    (OneSidedMarket(bc=MagicMock(), time_slot=now()),
     "offer", "add_listener", MarketEvent.OFFER),
    (BalancingMarket(bc=MagicMock(), time_slot=now()),
     "balancing_offer", "add_listener", MarketEvent.BALANCING_OFFER)
])
def test_market_listeners_offer(market, offer, add_listener, event, called):
    getattr(market, add_listener)(called)
    e_offer = getattr(market, offer)(10, 20, "A", "A")
    assert len(called.calls) == 1
    assert called.calls[0][0] == (repr(event),)
    assert called.calls[0][1] == {"offer": repr(e_offer), "market_id": repr(market.id)}


@pytest.mark.parametrize("market, offer, accept_offer, add_listener, event", [
    (OneSidedMarket(bc=NonBlockchainInterface(str(uuid4())), time_slot=now()),
     "offer", "accept_offer", "add_listener",
     MarketEvent.OFFER_SPLIT),
    (BalancingMarket(bc=NonBlockchainInterface(str(uuid4())), time_slot=now()),
     "balancing_offer", "accept_offer", "add_listener",
     MarketEvent.BALANCING_OFFER_SPLIT)
])
def test_market_listeners_offer_split(market, offer, accept_offer, add_listener, event, called):
    getattr(market, add_listener)(called)
    e_offer = getattr(market, offer)(10., 20, "A", "A")
    getattr(market, accept_offer)(e_offer, "B", energy=3.)
    assert len(called.calls) == 3
    assert called.calls[1][0] == (repr(event),)
    call_kwargs = called.calls[1][1]
    call_kwargs.pop("market_id", None)
    a_offer = deepcopy(e_offer)
    a_offer.price = e_offer.price / 20 * 3
    a_offer.energy = e_offer.energy / 20 * 3
    assert call_kwargs == {
        "original_offer": repr(e_offer),
        "accepted_offer": repr(a_offer),
        "residual_offer": repr(list(market.offers.values())[0])
    }


@pytest.mark.parametrize("market, offer, delete_offer, add_listener, event", [
    (OneSidedMarket(bc=MagicMock(), time_slot=now()),
     "offer", "delete_offer",
     "add_listener", MarketEvent.OFFER_DELETED),
    (BalancingMarket(bc=MagicMock(), time_slot=now()),
     "balancing_offer", "delete_balancing_offer",
     "add_listener", MarketEvent.BALANCING_OFFER_DELETED)
])
def test_market_listeners_offer_deleted(market, offer, delete_offer, add_listener, event, called):
    getattr(market, add_listener)(called)
    e_offer = getattr(market, offer)(10, 20, "A", "A")
    getattr(market, delete_offer)(e_offer)

    assert len(called.calls) == 2
    assert called.calls[1][0] == (repr(event),)
    assert called.calls[1][1] == {"offer": repr(e_offer), "market_id": repr(market.id)}


@pytest.mark.parametrize(
    ("last_offer_size", "traded_energy"),
    (
            (20, 10),
            (30, 0),
            (40, -10)
    )
)
def test_market_issuance_acct_reverse(last_offer_size, traded_energy):
    market = OneSidedMarket(bc=NonBlockchainInterface(str(uuid4())), time_slot=now())
    offer1 = market.offer(10, 20, "A", "A")
    offer2 = market.offer(10, 10, "A", "A")
    offer3 = market.offer(10, last_offer_size, "D", "D")

    market.accept_offer(offer1, "B")
    market.accept_offer(offer2, "C")
    market.accept_offer(offer3, "A")
    assert market.traded_energy["A"] == traded_energy


@pytest.mark.parametrize("market, offer, accept_offer", [
    (OneSidedMarket(bc=NonBlockchainInterface(str(uuid4())), time_slot=now()), "offer",
     "accept_offer"),
    (BalancingMarket(bc=NonBlockchainInterface(str(uuid4())), time_slot=now()), "balancing_offer",
     "accept_offer")
])
def test_market_accept_offer_yields_partial_trade(market, offer, accept_offer):
    e_offer = getattr(market, offer)(2.0, 4, "seller", "seller")
    trade = getattr(market, accept_offer)(e_offer, "buyer", energy=1)
    assert (trade.offer_bid.id == e_offer.id
            and trade.offer_bid.energy == 1
            and trade.residual.energy == 3)


class MarketStateMachine(RuleBasedStateMachine):
    offers = Bundle("Offers")
    actors = Bundle("Actors")

    def __init__(self):
        self.market = OneSidedMarket(bc=NonBlockchainInterface(str(uuid4())), time_slot=now())
        super().__init__()

    @rule(target=actors, actor=st.text(min_size=1, max_size=3,
                                       alphabet=string.ascii_letters + string.digits))
    def new_actor(self, actor):
        return actor

    @rule(target=offers, seller=actors, energy=st.integers(min_value=1),
          price=st.integers(min_value=0))
    def offer(self, seller, energy, price):
        return self.market.offer(price, energy, seller, seller)

    @rule(offer=offers, buyer=actors)
    def trade(self, offer, buyer):
        assume(offer.id in self.market.offers)
        self.market.accept_offer(offer, buyer)

    @precondition(lambda self: self.market.offers)
    @rule()
    def check_avg_offer_price(self):
        price = sum(o.price for o in self.market.offers.values())
        energy = sum(o.energy for o in self.market.offers.values())
        assert self.market.avg_offer_price == round(price / energy, 4)

    @precondition(lambda self: self.market.trades)
    @rule()
    def check_avg_trade_price(self):
        price = sum(t.offer_bid.price for t in self.market.trades)
        energy = sum(t.offer_bid.energy for t in self.market.trades)
        assert self.market.avg_trade_price == round(price / energy, 4)

    @precondition(lambda self: self.market.traded_energy)
    @rule()
    def check_acct(self):
        actor_sums = {}
        for t in self.market.trades:
            actor_sums = add_or_create_key(actor_sums, t.seller, t.offer_bid.energy)
            actor_sums = subtract_or_create_key(actor_sums, t.buyer, t.offer_bid.energy)
        for actor, sum_ in actor_sums.items():
            assert self.market.traded_energy[actor] == sum_
        assert sum(self.market.traded_energy.values()) == 0


TestMarketIOU = MarketStateMachine.TestCase<|MERGE_RESOLUTION|>--- conflicted
+++ resolved
@@ -28,6 +28,7 @@
 from pendulum import DateTime, now
 
 from d3a.constants import TIME_ZONE
+from d3a.d3a_core.blockchain_interface import NonBlockchainInterface
 from d3a.d3a_core.device_registry import DeviceRegistry
 from d3a.d3a_core.exceptions import (DeviceNotInRegistryError, InvalidBalancingTradeException,
                                      InvalidOffer, InvalidTrade, MarketReadOnlyException,
@@ -35,16 +36,8 @@
 from d3a.d3a_core.util import add_or_create_key, subtract_or_create_key
 from d3a.events.event_structures import MarketEvent
 from d3a.models.market.balancing import BalancingMarket
-<<<<<<< HEAD
-from d3a.d3a_core.blockchain_interface import NonBlockchainInterface
-from d3a_interface.constants_limits import ConstSettings
-from d3a.d3a_core.util import add_or_create_key, subtract_or_create_key
-from d3a.models.market import GridFee
-=======
-from d3a.models.market.blockchain_interface import NonBlockchainInterface
 from d3a.models.market.one_sided import OneSidedMarket
 from d3a.models.market.two_sided import TwoSidedMarket
->>>>>>> 2781e98c
 
 device_registry_dict = {
     "A": {"balancing rates": (33, 35)},
