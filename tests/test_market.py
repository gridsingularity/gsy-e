--- conflicted
+++ resolved
@@ -4,13 +4,9 @@
 import pytest
 from pendulum import DateTime
 
-<<<<<<< HEAD
 from d3a.constants import TIME_ZONE
-from d3a.models.events import MarketEvent
-=======
-from d3a import TIME_ZONE
 from d3a.events.event_structures import MarketEvent
->>>>>>> ccfd9ca1
+
 from hypothesis import strategies as st
 from hypothesis.control import assume
 from hypothesis.stateful import Bundle, RuleBasedStateMachine, precondition, rule
