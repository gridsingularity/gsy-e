import pytest
import unittest
import pendulum
from unittest.mock import MagicMock, Mock
from datetime import timedelta
from pendulum import DateTime
from pendulum import duration
from d3a.models.area import DEFAULT_CONFIG
from d3a.models.market import Offer
from d3a.models.appliance.simple import SimpleAppliance
from d3a.models.strategy.load_hours_fb import LoadHoursStrategy
from d3a.models.strategy.const import ConstSettings
from d3a.models.market import Bid, Trade
from d3a import TIME_FORMAT

TIME = pendulum.today().at(hour=10, minute=45, second=2)

MIN_BUY_ENERGY = 50  # wh


class FakeArea:
    def __init__(self, count):
        self.appliance = None
        self.name = 'FakeArea'
        self.count = count
        self._next_market = FakeMarket(15)

    @property
    def config(self):
        return DEFAULT_CONFIG

    @property
    def current_tick(self):
        return 5

    @property
    def now(self) -> DateTime:
        """
        Return the 'current time' as a `DateTime` object.
        Can be overridden in subclasses to change the meaning of 'now'.

        In this default implementation 'current time' is defined by the number of ticks that
        have passed.
        """
        return DateTime.now().start_of('day') + (
            timedelta(hours=10) + self.config.tick_length * self.current_tick
        )

    @property
    def next_market(self):
        return self._next_market


class FakeMarket:
    def __init__(self, count):
        self.count = count
        self.most_affordable_energy = 0.1551

    def bid(self, price: float, energy: float, buyer: str, seller: str):
        return Bid(id='bid_id', price=price, energy=energy, buyer=buyer, seller=seller)

    @property
    def sorted_offers(self):
        offers = [
            [
                Offer('id', 1, (MIN_BUY_ENERGY/1000), 'A', self),  # Energyprice is 1
                Offer('id', 2, (MIN_BUY_ENERGY/1000), 'A', self),  # Energyprice is 2
                Offer('id', 3, (MIN_BUY_ENERGY/1000), 'A', self),  # Energyprice is 3
                Offer('id', 4, (MIN_BUY_ENERGY/1000), 'A', self),  # Energyprice is 4
            ],
            [
                Offer('id', 1, (MIN_BUY_ENERGY * 0.033 / 1000), 'A', self),
                Offer('id', 2, (MIN_BUY_ENERGY * 0.033 / 1000), 'A', self)
            ],
            [
                Offer('id', 1, 5, 'A', self),
                Offer('id2', 2, (MIN_BUY_ENERGY / 1000), 'A', self)
            ]
        ]
        return offers[self.count]

    @property
    def most_affordable_offers(self):
        return [Offer('id_affordable', 1, self.most_affordable_energy, 'A', self)]

    @property
    def time_slot(self):
        return DateTime.now().start_of('day') + timedelta(hours=10)

    @property
    def time_slot_str(self):
        return self.time_slot.strftime(TIME_FORMAT)


class TestLoadHoursStrategyInput(unittest.TestCase):

    def setUp(self):
        self.appliance = MagicMock(spec=SimpleAppliance)
        self.strategy1 = MagicMock(spec=LoadHoursStrategy)

    def tearDown(self):
        pass

    def area_test(self):
        area = FakeArea(0)
        area.current_market = FakeMarket(0)
        area.markets = {TIME: FakeMarket(0)}
        return area

    def Mock_LoadHoursStrategy(self, avg_power_W, hrs_per_day, hrs_of_day):
        strategy = LoadHoursStrategy(avg_power_W=avg_power_W,
                                     hrs_per_day=hrs_per_day,
                                     hrs_of_day=hrs_of_day)
        strategy.area = self.area_test()
        strategy.owner = self.area_test()
        strategy.event_activate()
        return strategy

    def test_LoadHoursStrategy_input(self):
        power_W = 620
        self.assertEqual(
            self.Mock_LoadHoursStrategy(
                power_W, 4, [1, 2, 3, 4]).daily_energy_required,  power_W * 4)
        self.assertEqual(
            self.Mock_LoadHoursStrategy(
                power_W, None, [1, 2, 3, 4]).daily_energy_required, power_W * 4)
        self.assertEqual(
            self.Mock_LoadHoursStrategy(
                power_W, 4, [1, 2, 3, 4, 5, 6]).daily_energy_required, power_W * 4)
        self.assertEqual(
            self.Mock_LoadHoursStrategy(
                power_W, 4, None).daily_energy_required, power_W * 4)
        with self.assertRaises(ValueError):
            self.Mock_LoadHoursStrategy(power_W, 4, [1, 2])


@pytest.fixture()
def area_test1(market_test1):
    area = FakeArea(0)
    area.current_market = market_test1
    area.markets = {TIME: market_test1}
    return area


@pytest.fixture
def area_test2(market_test2):
    area = FakeArea(0)
    area.current_market = market_test2
    area.markets = {TIME: market_test2}
    return area


@pytest.fixture()
def market_test1():
    return FakeMarket(0)


@pytest.fixture
def market_test2():
    return FakeMarket(2)


@pytest.fixture
def load_hours_strategy_test(called):
    strategy = LoadHoursStrategy(avg_power_W=620, hrs_per_day=4, hrs_of_day=[8, 9, 10, 12])
    strategy.accept_offer = called
    return strategy


@pytest.fixture
def load_hours_strategy_test1(load_hours_strategy_test, area_test1):
    load_hours_strategy_test.area = area_test1
    load_hours_strategy_test.owner = area_test1
    return load_hours_strategy_test


@pytest.fixture
def load_hours_strategy_test2(load_hours_strategy_test, area_test2):
    load_hours_strategy_test.area = area_test2
    load_hours_strategy_test.owner = area_test2
    return load_hours_strategy_test


@pytest.fixture
def load_hours_strategy_test4():
    strategy = LoadHoursStrategy(avg_power_W=620, hrs_per_day=4, hrs_of_day=[8, 9, 10, 12])
    strategy.accept_offer = Mock()
    strategy.accept_offer.call_args
    return strategy


@pytest.fixture
def load_hours_strategy_test5(load_hours_strategy_test4, area_test2):
    load_hours_strategy_test4.area = area_test2
    load_hours_strategy_test4.owner = area_test2
    return load_hours_strategy_test4


# Test if daily energy requirement is calculated correctly for the device
def test_calculate_daily_energy_req(load_hours_strategy_test1):
    load_hours_strategy_test1.event_activate()
    assert load_hours_strategy_test1.daily_energy_required == 620*4


# Test if daily energy requirement is calculated correctly for the device
def test_activate_event_populates_energy_requirement(load_hours_strategy_test1):
    load_hours_strategy_test1.event_activate()
    assert load_hours_strategy_test1.energy_requirement_Wh == \
        load_hours_strategy_test1.energy_per_slot_Wh
    ts = load_hours_strategy_test1.area.next_market.time_slot
    assert load_hours_strategy_test1.state.desired_energy[ts] == \
        load_hours_strategy_test1.energy_requirement_Wh


# Test if device accepts the most affordable offer
def test_device_accepts_offer(load_hours_strategy_test1, market_test1):
    load_hours_strategy_test1.event_activate()
    cheapest_offer = market_test1.most_affordable_offers[0]
    load_hours_strategy_test1.energy_requirement_Wh = cheapest_offer.energy * 1000 + 1
    load_hours_strategy_test1.event_tick(area=area_test1)
    assert load_hours_strategy_test1.accept_offer.calls[0][0][1] == repr(cheapest_offer)


def test_event_market_cycle(load_hours_strategy_test1, market_test1):
    load_hours_strategy_test1.event_activate()
    load_hours_strategy_test1.area.past_markets = {TIME: market_test1}
    load_hours_strategy_test1.event_market_cycle()
    assert load_hours_strategy_test1.energy_requirement_Wh == \
        load_hours_strategy_test1.energy_per_slot_Wh


def test_event_market_cycle_resets_energy_requirement(load_hours_strategy_test1, market_test1):
    load_hours_strategy_test1.event_activate()
    load_hours_strategy_test1.area.past_markets = {TIME: market_test1}
    load_hours_strategy_test1.energy_requirement_Wh = 150.0
    load_hours_strategy_test1.event_market_cycle()
    assert load_hours_strategy_test1.energy_requirement_Wh == \
        load_hours_strategy_test1.energy_per_slot_Wh
    load_hours_strategy_test1.energy_requirement_Wh += 1000000.0
    load_hours_strategy_test1.event_market_cycle()
    assert load_hours_strategy_test1.energy_requirement_Wh == \
        load_hours_strategy_test1.energy_per_slot_Wh


def test_event_tick(load_hours_strategy_test1, market_test1):
    market_test1.most_affordable_energy = 0.155
    load_hours_strategy_test1.event_activate()
    load_hours_strategy_test1.area.past_markets = {TIME: market_test1}
    load_hours_strategy_test1.event_market_cycle()
    load_hours_strategy_test1.event_tick(area=area_test1)
    assert load_hours_strategy_test1.energy_requirement_Wh == 0
    market_test1.most_affordable_energy = 0.154
    load_hours_strategy_test1.event_activate()
    load_hours_strategy_test1.area.past_markets = {TIME: market_test1}
    load_hours_strategy_test1.event_market_cycle()
    load_hours_strategy_test1.event_tick(area=area_test1)
    assert load_hours_strategy_test1.energy_requirement_Wh == 0.001 * 1000.0


def test_event_tick_with_partial_offer(load_hours_strategy_test2, market_test2):
    market_test2.most_affordable_energy = 0.156
    load_hours_strategy_test2.event_activate()
    load_hours_strategy_test2.area.past_markets = {TIME: market_test2}
    load_hours_strategy_test2.event_market_cycle()
    requirement = load_hours_strategy_test2.energy_requirement_Wh / 1000
    load_hours_strategy_test2.event_tick(area=area_test2)
    assert load_hours_strategy_test2.energy_requirement_Wh == 0
    assert float(load_hours_strategy_test2.accept_offer.calls[0][1]['energy']) == requirement


def test_load_hours_constructor_rejects_incorrect_hrs_of_day():
    with pytest.raises(ValueError):
        LoadHoursStrategy(100, hrs_of_day=[12, 13, 24])


def test_device_operating_hours_deduction_with_partial_trade(load_hours_strategy_test5,
                                                             market_test2):
    market_test2.most_affordable_energy = 0.1
    load_hours_strategy_test5.event_activate()
    load_hours_strategy_test5.area.past_markets = {TIME: market_test2}
    load_hours_strategy_test5.event_market_cycle()
    load_hours_strategy_test5.event_tick(area=area_test2)
    assert round(((float(load_hours_strategy_test5.accept_offer.call_args[0][1].energy) *
                   1000 / load_hours_strategy_test5.energy_per_slot_Wh) *
<<<<<<< HEAD
                  (load_hours_strategy_test5.area.config.slot_length / duration(hours=1))), 2) == \
        round(((0.1/0.155) * 0.25), 2)
=======
                  (load_hours_strategy_test5.area.config.slot_length / Interval(hours=1))), 2) == \
        round(((0.1/0.155) * 0.25), 2)


@pytest.mark.parametrize("partial", [False, True])
def test_event_bid_traded_does_not_remove_bid_for_partial_trade(load_hours_strategy_test5,
                                                                market_test2,
                                                                called,
                                                                partial):
    ConstSettings.INTER_AREA_AGENT_MARKET_TYPE = 2

    trade_market = load_hours_strategy_test5.area.next_market
    load_hours_strategy_test5.remove_bid_from_pending = called
    load_hours_strategy_test5.event_activate()
    load_hours_strategy_test5.area.past_markets = {TIME: market_test2}
    load_hours_strategy_test5.event_market_cycle()
    load_hours_strategy_test5.event_tick(area=area_test2)
    # Get the bid that was posted on event_market_cycle
    bid = list(load_hours_strategy_test5._bids.values())[0][0]

    trade = Trade('idt', None, bid, load_hours_strategy_test5.owner.name, 'B', residual=partial)
    load_hours_strategy_test5.event_bid_traded(market=trade_market, bid_trade=trade)

    if not partial:
        assert len(load_hours_strategy_test5.remove_bid_from_pending.calls) == 1
        assert load_hours_strategy_test5.remove_bid_from_pending.calls[0][0][0] == repr(bid)
        assert load_hours_strategy_test5.remove_bid_from_pending.calls[0][0][1] == \
            repr(trade_market)
    else:
        assert len(load_hours_strategy_test5.remove_bid_from_pending.calls) == 0
        assert load_hours_strategy_test5.get_posted_bids(trade_market) == [bid]

    ConstSettings.INTER_AREA_AGENT_MARKET_TYPE = 1
>>>>>>> d958aa17
<|MERGE_RESOLUTION|>--- conflicted
+++ resolved
@@ -282,11 +282,7 @@
     load_hours_strategy_test5.event_tick(area=area_test2)
     assert round(((float(load_hours_strategy_test5.accept_offer.call_args[0][1].energy) *
                    1000 / load_hours_strategy_test5.energy_per_slot_Wh) *
-<<<<<<< HEAD
                   (load_hours_strategy_test5.area.config.slot_length / duration(hours=1))), 2) == \
-        round(((0.1/0.155) * 0.25), 2)
-=======
-                  (load_hours_strategy_test5.area.config.slot_length / Interval(hours=1))), 2) == \
         round(((0.1/0.155) * 0.25), 2)
 
 
@@ -318,5 +314,4 @@
         assert len(load_hours_strategy_test5.remove_bid_from_pending.calls) == 0
         assert load_hours_strategy_test5.get_posted_bids(trade_market) == [bid]
 
-    ConstSettings.INTER_AREA_AGENT_MARKET_TYPE = 1
->>>>>>> d958aa17
+    ConstSettings.INTER_AREA_AGENT_MARKET_TYPE = 1