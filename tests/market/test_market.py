--- conflicted
+++ resolved
@@ -187,13 +187,8 @@
                                          "creation_time": datetime_to_string_incl_seconds(
                                              creation_time),
                                          "type": "Bid"}],
-<<<<<<< HEAD
                                "offers": [{"energy": 10,
-=======
-                               "offers": [{"attributes": None,
-                                           "energy": 10,
                                            "price": 10,
->>>>>>> 0242a025
                                            "energy_rate": 1.0,
                                            "id": "offer1",
                                            "original_price": 10,
