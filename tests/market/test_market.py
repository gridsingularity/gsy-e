"""
Copyright 2018 Grid Singularity
This file is part of Grid Singularity Exchange.

This program is free software: you can redistribute it and/or modify
it under the terms of the GNU General Public License as published by
the Free Software Foundation, either version 3 of the License, or
(at your option) any later version.

This program is distributed in the hope that it will be useful,
but WITHOUT ANY WARRANTY; without even the implied warranty of
MERCHANTABILITY or FITNESS FOR A PARTICULAR PURPOSE.  See the
GNU General Public License for more details.

You should have received a copy of the GNU General Public License
along with this program.  If not, see <http://www.gnu.org/licenses/>.
"""
import string
from copy import deepcopy
from unittest.mock import MagicMock
from uuid import uuid4

import pytest
from gsy_framework.constants_limits import ConstSettings
from gsy_framework.data_classes import Bid, Offer
from gsy_framework.utils import datetime_to_string_incl_seconds
from hypothesis import strategies as st
from hypothesis.control import assume
from hypothesis.stateful import Bundle, RuleBasedStateMachine, precondition, rule
from pendulum import now

from gsy_e.constants import TIME_ZONE
from gsy_e.gsy_e_core.blockchain_interface import NonBlockchainInterface
from gsy_e.gsy_e_core.device_registry import DeviceRegistry
from gsy_e.gsy_e_core.exceptions import (DeviceNotInRegistryError, InvalidBalancingTradeException,
                                         InvalidOffer, InvalidTrade, MarketReadOnlyException,
                                         OfferNotFoundException)
from gsy_e.gsy_e_core.util import add_or_create_key, subtract_or_create_key
from gsy_e.events.event_structures import MarketEvent
from gsy_e.models.market.balancing import BalancingMarket
from gsy_e.models.market.one_sided import OneSidedMarket
from gsy_e.models.market.settlement import SettlementMarket
from gsy_e.models.market.two_sided import TwoSidedMarket

device_registry_dict = {
    "A": {"balancing rates": (33, 35)},
    "someone": {"balancing rates": (33, 35)},
    "seller": {"balancing rates": (33, 35)},
}


@pytest.fixture(scope="function", autouse=True)
def device_registry_auto_fixture():
    DeviceRegistry.REGISTRY = device_registry_dict
    ConstSettings.IAASettings.MARKET_TYPE = 1
    yield
    DeviceRegistry.REGISTRY = {}


@pytest.fixture
def market():
    return TwoSidedMarket(time_slot=now())


def test_device_registry(market=BalancingMarket()):
    with pytest.raises(DeviceNotInRegistryError):
        market.balancing_offer(10, 10, "noone")


@pytest.mark.parametrize("market, offer", [
    (OneSidedMarket(bc=NonBlockchainInterface(str(uuid4())), time_slot=now()), "offer"),
    (BalancingMarket(bc=NonBlockchainInterface(str(uuid4())), time_slot=now()), "balancing_offer"),
    (SettlementMarket(bc=NonBlockchainInterface(str(uuid4())), time_slot=now()), "offer"),
])
def test_market_offer(market, offer):
    ConstSettings.BalancingSettings.ENABLE_BALANCING_MARKET = True
    e_offer = getattr(market, offer)(10, 20, "someone", "someone")
    assert market.offers[e_offer.id] == e_offer
    assert e_offer.energy == 20
    assert e_offer.price == 10
    assert e_offer.seller == "someone"
    assert len(e_offer.id) == 36
    assert e_offer.creation_time == market.now
    assert e_offer.time_slot == market.time_slot


@pytest.mark.parametrize("market", [
    TwoSidedMarket(bc=NonBlockchainInterface(str(uuid4())), time_slot=now()),
    SettlementMarket(bc=NonBlockchainInterface(str(uuid4())), time_slot=now())
])
def test_market_bid(market):
    ConstSettings.BalancingSettings.ENABLE_BALANCING_MARKET = True
    bid = market.bid(10, 20, "someone", "someone")
    assert market.bids[bid.id] == bid
    assert bid.energy == 20
    assert bid.price == 10
    assert bid.buyer == "someone"
    assert len(bid.id) == 36
    assert bid.creation_time == market.now
    assert bid.time_slot == market.time_slot


def test_market_offer_invalid(market: OneSidedMarket):
    with pytest.raises(InvalidOffer):
        market.offer(10, -1, "someone", "someone")


@pytest.mark.parametrize("market, offer", [
    (TwoSidedMarket(), "offer"),
    (BalancingMarket(), "balancing_offer"),
    (SettlementMarket(), "offer")
])
def test_market_offer_readonly(market, offer):
    market.readonly = True
    with pytest.raises(MarketReadOnlyException):
        getattr(market, offer)(10, 10, "A", "A")


@pytest.mark.parametrize("market",
                         [OneSidedMarket(bc=MagicMock()),
                          BalancingMarket(bc=MagicMock()),
                          SettlementMarket(bc=MagicMock())
                          ])
def test_market_offer_delete_missing(market):
    with pytest.raises(OfferNotFoundException):
        market.delete_offer("no such offer")


@pytest.mark.parametrize("market",
                         [OneSidedMarket(bc=MagicMock()),
                          BalancingMarket(bc=MagicMock()),
                          SettlementMarket(bc=MagicMock())])
def test_market_offer_delete_readonly(market):
    market.readonly = True
    with pytest.raises(MarketReadOnlyException):
        market.delete_offer("no such offer")


@pytest.mark.parametrize("market, offer, accept_offer", [
    (OneSidedMarket(bc=NonBlockchainInterface(str(uuid4())), time_slot=now(tz=TIME_ZONE)),
     "offer", "accept_offer"),
    (BalancingMarket(bc=NonBlockchainInterface(str(uuid4())), time_slot=now(tz=TIME_ZONE)),
     "balancing_offer", "accept_offer"),
    (SettlementMarket(bc=NonBlockchainInterface(str(uuid4())), time_slot=now(tz=TIME_ZONE)),
     "offer", "accept_offer")
])
def test_market_trade(market, offer, accept_offer):
    e_offer = getattr(market, offer)(20, 10, "A", "A")
    trade = getattr(market, accept_offer)(offer_or_id=e_offer, buyer="B",
                                          energy=10)
    assert trade
    assert trade == market.trades[0]
    assert trade.id
    assert trade.creation_time == market.now
    assert trade.time_slot == market.time_slot
    assert trade.offer_bid == e_offer
    assert trade.seller == "A"
    assert trade.buyer == "B"


def test_orders_per_slot(market):
    """Test whether the orders_per_slot method returns order in format format."""
    creation_time = now()
    market.bids = {"bid1": Bid("bid1", creation_time, 10, 10, "buyer")}
    market.offers = {"offer1": Offer("offer1", creation_time, 10, 10, "seller")}
    assert market.orders_per_slot() == {
        market.time_slot_str: {"bids": [{"attributes": None,
                                         "buyer": "buyer",
                                         "buyer_id": None,
                                         "buyer_origin": None,
                                         "buyer_origin_id": None,
                                         "energy": 10,
                                         "energy_rate": 1.0,
                                         "id": "bid1",
                                         "original_price": 10,
                                         "requirements": None,
                                         "time_slot": "",
                                         "creation_time": datetime_to_string_incl_seconds(
                                             creation_time),
                                         "type": "Bid"}],
                               "offers": [{"attributes": None,
                                           "energy": 10,
                                           "energy_rate": 1.0,
                                           "id": "offer1",
                                           "original_price": 10,
                                           "requirements": None,
<<<<<<< HEAD
=======
                                           "time_slot": "",
>>>>>>> ee99cab7
                                           "seller": "seller",
                                           "seller_id": None,
                                           "seller_origin": None,
                                           "seller_origin_id": None,
<<<<<<< HEAD
                                           "time_slot": "",
=======
>>>>>>> ee99cab7
                                           "creation_time": datetime_to_string_incl_seconds(
                                               creation_time),
                                           "type": "Offer"}]}}


def test_balancing_market_negative_offer_trade(market=BalancingMarket(
        bc=NonBlockchainInterface(str(uuid4())))):  # NOQA
    offer = market.balancing_offer(20, -10, "A", "A")
    trade = market.accept_offer(offer, "B", energy=-10)
    assert trade
    assert trade == market.trades[0]
    assert trade.id
    assert trade.creation_time == market.now
    assert trade.time_slot == market.time_slot
    assert trade.offer_bid is offer
    assert trade.seller == "A"
    assert trade.buyer == "B"


@pytest.mark.parametrize("market, offer, accept_offer", [
    (OneSidedMarket(bc=NonBlockchainInterface(str(uuid4())), time_slot=now()),
     "offer", "accept_offer"),
    (BalancingMarket(bc=NonBlockchainInterface(str(uuid4())), time_slot=now()),
     "balancing_offer", "accept_offer"),
    (SettlementMarket(bc=NonBlockchainInterface(str(uuid4())), time_slot=now()),
     "offer", "accept_offer")
])
def test_market_trade_by_id(market, offer, accept_offer):
    e_offer = getattr(market, offer)(20, 10, "A", "A")
    trade = getattr(market, accept_offer)(offer_or_id=e_offer.id, buyer="B", energy=10)
    assert trade


@pytest.mark.parametrize("market, offer, accept_offer", [
    (OneSidedMarket(bc=MagicMock(), time_slot=now()),
     "offer", "accept_offer"),
    (BalancingMarket(bc=MagicMock(), time_slot=now()),
     "balancing_offer", "accept_offer"),
    (SettlementMarket(bc=MagicMock(), time_slot=now()),
     "offer", "accept_offer")
])
def test_market_trade_readonly(market, offer, accept_offer):
    e_offer = getattr(market, offer)(20, 10, "A", "A")
    market.readonly = True
    with pytest.raises(MarketReadOnlyException):
        getattr(market, accept_offer)(e_offer, "B")


@pytest.mark.parametrize("market, offer, accept_offer", [
    (OneSidedMarket(bc=NonBlockchainInterface(str(uuid4())), time_slot=now()),
     "offer", "accept_offer"),
    (BalancingMarket(bc=NonBlockchainInterface(str(uuid4())), time_slot=now()),
     "balancing_offer", "accept_offer"),
    (SettlementMarket(bc=NonBlockchainInterface(str(uuid4())), time_slot=now()),
     "offer", "accept_offer")
])
def test_market_trade_not_found(market, offer, accept_offer):
    e_offer = getattr(market, offer)(20, 10, "A", "A")

    assert getattr(market, accept_offer)(offer_or_id=e_offer, buyer="B", energy=10)
    with pytest.raises(OfferNotFoundException):
        getattr(market, accept_offer)(offer_or_id=e_offer, buyer="B", energy=10)


@pytest.mark.parametrize("market, offer, accept_offer", [
    (OneSidedMarket(bc=NonBlockchainInterface(str(uuid4())), time_slot=now()),
     "offer", "accept_offer"),
    (BalancingMarket(bc=NonBlockchainInterface(str(uuid4())), time_slot=now()),
     "balancing_offer", "accept_offer"),
    (SettlementMarket(bc=NonBlockchainInterface(str(uuid4())), time_slot=now()),
     "offer", "accept_offer")
])
def test_market_trade_partial(market, offer, accept_offer):
    e_offer = getattr(market, offer)(20, 20, "A", "A")

    trade = getattr(market, accept_offer)(offer_or_id=e_offer, buyer="B", energy=5)
    assert trade
    assert trade == market.trades[0]
    assert trade.id
    assert trade.offer_bid is not e_offer
    assert trade.offer_bid.energy == 5
    assert trade.offer_bid.price == 5
    assert trade.offer_bid.seller == "A"
    assert trade.seller == "A"
    assert trade.buyer == "B"
    assert len(market.offers) == 1
    new_offer = list(market.offers.values())[0]
    assert new_offer is not e_offer
    assert new_offer.energy == 15
    assert new_offer.price == 15
    assert new_offer.seller == "A"
    assert new_offer.id != e_offer.id


@pytest.mark.parametrize("market, offer, accept_offer, energy, exception", [
    (OneSidedMarket(bc=MagicMock(), time_slot=now()),
     "offer", "accept_offer", 0, InvalidTrade),
    (OneSidedMarket(bc=MagicMock(), time_slot=now()),
     "offer", "accept_offer", 21, InvalidTrade),
    (BalancingMarket(bc=MagicMock(), time_slot=now()),
     "balancing_offer", "accept_offer", 0,
     InvalidBalancingTradeException),
    (BalancingMarket(bc=MagicMock(), time_slot=now()),
     "balancing_offer", "accept_offer", 21,
     InvalidBalancingTradeException),
    (SettlementMarket(bc=MagicMock(), time_slot=now()),
     "offer", "accept_offer", 0, InvalidTrade),
    (SettlementMarket(bc=MagicMock(), time_slot=now()),
     "offer", "accept_offer", 21, InvalidTrade),
])
def test_market_trade_partial_invalid(market, offer, accept_offer, energy, exception):
    e_offer = getattr(market, offer)(20, 20, "A", "A")
    with pytest.raises(exception):
        getattr(market, accept_offer)(offer_or_id=e_offer, buyer="B", energy=energy)


def test_market_acct_simple(market=OneSidedMarket(bc=NonBlockchainInterface(str(uuid4())),
                                                  time_slot=now())):
    offer = market.offer(20, 10, "A", "A")
    market.accept_offer(offer, "B")

    assert market.traded_energy["A"] == offer.energy
    assert market.traded_energy["B"] == -offer.energy
    assert market.bought_energy("A") == 0
    assert market.bought_energy("B") == offer.energy
    assert market.sold_energy("A") == offer.energy
    assert market.sold_energy("B") == 0


def test_market_acct_multiple(market=OneSidedMarket(bc=NonBlockchainInterface(str(uuid4())),
                                                    time_slot=now())):
    offer1 = market.offer(10, 20, "A", "A")
    offer2 = market.offer(10, 10, "A", "A")
    market.accept_offer(offer1, "B")
    market.accept_offer(offer2, "C")

    assert market.traded_energy["A"] == offer1.energy + offer2.energy == 30
    assert market.traded_energy["B"] == -offer1.energy == -20
    assert market.traded_energy["C"] == -offer2.energy == -10
    assert market.bought_energy("A") == 0
    assert market.sold_energy("A") == offer1.energy + offer2.energy == 30
    assert market.bought_energy("B") == offer1.energy == 20
    assert market.bought_energy("C") == offer2.energy == 10


@pytest.mark.parametrize("market, offer", [
    (OneSidedMarket(bc=NonBlockchainInterface(str(uuid4())), time_slot=now()), "offer"),
    (BalancingMarket(bc=NonBlockchainInterface(str(uuid4())), time_slot=now()), "balancing_offer"),
    (SettlementMarket(bc=NonBlockchainInterface(str(uuid4())), time_slot=now()), "offer"),
])
def test_market_avg_offer_price(market, offer):
    getattr(market, offer)(1, 1, "A", "A")
    getattr(market, offer)(3, 1, "A", "A")

    assert market.avg_offer_price == 2


@pytest.mark.parametrize("market",
                         [OneSidedMarket(bc=MagicMock(), time_slot=now()),
                          BalancingMarket(bc=MagicMock(), time_slot=now()),
                          SettlementMarket(bc=MagicMock(), time_slot=now())])
def test_market_avg_offer_price_empty(market):
    assert market.avg_offer_price == 0


@pytest.mark.parametrize("market, offer", [
    (OneSidedMarket(bc=NonBlockchainInterface(str(uuid4())), time_slot=now()), "offer"),
    (BalancingMarket(bc=NonBlockchainInterface(str(uuid4())), time_slot=now()), "balancing_offer"),
    (SettlementMarket(bc=NonBlockchainInterface(str(uuid4())), time_slot=now()), "offer")
])
def test_market_sorted_offers(market, offer):
    getattr(market, offer)(5, 1, "A", "A")
    getattr(market, offer)(3, 1, "A", "A")
    getattr(market, offer)(1, 1, "A", "A")
    getattr(market, offer)(2, 1, "A", "A")
    getattr(market, offer)(4, 1, "A", "A")

    assert [o.price for o in market.sorted_offers] == [1, 2, 3, 4, 5]


@pytest.mark.parametrize("market, offer", [
    (OneSidedMarket(bc=NonBlockchainInterface(str(uuid4())), time_slot=now()), "offer"),
    (BalancingMarket(bc=NonBlockchainInterface(str(uuid4())), time_slot=now()), "balancing_offer"),
    (SettlementMarket(bc=NonBlockchainInterface(str(uuid4())), time_slot=now()), "offer")
])
def test_market_most_affordable_offers(market, offer):
    getattr(market, offer)(5, 1, "A", "A")
    getattr(market, offer)(3, 1, "A", "A")
    getattr(market, offer)(1, 1, "A", "A")
    getattr(market, offer)(10, 10, "A", "A")
    getattr(market, offer)(20, 20, "A", "A")
    getattr(market, offer)(20000, 20000, "A", "A")
    getattr(market, offer)(2, 1, "A", "A")
    getattr(market, offer)(4, 1, "A", "A")

    assert {o.price for o in market.most_affordable_offers} == {1, 10, 20, 20000}


@pytest.mark.parametrize("market, offer", [
    (OneSidedMarket, "offer"),
    (BalancingMarket, "balancing_offer"),
    (SettlementMarket, "offer")
])
def test_market_listeners_init(market, offer, called):
    markt = market(bc=MagicMock(), time_slot=now(), notification_listener=called)
    getattr(markt, offer)(10, 20, "A", "A")
    assert len(called.calls) == 1


@pytest.mark.parametrize("market, offer, add_listener", [
    (OneSidedMarket(bc=MagicMock(), time_slot=now()), "offer", "add_listener"),
    (BalancingMarket(bc=MagicMock(), time_slot=now()), "balancing_offer", "add_listener"),
    (SettlementMarket(bc=MagicMock(), time_slot=now()), "offer", "add_listener")
])
def test_market_listeners_add(market, offer, add_listener, called):
    getattr(market, add_listener)(called)
    getattr(market, offer)(10, 20, "A", "A")

    assert len(called.calls) == 1


@pytest.mark.parametrize("market, offer, add_listener, event", [
    (OneSidedMarket(bc=MagicMock(), time_slot=now()),
     "offer", "add_listener", MarketEvent.OFFER),
    (BalancingMarket(bc=MagicMock(), time_slot=now()),
     "balancing_offer", "add_listener", MarketEvent.BALANCING_OFFER),
    (SettlementMarket(bc=MagicMock(), time_slot=now()),
     "offer", "add_listener", MarketEvent.OFFER),
])
def test_market_listeners_offer(market, offer, add_listener, event, called):
    getattr(market, add_listener)(called)
    e_offer = getattr(market, offer)(10, 20, "A", "A")
    assert len(called.calls) == 1
    assert called.calls[0][0] == (repr(event),)
    assert called.calls[0][1] == {"offer": repr(e_offer), "market_id": repr(market.id)}


@pytest.mark.parametrize("market, offer, accept_offer, add_listener, event", [
    (OneSidedMarket(bc=NonBlockchainInterface(str(uuid4())), time_slot=now()),
     "offer", "accept_offer", "add_listener",
     MarketEvent.OFFER_SPLIT),
    (BalancingMarket(bc=NonBlockchainInterface(str(uuid4())), time_slot=now()),
     "balancing_offer", "accept_offer", "add_listener",
     MarketEvent.BALANCING_OFFER_SPLIT),
    (SettlementMarket(bc=NonBlockchainInterface(str(uuid4())), time_slot=now()),
     "offer", "accept_offer", "add_listener",
     MarketEvent.OFFER_SPLIT),
])
def test_market_listeners_offer_split(market, offer, accept_offer, add_listener, event, called):
    getattr(market, add_listener)(called)
    e_offer = getattr(market, offer)(10., 20, "A", "A")
    getattr(market, accept_offer)(e_offer, "B", energy=3.)
    assert len(called.calls) == 3
    assert called.calls[1][0] == (repr(event),)
    call_kwargs = called.calls[1][1]
    call_kwargs.pop("market_id", None)
    a_offer = deepcopy(e_offer)
    a_offer.price = e_offer.price / 20 * 3
    a_offer.energy = e_offer.energy / 20 * 3
    assert call_kwargs == {
        "original_offer": repr(e_offer),
        "accepted_offer": repr(a_offer),
        "residual_offer": repr(list(market.offers.values())[0])
    }


@pytest.mark.parametrize("market, offer, delete_offer, add_listener, event", [
    (OneSidedMarket(bc=MagicMock(), time_slot=now()),
     "offer", "delete_offer",
     "add_listener", MarketEvent.OFFER_DELETED),
    (BalancingMarket(bc=MagicMock(), time_slot=now()),
     "balancing_offer", "delete_balancing_offer",
     "add_listener", MarketEvent.BALANCING_OFFER_DELETED),
    (SettlementMarket(bc=MagicMock(), time_slot=now()),
     "offer", "delete_offer",
     "add_listener", MarketEvent.OFFER_DELETED),
])
def test_market_listeners_offer_deleted(market, offer, delete_offer, add_listener, event, called):
    getattr(market, add_listener)(called)
    e_offer = getattr(market, offer)(10, 20, "A", "A")
    getattr(market, delete_offer)(e_offer)

    assert len(called.calls) == 2
    assert called.calls[1][0] == (repr(event),)
    assert called.calls[1][1] == {"offer": repr(e_offer), "market_id": repr(market.id)}


@pytest.mark.parametrize(
    ("last_offer_size", "traded_energy"),
    (
            (20, 10),
            (30, 0),
            (40, -10)
    )
)
def test_market_issuance_acct_reverse(last_offer_size, traded_energy):
    market = OneSidedMarket(bc=NonBlockchainInterface(str(uuid4())), time_slot=now())
    offer1 = market.offer(10, 20, "A", "A")
    offer2 = market.offer(10, 10, "A", "A")
    offer3 = market.offer(10, last_offer_size, "D", "D")

    market.accept_offer(offer1, "B")
    market.accept_offer(offer2, "C")
    market.accept_offer(offer3, "A")
    assert market.traded_energy["A"] == traded_energy


@pytest.mark.parametrize("market, offer, accept_offer", [
    (OneSidedMarket(bc=NonBlockchainInterface(str(uuid4())), time_slot=now()), "offer",
     "accept_offer"),
    (BalancingMarket(bc=NonBlockchainInterface(str(uuid4())), time_slot=now()), "balancing_offer",
     "accept_offer"),
    (SettlementMarket(bc=NonBlockchainInterface(str(uuid4())), time_slot=now()), "offer",
     "accept_offer")
])
def test_market_accept_offer_yields_partial_trade(market, offer, accept_offer):
    e_offer = getattr(market, offer)(2.0, 4, "seller", "seller")
    trade = getattr(market, accept_offer)(e_offer, "buyer", energy=1)
    assert (trade.offer_bid.id == e_offer.id
            and trade.offer_bid.energy == 1
            and trade.residual.energy == 3)


class MarketStateMachine(RuleBasedStateMachine):
    offers = Bundle("Offers")
    actors = Bundle("Actors")

    def __init__(self):
        self.market = OneSidedMarket(bc=NonBlockchainInterface(str(uuid4())), time_slot=now())
        super().__init__()

    @rule(target=actors, actor=st.text(min_size=1, max_size=3,
                                       alphabet=string.ascii_letters + string.digits))
    def new_actor(self, actor):
        return actor

    @rule(target=offers, seller=actors, energy=st.integers(min_value=1),
          price=st.integers(min_value=0))
    def offer(self, seller, energy, price):
        return self.market.offer(price, energy, seller, seller)

    @rule(offer=offers, buyer=actors)
    def trade(self, offer, buyer):
        assume(offer.id in self.market.offers)
        self.market.accept_offer(offer, buyer)

    @precondition(lambda self: self.market.offers)
    @rule()
    def check_avg_offer_price(self):
        price = sum(o.price for o in self.market.offers.values())
        energy = sum(o.energy for o in self.market.offers.values())
        assert self.market.avg_offer_price == round(price / energy, 4)

    @precondition(lambda self: self.market.trades)
    @rule()
    def check_avg_trade_price(self):
        price = sum(t.offer_bid.price for t in self.market.trades)
        energy = sum(t.offer_bid.energy for t in self.market.trades)
        assert self.market.avg_trade_price == round(price / energy, 4)

    @precondition(lambda self: self.market.traded_energy)
    @rule()
    def check_acct(self):
        actor_sums = {}
        for t in self.market.trades:
            actor_sums = add_or_create_key(actor_sums, t.seller, t.offer_bid.energy)
            actor_sums = subtract_or_create_key(actor_sums, t.buyer, t.offer_bid.energy)
        for actor, sum_ in actor_sums.items():
            assert self.market.traded_energy[actor] == sum_
        assert sum(self.market.traded_energy.values()) == 0


TestMarketIOU = MarketStateMachine.TestCase<|MERGE_RESOLUTION|>--- conflicted
+++ resolved
@@ -184,18 +184,12 @@
                                            "id": "offer1",
                                            "original_price": 10,
                                            "requirements": None,
-<<<<<<< HEAD
-=======
                                            "time_slot": "",
->>>>>>> ee99cab7
                                            "seller": "seller",
                                            "seller_id": None,
                                            "seller_origin": None,
                                            "seller_origin_id": None,
-<<<<<<< HEAD
                                            "time_slot": "",
-=======
->>>>>>> ee99cab7
                                            "creation_time": datetime_to_string_incl_seconds(
                                                creation_time),
                                            "type": "Offer"}]}}
