"""
Copyright 2018 Grid Singularity
This file is part of D3A.

This program is free software: you can redistribute it and/or modify
it under the terms of the GNU General Public License as published by
the Free Software Foundation, either version 3 of the License, or
(at your option) any later version.

This program is distributed in the hope that it will be useful,
but WITHOUT ANY WARRANTY; without even the implied warranty of
MERCHANTABILITY or FITNESS FOR A PARTICULAR PURPOSE.  See the
GNU General Public License for more details.

You should have received a copy of the GNU General Public License
along with this program.  If not, see <http://www.gnu.org/licenses/>.
"""
from unittest.mock import patch, MagicMock

import pytest
from gsy_framework.data_classes import Bid, Offer, Trade
from pendulum import datetime, duration

from gsy_e.models.area import Area
from gsy_e.models.area.market_rotators import (DayForwardMarketRotator, IntradayMarketRotator,
                                               WeekForwardMarketRotator, MonthForwardMarketRotator,
                                               YearForwardMarketRotator)
from gsy_e.models.market.forward import (ForwardMarketBase, DayForwardMarket, IntradayMarket,
                                         WeekForwardMarket, MonthForwardMarket, YearForwardMarket)


from tests.market import count_orders_in_buffers

CURRENT_MARKET_SLOT = datetime(2022, 6, 13, 0, 0)  # day of week = 1 (Monday)


class TestForwardMarkets:

    @staticmethod
    def _create_forward_market(market_class: ForwardMarketBase, create=False):
        area = MagicMock(spec=Area)
        area.config.start_date = CURRENT_MARKET_SLOT
        area.config.end_date = area.config.start_date.add(years=6)
        area.activate()
        forward_markets = market_class(bc=area.bc)
        if create:
            forward_markets.create_future_market_slots(CURRENT_MARKET_SLOT, area.config)
        return forward_markets

    @pytest.mark.parametrize("market_class, expected_market_count",
                             [[IntradayMarket, 24 * 4 - 1],
                              [DayForwardMarket, 24 * 7 - 1],
<<<<<<< HEAD
                              [WeekForwardMarket, 51],
                              [MonthForwardMarket, 23],
=======
                              [WeekForwardMarket, 52 - 1],
                              [MonthForwardMarket, 24 - 1],
>>>>>>> 257c4147
                              [YearForwardMarket, 5]])
    @patch("gsy_e.models.market.future.is_time_slot_in_simulation_duration", MagicMock())
    def test_create_forward_markets(self, market_class, expected_market_count):
        # pylint: disable=protected-access

        area = Area("test_area")
        with patch("gsy_e.models.market.forward.ConstSettings.ForwardMarketSettings."
                   "ENABLE_FORWARD_MARKETS", False):
            forward_markets = self._create_forward_market(market_class)
            forward_markets.create_future_market_slots(CURRENT_MARKET_SLOT, area.config)
            assert not hasattr(forward_markets, "_bids")
            assert not hasattr(forward_markets, "_offers")

        with patch("gsy_e.models.market.forward.ConstSettings.ForwardMarketSettings."
                   "ENABLE_FORWARD_MARKETS", True):
            forward_markets = self._create_forward_market(market_class)
            forward_markets.create_future_market_slots(CURRENT_MARKET_SLOT, area.config)
            for buffer in [forward_markets.slot_bid_mapping,
                           forward_markets.slot_offer_mapping,
                           forward_markets.slot_trade_mapping]:

                assert len(buffer.keys()) == expected_market_count
                ahead_time_slot = market_class._get_start_time(CURRENT_MARKET_SLOT)
                most_future_slot = market_class._get_end_time(CURRENT_MARKET_SLOT)
                assert all(ahead_time_slot <= time_slot <= most_future_slot
                           for time_slot in buffer)
                if market_class == DayForwardMarket:
                    assert all(time_slot.minute == 0 for time_slot in buffer)
                if market_class == WeekForwardMarket:
                    assert all(time_slot.hour == 0 and time_slot.minute == 0
                               for time_slot in buffer)
                if market_class == MonthForwardMarket:
                    assert all(time_slot.day == 1 for time_slot in buffer)
                if market_class == YearForwardMarket:
                    assert all(time_slot.month == 1 and time_slot.day == 1 for time_slot in buffer)

    @pytest.mark.parametrize("market_class, rotator_class, expected_market_count, rotation_time",
                             [[IntradayMarket, IntradayMarketRotator, 24 * 4 - 1,
                               CURRENT_MARKET_SLOT.set(minute=15)],
                              [DayForwardMarket, DayForwardMarketRotator, 24 * 7 - 1,
                               CURRENT_MARKET_SLOT.add(hours=1)],
                              [WeekForwardMarket, WeekForwardMarketRotator, 51,
                               CURRENT_MARKET_SLOT.add(weeks=1)],
                              [MonthForwardMarket, MonthForwardMarketRotator, 23,
                               CURRENT_MARKET_SLOT.set(day=1).add(months=1)],
                              [YearForwardMarket, YearForwardMarketRotator, 5,
                               CURRENT_MARKET_SLOT.set(day=1, month=1).add(years=1)]
                              ])
    @patch("gsy_e.models.market.forward.ConstSettings.ForwardMarketSettings."
           "ENABLE_FORWARD_MARKETS", True)
    def test_market_rotation(self, market_class, rotator_class, expected_market_count,
                             rotation_time):
        forward_markets = self._create_forward_market(market_class, create=True)
        for time_slot in forward_markets.slot_bid_mapping:
            bid = Bid(f"bid{time_slot}", time_slot, 1, 1, "buyer", time_slot=time_slot)
            forward_markets.bids[bid.id] = bid
            offer = Offer(f"oid{time_slot}", time_slot, 1, 1, "seller", time_slot=time_slot)
            forward_markets.offers[offer.id] = offer
            trade = Trade(f"tid{time_slot}", time_slot, offer, "seller", "buyer",
                          time_slot=time_slot, traded_energy=1, trade_price=1)
            forward_markets.trades.append(trade)

        rotator = rotator_class(forward_markets)
        count_orders_in_buffers(forward_markets, expected_market_count)
        # Markets should not be deleted when it is not time
        rotator.rotate(CURRENT_MARKET_SLOT.add(minutes=5))
        count_orders_in_buffers(forward_markets, expected_market_count)
        # Market should be deleted if the rotation time has been reached
        rotator.rotate(rotation_time)
        count_orders_in_buffers(forward_markets, expected_market_count - 1)

    # pylint: disable=too-many-arguments
    @pytest.mark.parametrize("market_class, expected_market_count, start_timedelta, "
                             "delivery_duration, closing_delivery_timedelta, reference_time",
                             [[IntradayMarket, 24 * 4 - 1, duration(minutes=30),
                               duration(minutes=15), duration(minutes=15), CURRENT_MARKET_SLOT],
                              [DayForwardMarket, 24 * 7 - 1, duration(hours=2),
                               duration(hours=1), duration(hours=1), CURRENT_MARKET_SLOT],
                              [WeekForwardMarket, 51, duration(weeks=2),
                               duration(weeks=1), duration(weeks=1), CURRENT_MARKET_SLOT],
                              [MonthForwardMarket, 23, duration(months=2),
                               duration(months=1), duration(months=1),
                               CURRENT_MARKET_SLOT.set(day=1, hour=0, minute=0)],
                              [YearForwardMarket, 5, duration(years=2),
                               duration(years=1), duration(years=1),
                               CURRENT_MARKET_SLOT.set(month=1, day=1, hour=0, minute=0)]
                              ])
    @patch("gsy_e.models.market.forward.ConstSettings.ForwardMarketSettings."
           "ENABLE_FORWARD_MARKETS", True)
    def test_forward_market_parameters(
            self, market_class, expected_market_count, start_timedelta, delivery_duration,
            closing_delivery_timedelta, reference_time
    ):
        forward_markets = self._create_forward_market(market_class, create=True)
        slots_info = forward_markets.open_market_slot_info
        assert len(slots_info) == expected_market_count

        expected_open_time = CURRENT_MARKET_SLOT
        # Reference time is the time that the markets use as a reference in order to calculate the
        # slots they need to open. For instance, reference time for the yearly market is always the
        # first hour of the first day of the current year, while for the monthly market is the
        # first hour of the first day of the current month.
        expected_delivery_time = reference_time + start_timedelta
        for delivery_time, slot_info in slots_info.items():
            assert delivery_time == expected_delivery_time
            assert slot_info.delivery_start_time == expected_delivery_time
            assert slot_info.delivery_end_time == expected_delivery_time + delivery_duration
            assert slot_info.opening_time == expected_open_time
            assert slot_info.closing_time == expected_delivery_time - closing_delivery_timedelta
            expected_delivery_time = expected_delivery_time + delivery_duration<|MERGE_RESOLUTION|>--- conflicted
+++ resolved
@@ -50,13 +50,8 @@
     @pytest.mark.parametrize("market_class, expected_market_count",
                              [[IntradayMarket, 24 * 4 - 1],
                               [DayForwardMarket, 24 * 7 - 1],
-<<<<<<< HEAD
-                              [WeekForwardMarket, 51],
-                              [MonthForwardMarket, 23],
-=======
                               [WeekForwardMarket, 52 - 1],
                               [MonthForwardMarket, 24 - 1],
->>>>>>> 257c4147
                               [YearForwardMarket, 5]])
     @patch("gsy_e.models.market.future.is_time_slot_in_simulation_duration", MagicMock())
     def test_create_forward_markets(self, market_class, expected_market_count):
