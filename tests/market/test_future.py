--- conflicted
+++ resolved
@@ -259,13 +259,8 @@
                 "offers": []},
             time_slot2.format(DATE_TIME_FORMAT): {
                 "bids": [],
-<<<<<<< HEAD
                 "offers": [{"energy": 10,
-=======
-                "offers": [{"attributes": None,
-                            "energy": 10,
                             "price": 10,
->>>>>>> 0242a025
                             "energy_rate": 1.0,
                             "id": "offer1",
                             "original_price": 10,
