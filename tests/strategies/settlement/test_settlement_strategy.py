"""
Copyright 2018 Grid Singularity
This file is part of D3A.

This program is free software: you can redistribute it and/or modify
it under the terms of the GNU General Public License as published by
the Free Software Foundation, either version 3 of the License, or
(at your option) any later version.

This program is distributed in the hope that it will be useful,
but WITHOUT ANY WARRANTY; without even the implied warranty of
MERCHANTABILITY or FITNESS FOR A PARTICULAR PURPOSE.  See the
GNU General Public License for more details.

You should have received a copy of the GNU General Public License
along with this program.  If not, see <http://www.gnu.org/licenses/>.
"""
import uuid
from unittest.mock import Mock, MagicMock

import pytest
from d3a_interface.constants_limits import ConstSettings
from d3a_interface.data_classes import Bid, Offer, Trade
from pendulum import today, duration

from d3a.constants import TIME_ZONE
from d3a.models.market.two_sided import TwoSidedMarket
from d3a.models.strategy.load_hours import LoadHoursStrategy
from d3a.models.strategy.pv import PVStrategy
from d3a.models.strategy.settlement.strategy import SettlementMarketStrategy


class TestSettlementMarketStrategy:

    def setup_method(self):
        ConstSettings.SettlementMarketSettings.ENABLE_SETTLEMENT_MARKETS = True
        self.settlement_strategy = SettlementMarketStrategy(10, 50, 50, 20)
        self.time_slot = today(tz=TIME_ZONE).at(hour=12, minute=0, second=0)
        self.market_mock = MagicMock(spec=TwoSidedMarket)
        self.market_mock.time_slot = self.time_slot
        self.market_mock.id = str(uuid.uuid4())
        self.test_bid = Bid("123", self.time_slot, 10, 1, buyer="test_name")
        self.test_offer = Offer("234", self.time_slot, 50, 1, seller="test_name")
        self.market_mock.bid = MagicMock(return_value=self.test_bid)
        self.market_mock.offer = MagicMock(return_value=self.test_offer)
        self.market_mock.bids = {self.test_bid.id: self.test_bid}
        self.area_mock = Mock()
        self.area_mock.name = "test_name"
        self.area_mock.uuid = str(uuid.uuid4())
        self.settlement_markets = {
            self.time_slot: self.market_mock
        }

    def _setup_strategy_fixture(
            self, strategy_fixture, can_post_settlement_bid, can_post_settlement_offer):
        strategy_fixture.owner = self.area_mock
        strategy_fixture.state.set_energy_measurement_kWh(1, self.time_slot)
        strategy_fixture.state.can_post_settlement_bid = MagicMock(
            return_value=can_post_settlement_bid)
        strategy_fixture.state.can_post_settlement_offer = MagicMock(
            return_value=can_post_settlement_offer)
        strategy_fixture.area = Mock()
        strategy_fixture.area.settlement_markets = self.settlement_markets
        strategy_fixture.get_market_from_id = MagicMock(return_value=self.market_mock)
        strategy_fixture.area.current_tick = 0
        strategy_fixture.area.config = Mock()
        strategy_fixture.area.config.ticks_per_slot = 60
        strategy_fixture.area.config.tick_length = duration(seconds=15)

    def teardown_method(self):
        ConstSettings.SettlementMarketSettings.ENABLE_SETTLEMENT_MARKETS = False

    @pytest.mark.parametrize(
        "strategy_fixture", [LoadHoursStrategy(100), PVStrategy()])
    @pytest.mark.parametrize("can_post_settlement_bid", [True, False])
    @pytest.mark.parametrize("can_post_settlement_offer", [True, False])
    def test_event_market_cycle_posts_bids_and_offers(
            self, strategy_fixture, can_post_settlement_bid, can_post_settlement_offer):
        self._setup_strategy_fixture(
            strategy_fixture, can_post_settlement_bid, can_post_settlement_offer)
        self.settlement_strategy.event_market_cycle(strategy_fixture)
        if can_post_settlement_bid:
            self.market_mock.bid.assert_called_once_with(
                10.0, 1.0, self.area_mock.name, original_price=10.0,
                buyer_origin=self.area_mock.name, buyer_origin_id=self.area_mock.uuid,
                buyer_id=self.area_mock.uuid, attributes=None, requirements=None
            )
        if can_post_settlement_offer:
            self.market_mock.offer.assert_called_once_with(
                price=50.0, energy=1.0, seller=self.area_mock.name,
                seller_origin=self.area_mock.name,
                seller_origin_id=self.area_mock.uuid, seller_id=self.area_mock.uuid
            )

    @pytest.mark.parametrize(
        "strategy_fixture", [LoadHoursStrategy(100), PVStrategy()])
    @pytest.mark.parametrize("can_post_settlement_bid", [True, False])
    @pytest.mark.parametrize("can_post_settlement_offer", [True, False])
    def test_event_tick_updates_bids_and_offers(
            self, strategy_fixture, can_post_settlement_bid, can_post_settlement_offer):
        self._setup_strategy_fixture(
            strategy_fixture, can_post_settlement_bid, can_post_settlement_offer)

        strategy_fixture.area.current_tick = 0
        strategy_fixture.area.config = Mock()
        strategy_fixture.area.config.ticks_per_slot = 60
        strategy_fixture.area.config.tick_length = duration(seconds=15)
        self.settlement_strategy.event_market_cycle(strategy_fixture)

        strategy_fixture.area.current_tick = 30
        self.market_mock.bid.reset_mock()
        self.market_mock.offer.reset_mock()

        strategy_fixture.area.current_tick = 19
        self.settlement_strategy.event_tick(strategy_fixture)
        strategy_fixture.area.current_tick = 20
        self.settlement_strategy.event_tick(strategy_fixture)
        if can_post_settlement_bid:
<<<<<<< HEAD
            self.market_mock.bid.assert_called_with(
                30.0, 1.0, self.area_mock.name, original_bid_price=30.0,
=======
            self.market_mock.bid.assert_called_once_with(
                30.0, 1.0, self.area_mock.name, original_price=30.0,
>>>>>>> b34c34ee
                buyer_origin=self.area_mock.name, buyer_origin_id=self.area_mock.uuid,
                buyer_id=self.area_mock.uuid, attributes=None, requirements=None
            )
        if can_post_settlement_offer:
<<<<<<< HEAD
            self.market_mock.offer.assert_called_with(
                35, 1, self.area_mock.name, original_offer_price=35,
=======
            self.market_mock.offer.assert_called_once_with(
                35, 1, self.area_mock.name, original_price=35,
>>>>>>> b34c34ee
                seller_origin=None, seller_origin_id=None, seller_id=self.area_mock.uuid
            )

    @pytest.mark.parametrize(
        "strategy_fixture", [LoadHoursStrategy(100), PVStrategy()])
    def test_event_trade_updates_energy_deviation(self, strategy_fixture):
        self._setup_strategy_fixture(strategy_fixture, False, True)
        strategy_fixture.state.set_energy_measurement_kWh(10, self.time_slot)
        self.settlement_strategy.event_market_cycle(strategy_fixture)
        self.settlement_strategy.event_trade(
            strategy_fixture, self.market_mock.id,
            Trade("456", self.time_slot, self.test_offer, self.area_mock.name, self.area_mock.name)
        )
        assert strategy_fixture.state.get_unsettled_deviation_kWh(self.time_slot) == 9

    @pytest.mark.parametrize(
        "strategy_fixture", [LoadHoursStrategy(100), PVStrategy()])
    def test_event_bid_trade_updates_energy_deviation(self, strategy_fixture):
        self._setup_strategy_fixture(strategy_fixture, True, False)
        strategy_fixture.state.set_energy_measurement_kWh(15, self.time_slot)
        self.settlement_strategy.event_market_cycle(strategy_fixture)
        self.settlement_strategy.event_bid_traded(
            strategy_fixture, self.market_mock.id,
            Trade("456", self.time_slot, self.test_bid, self.area_mock.name, self.area_mock.name)
        )
        assert strategy_fixture.state.get_unsettled_deviation_kWh(self.time_slot) == 14<|MERGE_RESOLUTION|>--- conflicted
+++ resolved
@@ -116,24 +116,14 @@
         strategy_fixture.area.current_tick = 20
         self.settlement_strategy.event_tick(strategy_fixture)
         if can_post_settlement_bid:
-<<<<<<< HEAD
-            self.market_mock.bid.assert_called_with(
-                30.0, 1.0, self.area_mock.name, original_bid_price=30.0,
-=======
             self.market_mock.bid.assert_called_once_with(
                 30.0, 1.0, self.area_mock.name, original_price=30.0,
->>>>>>> b34c34ee
                 buyer_origin=self.area_mock.name, buyer_origin_id=self.area_mock.uuid,
                 buyer_id=self.area_mock.uuid, attributes=None, requirements=None
             )
         if can_post_settlement_offer:
-<<<<<<< HEAD
-            self.market_mock.offer.assert_called_with(
-                35, 1, self.area_mock.name, original_offer_price=35,
-=======
             self.market_mock.offer.assert_called_once_with(
                 35, 1, self.area_mock.name, original_price=35,
->>>>>>> b34c34ee
                 seller_origin=None, seller_origin_id=None, seller_id=self.area_mock.uuid
             )
 
