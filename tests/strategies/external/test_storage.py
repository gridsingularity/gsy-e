"""
Copyright 2018 Grid Singularity
This file is part of Grid Singularity Exchange.

This program is free software: you can redistribute it and/or modify
it under the terms of the GNU General Public License as published by
the Free Software Foundation, either version 3 of the License, or
(at your option) any later version.

This program is distributed in the hope that it will be useful,
but WITHOUT ANY WARRANTY; without even the implied warranty of
MERCHANTABILITY or FITNESS FOR A PARTICULAR PURPOSE.  See the
GNU General Public License for more details.

You should have received a copy of the GNU General Public License
along with this program.  If not, see <http://www.gnu.org/licenses/>.
"""
import json
import uuid

import pytest
from gsy_framework.constants_limits import DATE_TIME_FORMAT, ConstSettings

from gsy_e.models.strategy.external_strategies.storage import StorageExternalStrategy
from tests.strategies.external.fixtures import future_market_fixture  # noqa
from tests.strategies.external.utils import (
    assert_bid_offer_aggregator_commands_return_value,
    check_external_command_endpoint_with_correct_payload_succeeds,
    create_areas_markets_for_strategy_fixture)

# pylint: disable=missing-function-docstring


@pytest.fixture(name="external_storage")
def external_storage_fixture():
    """Create a StorageExternalStrategy instance in a two-sided market."""
    ConstSettings.MASettings.MARKET_TYPE = 2
    yield create_areas_markets_for_strategy_fixture(StorageExternalStrategy())
    ConstSettings.MASettings.MARKET_TYPE = 1


class TestStorageExternalStrategy:
    """Tests for the StorageExternalStrategy class."""

    @staticmethod
    def test_offer_succeeds(external_storage):
        arguments = {"price": 1, "energy": 2}
        check_external_command_endpoint_with_correct_payload_succeeds(
            external_storage, "offer", arguments)

    @staticmethod
    def test_list_offers_succeeds(external_storage):
        check_external_command_endpoint_with_correct_payload_succeeds(
            external_storage, "list_offers", {})

    @staticmethod
    def test_delete_offer_succeeds(external_storage):
        check_external_command_endpoint_with_correct_payload_succeeds(
            external_storage, "delete_offer", {})

    @staticmethod
    def test_bid_succeeds(external_storage):
        arguments = {"price": 1, "energy": 2}
        check_external_command_endpoint_with_correct_payload_succeeds(
            external_storage, "bid", arguments)

    @staticmethod
    def test_list_bids_succeeds(external_storage):
        check_external_command_endpoint_with_correct_payload_succeeds(
            external_storage, "list_bids", {})

    @staticmethod
    def test_delete_bid_succeeds(external_storage):
        check_external_command_endpoint_with_correct_payload_succeeds(
            external_storage, "delete_bid", {})

    # Aggregator tests
    @staticmethod
    def test_bid_aggregator_post_bid_succeeds(external_storage):
        """The _bid_aggregator command succeeds."""
        external_storage.state.energy_to_buy_dict[
            external_storage.spot_market.time_slot] = 1
        return_value = external_storage.trigger_aggregator_commands({
            "type": "bid",
            "price": 200.0,
            "energy": 0.5,
            "attributes": {"energy_type": "Green"},
            "requirements": [{"price": 12}],
            "transaction_id": str(uuid.uuid4())})

        assert_bid_offer_aggregator_commands_return_value(return_value, False)
        assert return_value["message"] == ""

    @staticmethod
    def test_bid_aggregator_post_bid_with_more_than_desired_energy_fails(external_storage):
        external_storage.state.energy_to_buy_dict[
            external_storage.spot_market.time_slot] = 1
        return_value = external_storage.trigger_aggregator_commands({
            "type": "bid",
            "price": 200.0,
            "energy": 2,
            "attributes": {"energy_type": "Green"},
            "requirements": [{"price": 12}],
            "transaction_id": str(uuid.uuid4())})

        assert return_value["status"] == "error"

    @staticmethod
    @pytest.mark.skip("Attributes / requirements feature disabled.")
    def test_bid_aggregator_succeeds_with_warning_if_dof_are_disabled(external_storage):
        """
        The _bid_aggregator command succeeds, but it shows a warning if Degrees of Freedom are
        disabled and nevertheless provided.
        """
        external_storage.simulation_config.enable_degrees_of_freedom = False
        external_storage.state.energy_to_buy_dict[
            external_storage.spot_market.time_slot] = 1000.0
        return_value = external_storage.trigger_aggregator_commands({
            "type": "bid",
            "price": 200.0,
            "energy": 0.5,
            "attributes": {"energy_type": "PV"},
            "requirements": [{"price": 12}],
            "transaction_id": str(uuid.uuid4())})

        assert_bid_offer_aggregator_commands_return_value(return_value, False)
        assert return_value["message"] == (
            "The following arguments are not supported for this market and have been removed from "
            "your order: ['requirements', 'attributes'].")

    @staticmethod
<<<<<<< HEAD
    @pytest.mark.skip("Attributes / requirements feature disabled.")
=======
    def test_bid_aggregator_post_future_bid_succeeds(external_storage, future_markets):
        future_energy_kWh = 0.2
        external_storage.area._markets.future_markets = future_markets

        for time_slot in future_markets.market_time_slots:
            external_storage.state.energy_to_buy_dict[time_slot] = future_energy_kWh
            external_storage.state.offered_buy_kWh[time_slot] = 0.1
            external_storage.state.pledged_buy_kWh[time_slot] = 0.1
            return_value = external_storage.trigger_aggregator_commands(
                {
                    "type": "bid",
                    "price": 200.0,
                    "energy": future_energy_kWh,
                    "time_slot": time_slot.format(DATE_TIME_FORMAT),
                    "transaction_id": str(uuid.uuid4())
                }
            )
            assert return_value["status"] == "ready"
            bid_id = json.loads(return_value["bid"])["id"]
            assert future_markets.bids[bid_id].energy == future_energy_kWh
        assert len(future_markets.bids.values()) == len(future_markets.market_time_slots)

    @staticmethod
    def test_bid_aggregator_post_future_bid_more_than_required_energy_fails(
            external_storage, future_markets):
        future_energy_kWh = 0.4
        external_storage.area._markets.future_markets = future_markets

        for time_slot in future_markets.market_time_slots:
            external_storage.state.energy_to_buy_dict[time_slot] = 0.2
            external_storage.state.offered_buy_kWh[time_slot] = 0.1
            external_storage.state.pledged_buy_kWh[time_slot] = 0.1
            return_value = external_storage.trigger_aggregator_commands(
                {
                    "type": "bid",
                    "price": 200.0,
                    "energy": future_energy_kWh,
                    "time_slot": time_slot.format(DATE_TIME_FORMAT),
                    "transaction_id": str(uuid.uuid4())
                }
            )

            assert return_value["status"] == "error"
            assert len(future_markets.offers.values()) == 0

    @staticmethod
    def test_offer_aggregator_post_offer_succeeds(external_storage):
        """The _offer_aggregator command succeeds."""
        external_storage.state.energy_to_sell_dict[
            external_storage.spot_market.time_slot] = 1
        return_value = external_storage.trigger_aggregator_commands({
            "type": "offer",
            "price": 200.0,
            "energy": 0.5,
            "attributes": {"energy_type": "Green"},
            "requirements": [{"price": 12}],
            "transaction_id": str(uuid.uuid4())})

        assert_bid_offer_aggregator_commands_return_value(return_value, True)
        assert return_value["message"] == ""

    @staticmethod
    def test_offer_aggregator_post_offer_more_than_available_energy_fails(external_storage):
        external_storage.state.energy_to_sell_dict[
            external_storage.spot_market.time_slot] = 1
        return_value = external_storage.trigger_aggregator_commands({
            "type": "offer",
            "price": 200.0,
            "energy": 2,
            "attributes": {"energy_type": "Green"},
            "requirements": [{"price": 12}],
            "transaction_id": str(uuid.uuid4())})

        assert return_value["status"] == "error"

    @staticmethod
>>>>>>> 0242a025
    def test_offer_aggregator_succeeds_with_warning_if_dof_are_disabled(external_storage):
        """
        The _offer_aggregator command succeeds, but it shows a warning if Degrees of Freedom are
        disabled and nevertheless provided.
        """
        external_storage.simulation_config.enable_degrees_of_freedom = False
        external_storage.state.energy_to_sell_dict[
            external_storage.spot_market.time_slot] = 1
        return_value = external_storage.trigger_aggregator_commands({
            "type": "offer",
            "price": 200.0,
            "energy": 0.5,
            "attributes": {"energy_type": "Green"},
            "requirements": [{"price": 12}],
            "transaction_id": str(uuid.uuid4())})

        assert_bid_offer_aggregator_commands_return_value(return_value, True)
        assert return_value["message"] == (
            "The following arguments are not supported for this market and have been removed from "
            "your order: ['requirements', 'attributes'].")

    @staticmethod
    def test_offer_aggregator_post_future_offer_succeeds(external_storage, future_markets):
        future_energy_kWh = 0.2
        external_storage.area._markets.future_markets = future_markets

        for time_slot in future_markets.market_time_slots:
            external_storage.state.energy_to_sell_dict[time_slot] = future_energy_kWh
            external_storage.state.offered_sell_kWh[time_slot] = 0.1
            external_storage.state.pledged_sell_kWh[time_slot] = 0.1
            return_value = external_storage.trigger_aggregator_commands(
                {
                    "type": "offer",
                    "price": 200.0,
                    "energy": future_energy_kWh,
                    "time_slot": time_slot.format(DATE_TIME_FORMAT),
                    "transaction_id": str(uuid.uuid4())
                }
            )
            assert return_value["status"] == "ready"
            offer_id = json.loads(return_value["offer"])["id"]
            assert future_markets.offers[offer_id].energy == future_energy_kWh
        assert len(future_markets.offers.values()) == len(future_markets.market_time_slots)

    @staticmethod
    def test_offer_aggregator_post_future_offer_more_than_available_energy_fails(
            external_storage, future_markets):
        future_energy_kWh = 0.4
        external_storage.area._markets.future_markets = future_markets

        for time_slot in future_markets.market_time_slots:
            external_storage.state.energy_to_sell_dict[time_slot] = 0.2
            external_storage.state.offered_sell_kWh[time_slot] = 0.1
            external_storage.state.pledged_sell_kWh[time_slot] = 0.1
            return_value = external_storage.trigger_aggregator_commands(
                {
                    "type": "offer",
                    "price": 200.0,
                    "energy": future_energy_kWh,
                    "time_slot": time_slot.format(DATE_TIME_FORMAT),
                    "transaction_id": str(uuid.uuid4())
                }
            )

            assert return_value["status"] == "error"
            assert len(future_markets.offers.values()) == 0<|MERGE_RESOLUTION|>--- conflicted
+++ resolved
@@ -129,9 +129,6 @@
             "your order: ['requirements', 'attributes'].")
 
     @staticmethod
-<<<<<<< HEAD
-    @pytest.mark.skip("Attributes / requirements feature disabled.")
-=======
     def test_bid_aggregator_post_future_bid_succeeds(external_storage, future_markets):
         future_energy_kWh = 0.2
         external_storage.area._markets.future_markets = future_markets
@@ -208,7 +205,7 @@
         assert return_value["status"] == "error"
 
     @staticmethod
->>>>>>> 0242a025
+    @pytest.mark.skip("Attributes / requirements feature disabled.")
     def test_offer_aggregator_succeeds_with_warning_if_dof_are_disabled(external_storage):
         """
         The _offer_aggregator command succeeds, but it shows a warning if Degrees of Freedom are
