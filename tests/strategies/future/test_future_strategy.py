"""
Copyright 2018 Grid Singularity
This file is part of D3A.

This program is free software: you can redistribute it and/or modify
it under the terms of the GNU General Public License as published by
the Free Software Foundation, either version 3 of the License, or
(at your option) any later version.

This program is distributed in the hope that it will be useful,
but WITHOUT ANY WARRANTY; without even the implied warranty of
MERCHANTABILITY or FITNESS FOR A PARTICULAR PURPOSE.  See the
GNU General Public License for more details.

You should have received a copy of the GNU General Public License
along with this program.  If not, see <http://www.gnu.org/licenses/>.
"""
import uuid
from typing import TYPE_CHECKING
from unittest.mock import Mock, MagicMock

import pytest
from gsy_framework.constants_limits import GlobalConfig, ConstSettings
from pendulum import today, duration

from gsy_e.constants import TIME_ZONE, FutureTemplateStrategiesConstants
from gsy_e.models.market.future import FutureMarkets
from gsy_e.models.strategy.future.strategy import FutureMarketStrategy
from gsy_e.models.strategy.load_hours import LoadHoursStrategy
from gsy_e.models.strategy.pv import PVStrategy
from gsy_e.models.strategy.storage import StorageStrategy

if TYPE_CHECKING:
    from gsy_e.models.strategy import BaseStrategy


class TestFutureMarketStrategy:
    """Test the FutureMarketStrategy class."""
    # pylint: disable = attribute-defined-outside-init, too-many-instance-attributes

    def setup_method(self) -> None:
        """Preparation for the tests execution"""
        self._original_future_markets_duration = (
            ConstSettings.FutureMarketSettings.FUTURE_MARKET_DURATION_HOURS)
        ConstSettings.FutureMarketSettings.FUTURE_MARKET_DURATION_HOURS = 24
        self.time_slot = today(tz=TIME_ZONE).at(hour=12, minute=0, second=0)
        self.area_mock = Mock()
        self.area_mock.name = "test_name"
        self.area_mock.uuid = str(uuid.uuid4())
        GlobalConfig.end_date = GlobalConfig.start_date + GlobalConfig.sim_duration
        self.area_mock.config = GlobalConfig
        self.future_markets = MagicMock(spec=FutureMarkets)
        self.future_markets.market_time_slots = [self.time_slot]
        self.future_markets.id = str(uuid.uuid4())
        self._original_initial_buying_rate = FutureTemplateStrategiesConstants.INITIAL_BUYING_RATE
        self._original_final_buying_rate = FutureTemplateStrategiesConstants.FINAL_BUYING_RATE
        self._original_initial_selling_rate = (
            FutureTemplateStrategiesConstants.INITIAL_SELLING_RATE)
        self._original_final_selling_rate = FutureTemplateStrategiesConstants.FINAL_SELLING_RATE

    def teardown_method(self) -> None:
        """Test cleanup"""
<<<<<<< HEAD
        ConstSettings.FutureMarketSettings.FUTURE_MARKET_DURATION_HOURS = (
            self._original_future_markets_duration)
=======
        GlobalConfig.FUTURE_MARKET_DURATION_HOURS = self._original_future_markets_duration
        FutureTemplateStrategiesConstants.INITIAL_BUYING_RATE = self._original_initial_buying_rate
        FutureTemplateStrategiesConstants.FINAL_BUYING_RATE = self._original_final_buying_rate
        FutureTemplateStrategiesConstants.INITIAL_SELLING_RATE = (
            self._original_initial_selling_rate)
        FutureTemplateStrategiesConstants.FINAL_SELLING_RATE = self._original_final_selling_rate
>>>>>>> 98a227b3

    def _setup_strategy_fixture(self, future_strategy_fixture: "BaseStrategy") -> None:
        future_strategy_fixture.owner = self.area_mock
        future_strategy_fixture.update_bid_rates = Mock()
        future_strategy_fixture.update_offer_rates = Mock()
        future_strategy_fixture.area = Mock()
        future_strategy_fixture.area.future_markets = self.future_markets
        future_strategy_fixture.area.current_tick = 0
        future_strategy_fixture.area.config = GlobalConfig
        future_strategy_fixture.area.config.tick_length = duration(seconds=15)

    def test_event_market_cycle_posts_bids_load(self) -> None:
        """Validate that market cycle event posts bids and offers for the load strategy"""
        load_strategy_fixture = LoadHoursStrategy(100)
        future_strategy = FutureMarketStrategy(load_strategy_fixture.asset_type, 10, 50, 50, 20)
        self._setup_strategy_fixture(load_strategy_fixture)
        load_strategy_fixture.state.set_desired_energy(1234.0, self.time_slot)
        future_strategy.event_market_cycle(load_strategy_fixture)
        self.future_markets.bid.assert_called_once_with(
            10.0 * 1.234, 1.234, self.area_mock.name, original_price=10.0 * 1.234,
            buyer_origin=self.area_mock.name, buyer_origin_id=self.area_mock.uuid,
            buyer_id=self.area_mock.uuid, attributes=None, requirements=None,
            time_slot=self.time_slot
        )

    def test_event_market_cycle_posts_offers_pv(self) -> None:
        """Validate that market cycle event posts bids and offers for the pv strategy"""
        pv_strategy_fixture = PVStrategy()
        future_strategy = FutureMarketStrategy(pv_strategy_fixture.asset_type, 10, 50, 50, 20)
        self._setup_strategy_fixture(pv_strategy_fixture)
        pv_strategy_fixture.state.set_available_energy(321.3, self.time_slot)
        future_strategy.event_market_cycle(pv_strategy_fixture)
        self.future_markets.offer.assert_called_once_with(
            price=50.0 * 321.3, energy=321.3, seller=self.area_mock.name,
            seller_origin=self.area_mock.name,
            seller_origin_id=self.area_mock.uuid, seller_id=self.area_mock.uuid,
            time_slot=self.time_slot
        )

    def test_event_market_cycle_posts_bids_and_offers_storage(self) -> None:
        """Validate that market cycle event posts bids and offers for the pv strategy"""
        storage_strategy_fixture = StorageStrategy()
        future_strategy = FutureMarketStrategy(storage_strategy_fixture.asset_type, 10, 50, 50, 20)
        self._setup_strategy_fixture(storage_strategy_fixture)
        storage_strategy_fixture.state.activate(duration(minutes=15), self.time_slot)
        storage_strategy_fixture.state.offered_sell_kWh[self.time_slot] = 0.
        storage_strategy_fixture.state.offered_buy_kWh[self.time_slot] = 0.
        storage_strategy_fixture.state.pledged_sell_kWh[self.time_slot] = 0.
        storage_strategy_fixture.state.pledged_buy_kWh[self.time_slot] = 0.
        storage_strategy_fixture.state.get_available_energy_to_buy_kWh = Mock(return_value=3)
        storage_strategy_fixture.state.get_available_energy_to_sell_kWh = Mock(return_value=2)
        future_strategy.event_market_cycle(storage_strategy_fixture)
        self.future_markets.offer.assert_called_once_with(
            price=50.0 * 2, energy=2, seller=self.area_mock.name,
            seller_origin=self.area_mock.name,
            seller_origin_id=self.area_mock.uuid, seller_id=self.area_mock.uuid,
            time_slot=self.time_slot)

        self.future_markets.bid.assert_called_once_with(
            10.0 * 3, 3, self.area_mock.name, original_price=10.0 * 3,
            buyer_origin=self.area_mock.name, buyer_origin_id=self.area_mock.uuid,
            buyer_id=self.area_mock.uuid, attributes=None, requirements=None,
            time_slot=self.time_slot
        )

    @pytest.mark.parametrize(
        "future_strategy_fixture", [LoadHoursStrategy(100), PVStrategy(),
                                    StorageStrategy(initial_soc=50)])
    def test_event_tick_updates_bids_and_offers(
            self, future_strategy_fixture: "BaseStrategy") -> None:
        """Validate that tick event updates existing bids and offers to the expected energy
        rate"""
        future_strategy = FutureMarketStrategy(future_strategy_fixture.asset_type, 10, 50, 50, 20)
        self._setup_strategy_fixture(future_strategy_fixture)
        future_strategy_fixture.are_bids_posted = MagicMock(return_value=True)
        future_strategy_fixture.are_offers_posted = MagicMock(return_value=True)

        if isinstance(future_strategy_fixture, LoadHoursStrategy):
            future_strategy_fixture.state.set_desired_energy(2000.0, self.time_slot)
        if isinstance(future_strategy_fixture, PVStrategy):
            future_strategy_fixture.state.set_available_energy(300.0, self.time_slot)
        if isinstance(future_strategy_fixture, StorageStrategy):
            future_strategy_fixture.state.activate(duration(minutes=15), self.time_slot)
            future_strategy_fixture.get_available_energy_to_buy_kWh = Mock(return_value=3)
            future_strategy_fixture.get_available_energy_to_sell_kWh = Mock(return_value=2)
            future_strategy_fixture.state.offered_sell_kWh[self.time_slot] = 0.
            future_strategy_fixture.state.offered_buy_kWh[self.time_slot] = 0.
            future_strategy_fixture.state.pledged_sell_kWh[self.time_slot] = 0.
            future_strategy_fixture.state.pledged_buy_kWh[self.time_slot] = 0.

        future_strategy_fixture.area.current_tick = 0
        future_strategy.event_market_cycle(future_strategy_fixture)

        ticks_for_update = FutureTemplateStrategiesConstants.UPDATE_INTERVAL_MIN * 60 / 15
        future_strategy_fixture.area.current_tick = ticks_for_update - 1
        self.future_markets.bid.reset_mock()
        self.future_markets.offer.reset_mock()

        future_strategy_fixture.area.current_tick = ticks_for_update - 1
        future_strategy.event_tick(future_strategy_fixture)
        future_strategy_fixture.area.current_tick = ticks_for_update
        future_strategy.event_tick(future_strategy_fixture)
        number_of_updates = (
                (ConstSettings.FutureMarketSettings.FUTURE_MARKET_DURATION_HOURS * 60 /
                 FutureTemplateStrategiesConstants.UPDATE_INTERVAL_MIN) - 1)
        bid_energy_rate = (50 - 10) / number_of_updates
        offer_energy_rate = (50 - 20) / number_of_updates
        if isinstance(future_strategy_fixture, LoadHoursStrategy):
            future_strategy_fixture.update_bid_rates.assert_called_once_with(
                self.future_markets, 10 + bid_energy_rate, self.time_slot)
        if isinstance(future_strategy_fixture, PVStrategy):
            future_strategy_fixture.update_offer_rates.assert_called_once_with(
                self.future_markets, 50 - offer_energy_rate, self.time_slot)
        if isinstance(future_strategy_fixture, StorageStrategy):
            future_strategy_fixture.update_bid_rates.assert_called_once_with(
                self.future_markets, 10 + bid_energy_rate, self.time_slot)
            future_strategy_fixture.update_offer_rates.assert_called_once_with(
                self.future_markets, 50 - offer_energy_rate, self.time_slot)

    @staticmethod
    def test_future_template_strategies_constants() -> None:
        """Validate that strategies constants are properly evaluated"""
        # pylint: disable=protected-access
        FutureTemplateStrategiesConstants.INITIAL_BUYING_RATE = 15
        FutureTemplateStrategiesConstants.FINAL_BUYING_RATE = 35
        FutureTemplateStrategiesConstants.INITIAL_SELLING_RATE = 30
        FutureTemplateStrategiesConstants.FINAL_SELLING_RATE = 10

        load_strategy_fixture = LoadHoursStrategy(100)
        assert load_strategy_fixture._future_market_strategy._bid_updater.initial_rate_input == 15
        assert load_strategy_fixture._future_market_strategy._bid_updater.final_rate_input == 35

        pv_strategy_fixture = PVStrategy()
        assert pv_strategy_fixture._future_market_strategy._offer_updater.initial_rate_input == 30
        assert pv_strategy_fixture._future_market_strategy._offer_updater.final_rate_input == 10<|MERGE_RESOLUTION|>--- conflicted
+++ resolved
@@ -60,17 +60,13 @@
 
     def teardown_method(self) -> None:
         """Test cleanup"""
-<<<<<<< HEAD
         ConstSettings.FutureMarketSettings.FUTURE_MARKET_DURATION_HOURS = (
             self._original_future_markets_duration)
-=======
-        GlobalConfig.FUTURE_MARKET_DURATION_HOURS = self._original_future_markets_duration
         FutureTemplateStrategiesConstants.INITIAL_BUYING_RATE = self._original_initial_buying_rate
         FutureTemplateStrategiesConstants.FINAL_BUYING_RATE = self._original_final_buying_rate
         FutureTemplateStrategiesConstants.INITIAL_SELLING_RATE = (
             self._original_initial_selling_rate)
         FutureTemplateStrategiesConstants.FINAL_SELLING_RATE = self._original_final_selling_rate
->>>>>>> 98a227b3
 
     def _setup_strategy_fixture(self, future_strategy_fixture: "BaseStrategy") -> None:
         future_strategy_fixture.owner = self.area_mock
