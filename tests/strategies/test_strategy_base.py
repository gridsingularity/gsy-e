--- conflicted
+++ resolved
@@ -23,11 +23,7 @@
 import pendulum
 import pytest
 from gsy_framework.constants_limits import ConstSettings
-<<<<<<< HEAD
-from gsy_framework.data_classes import Offer, Trade, Bid, TraderDetails
-=======
-from gsy_framework.data_classes import Bid, Offer, Trade
->>>>>>> 8a8b0a4e
+from gsy_framework.data_classes import Bid, Offer, Trade, TraderDetails
 from gsy_framework.enums import SpotMarketTypeEnum
 
 from gsy_e.constants import TIME_ZONE
@@ -452,31 +448,19 @@
 
     # Post a first offer on the market
     offer_1_args = {
-<<<<<<< HEAD
-        "price": 1, "energy": 1, "seller": "seller-name"}
-=======
-        "price": 1, "energy": 1, "seller": "FakeOwner", "seller_origin": "seller-origin-name"}
->>>>>>> 8a8b0a4e
+        "price": 1, "energy": 1, "seller": "seller-name", "seller_origin": "seller-origin-name"}
     offer = strategy.post_offer(market, replace_existing=False, **offer_1_args)
     assert strategy.offers.open_in_market(market.id) == [offer]
 
     # Post a new offer not replacing the previous ones
     offer_2_args = {
-<<<<<<< HEAD
-        "price": 1, "energy": 1, "seller": "seller-name"}
-=======
-        "price": 1, "energy": 1, "seller": "FakeOwner", "seller_origin": "seller-origin-name"}
->>>>>>> 8a8b0a4e
+        "price": 1, "energy": 1, "seller": "seller-name", "seller_origin": "seller-origin-name"}
     offer_2 = strategy.post_offer(market, replace_existing=False, **offer_2_args)
     assert strategy.offers.open_in_market(market.id) == [offer, offer_2]
 
     # Post a new offer replacing the previous ones (default behavior)
     offer_3_args = {
-<<<<<<< HEAD
-        "price": 1, "energy": 1, "seller": "seller-name"}
-=======
-        "price": 1, "energy": 1, "seller": "FakeOwner", "seller_origin": "seller-origin-name"}
->>>>>>> 8a8b0a4e
+        "price": 1, "energy": 1, "seller": "seller-name", "seller_origin": "seller-origin-name"}
     offer_3 = strategy.post_offer(market, **offer_3_args)
     assert strategy.offers.open_in_market(market.id) == [offer_3]
 
