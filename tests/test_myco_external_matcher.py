import json
from unittest.mock import MagicMock, patch

import pytest
from pendulum import now

import d3a.models.market.market_redis_connection
from d3a.d3a_core.exceptions import InvalidBidOfferPairException, MycoValidationException
from d3a.models.market import Offer, Bid
from d3a.models.market.two_sided import TwoSidedMarket
from d3a.models.myco_matcher import MycoExternalMatcher

d3a.models.myco_matcher.myco_external_matcher.BlockingCommunicator = MagicMock
d3a.models.myco_matcher.myco_external_matcher.ResettableCommunicator = MagicMock


class TestMycoExternalMatcher:

    @classmethod
    def setup_class(cls):
        cls.matcher = MycoExternalMatcher()
        cls.market = TwoSidedMarket(time_slot=now())
<<<<<<< HEAD
        cls.matcher.markets_mapping = {cls.market.id: cls.market}
        cls.redis_connection = d3a.models.myco_matcher.external_matcher.ResettableCommunicator
        assert cls.matcher.simulation_id == d3a.constants.CONFIGURATION_ID
        cls.channel_prefix = f"external-myco/{d3a.constants.CONFIGURATION_ID}/"
=======
        cls.redis_connection = d3a.models.myco_matcher.myco_external_matcher.ResettableCommunicator
        assert cls.matcher.simulation_id == d3a.constants.COLLABORATION_ID
        cls.channel_prefix = f"external-myco/{d3a.constants.COLLABORATION_ID}/"
>>>>>>> 3812a5f9
        cls.events_channel = f"{cls.channel_prefix}events/"

    def setup_method(self, method):
        self.matcher.myco_ext_conn.publish_json.reset_mock()
        self.matcher.markets_mapping = {self.market.id: self.market}

    def _populate_market_bids_offers(self):
        self.market.offers = {"id1": Offer("id1", now(), 3, 3, "seller", 3),
                              "id2": Offer("id2", now(), 0.5, 1, "seller", 0.5)}

        self.market.bids = {"id3": Bid("id3", now(), 1, 1, "buyer", 1),
                            "id4": Bid("id4", now(), 0.5, 1, "buyer", 1)}

    def test_subscribes_to_redis_channels(self):
        self.matcher.myco_ext_conn.sub_to_multiple_channels.assert_called_once_with(
            {
                "external-myco/simulation-id/": self.matcher.publish_simulation_id,
                f"{self.channel_prefix}offers-bids/": self.matcher.publish_offers_bids,
                f"{self.channel_prefix}recommendations/":
                    self.matcher.match_recommendations
            }
        )

    def test_publish_simulation_id(self):
        channel = "external-myco/simulation-id/response/"
        self.matcher.publish_simulation_id({})
        self.matcher.myco_ext_conn.publish_json.assert_called_once_with(
            channel, {"simulation_id": self.matcher.simulation_id})

    def test_event_tick(self):
        data = {"event": "tick"}
        self.matcher.event_tick()
        self.matcher.myco_ext_conn.publish_json.assert_called_once_with(
            self.events_channel, data)

        self.matcher.event_tick(is_it_time_for_external_tick=False)
        # should still be == 1 as the above won't trigger the publish_json method
        assert self.matcher.myco_ext_conn.publish_json.call_count == 1

    def test_event_market_cycle(self):
        assert self.matcher.markets_mapping
        data = {"event": "market_cycle"}
        self.matcher.event_market_cycle()
        # Market cycle event should clear the markets cache
        assert not self.matcher.markets_mapping
        self.matcher.myco_ext_conn.publish_json.assert_called_once_with(
            self.events_channel, data)

    def test_event_finish(self):
        data = {"event": "finish"}
        self.matcher.event_finish()
        self.matcher.myco_ext_conn.publish_json.assert_called_once_with(
            self.events_channel, data)

    def test_update_area_uuid_markets_mapping(self):
        mapping_dict = {"areax": {"markets": [self.market]}}
        self.matcher.area_uuid_markets_mapping = {}
        self.matcher.update_area_uuid_markets_mapping({"areax": {"markets": [self.market]}})
        assert mapping_dict == self.matcher.area_uuid_markets_mapping

    def test_get_bids_offers(self):
        self._populate_market_bids_offers()
        bids, offers = self.market.open_bids_and_offers
        expected_bids_list = list(bid.serializable_dict() for bid in bids.values())
        expected_offers_list = list(offer.serializable_dict() for offer in offers.values())

        actual_bids_list, actual_offers_list = self.matcher._get_bids_offers(self.market, {})
        assert (expected_bids_list, expected_offers_list) == (actual_bids_list, actual_offers_list)

        filters = {"energy_type": "Green"}
        # Offers which don't have attributes or of different energy type will be filtered out
        actual_bids_list, actual_offers_list = self.matcher._get_bids_offers(self.market, filters)
        assert (expected_bids_list, []) == (actual_bids_list, actual_offers_list)

        list(offers.values())[0].attributes = {"energy_type": "Green"}
        actual_bids_list, actual_offers_list = self.matcher._get_bids_offers(self.market, filters)
        bids, offers = self.market.open_bids_and_offers
        expected_offers_list = list(
            offer.serializable_dict() for offer in offers.values()
            if offer.attributes and offer.attributes.get("energy_type") == "Green")
        assert (expected_bids_list, expected_offers_list) == (actual_bids_list, actual_offers_list)

    @patch("d3a.models.myco_matcher.myco_external_matcher.MycoExternalMatcher."
           "_get_bids_offers", MagicMock(return_value=([], [])))
    def test_publish_offers_bids(self):
        channel = f"{self.channel_prefix}offers-bids/response/"
        payload = {
            "data": json.dumps({
                "filters": {}
            })
        }
        expected_data = {
            "event": "offers_bids_response",
            "bids_offers": {self.market.id: {"bids": [], "offers": []}}
        }
        self.matcher.update_area_uuid_markets_mapping({"area1": {"markets": [self.market]}})
        self.matcher.publish_offers_bids(payload)
        self.matcher.myco_ext_conn.publish_json.assert_called_once_with(
            channel, expected_data)
        self.matcher.myco_ext_conn.publish_json.reset_mock()

        # Apply market filter
        payload = {
            "data": json.dumps({
                "filters": {"markets": ["area2"]}
            })
        }
        expected_data = {
            "event": "offers_bids_response",
            "bids_offers": {}
        }
        self.matcher.publish_offers_bids(payload)
        self.matcher.myco_ext_conn.publish_json.assert_called_once_with(
            channel, expected_data)

    @patch("d3a.models.market.two_sided.TwoSidedMarket.validate_bid_offer_match",
           MagicMock())
    def test_get_validated_recommendations(self):
        self._populate_market_bids_offers()
        records = [
            {
                "market_id": self.market.id,
                "bids": [self.market.bids["id3"].serializable_dict()],
                "offers": [self.market.offers["id1"].serializable_dict()],
                "trade_rate": 1,
                "selected_energy": 1},
            {
                "market_id": self.market.id,
                "bids": [self.market.bids["id4"].serializable_dict()],
                "offers": [self.market.offers["id2"].serializable_dict()],
                "trade_rate": 1,
                "selected_energy": 1}
        ]
        validated_recommendations = self.matcher._get_validated_recommendations(records)
        assert isinstance(validated_recommendations, list)
        assert any(record["market_id"] == self.market.id for record in validated_recommendations)
        assert len(list(filter(
            lambda record: record["market_id"] == self.market.id, validated_recommendations))) == 2
        # should be called once for each record
        assert self.market.validate_bid_offer_match.call_count == 2

        # If the market is readonly, it should raise an exception
        self.market.readonly = True
        self.market.validate_bid_offer_match.reset_mock()
        with pytest.raises(MycoValidationException):
            validated_recommendations = self.matcher._get_validated_recommendations(records)
            assert validated_recommendations is None
            # should not be called
            assert not self.market.validate_bid_offer_match.called

    @patch("d3a.models.myco_matcher.myco_external_matcher.MycoExternalMatcher."
           "_get_validated_recommendations", MagicMock())
    def test_match_recommendations(self):
        channel = f"{self.channel_prefix}recommendations/response/"
        expected_data = {"event": "match", "status": "success"}
        payload = {"data": json.dumps({})}
        # Empty recommendations list should pass
        self.matcher.match_recommendations(payload)
        self.matcher.myco_ext_conn.publish_json.assert_called_once_with(
            channel, expected_data)

        self.matcher.myco_ext_conn.publish_json.reset_mock()
        self.matcher._get_validated_recommendations.side_effect = InvalidBidOfferPairException
        self.matcher.match_recommendations(payload)
        expected_data = {"event": "match", "status": "fail", "message": "Validation Error"}
        self.matcher.myco_ext_conn.publish_json.assert_called_once_with(
            channel, expected_data)<|MERGE_RESOLUTION|>--- conflicted
+++ resolved
@@ -20,16 +20,10 @@
     def setup_class(cls):
         cls.matcher = MycoExternalMatcher()
         cls.market = TwoSidedMarket(time_slot=now())
-<<<<<<< HEAD
         cls.matcher.markets_mapping = {cls.market.id: cls.market}
-        cls.redis_connection = d3a.models.myco_matcher.external_matcher.ResettableCommunicator
+        cls.redis_connection = d3a.models.myco_matcher.myco_external_matcher.ResettableCommunicator
         assert cls.matcher.simulation_id == d3a.constants.CONFIGURATION_ID
         cls.channel_prefix = f"external-myco/{d3a.constants.CONFIGURATION_ID}/"
-=======
-        cls.redis_connection = d3a.models.myco_matcher.myco_external_matcher.ResettableCommunicator
-        assert cls.matcher.simulation_id == d3a.constants.COLLABORATION_ID
-        cls.channel_prefix = f"external-myco/{d3a.constants.COLLABORATION_ID}/"
->>>>>>> 3812a5f9
         cls.events_channel = f"{cls.channel_prefix}events/"
 
     def setup_method(self, method):
