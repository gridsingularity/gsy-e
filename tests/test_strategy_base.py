--- conflicted
+++ resolved
@@ -107,12 +107,8 @@
                          seller_origin=offer.seller_origin, buyer_origin=buyer_origin,
                          buyer_origin_id=buyer_origin_id, buyer_id=buyer_id)
 
-<<<<<<< HEAD
     def bid(self, price, energy, buyer, original_bid_price=None,
             buyer_origin=None, buyer_origin_id=None, buyer_id=None):
-=======
-    def bid(self, price, energy, buyer, original_bid_price=None, buyer_origin=None):
->>>>>>> f73ffec6
         return Bid(123, pendulum.now(), price, energy, buyer, original_bid_price,
                    buyer_origin=buyer_origin, buyer_origin_id=buyer_origin_id,
                    buyer_id=buyer_id)
