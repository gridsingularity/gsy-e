from copy import deepcopy
from collections import defaultdict

import pytest

from d3a.models.appliance.custom_profile import CustomProfileAppliance
from d3a.models.appliance.fridge import FridgeAppliance
from d3a.models.appliance.pv import PVAppliance
from d3a.models.appliance.switchable import SwitchableAppliance
from d3a.models.area import DEFAULT_CONFIG
from d3a.models.strategy.const import MAX_FRIDGE_TEMP, FRIDGE_TEMPERATURE


class FakeSwitchableStrategy:
    def energy_balance(self, _):
        return 5


class FakePVStrategy:
    def energy_balance(self, _):
        return 1

    def __init__(self):
        self.panel_count = 1


class FakeFridgeState:
    def __init__(self):
        self.temperature = FRIDGE_TEMPERATURE
        self.max_temperature = MAX_FRIDGE_TEMP


<<<<<<< HEAD
    def __init__(self):
        self.temperature = FRIDGE_TEMPERATURE

=======
class FakeFridgeStrategy:
>>>>>>> 54f5ad27
    @property
    def fridge_temp(self):
        return self.temperature

    @property
    def state(self):
        return FakeFridgeState()

    def post(self, **data):
        pass


class FakeCustomProfileStrategy:
    def __init__(self, bought, slot_load):
        self.bought_val = bought
        self.slot_load_val = slot_load

    @property
    def bought(self):
        return defaultdict(lambda: self.bought_val)

    @property
    def slot_load(self):
        return defaultdict(lambda: self.slot_load_val)


class FakeOwner:
    @property
    def name(self):
        return "Owner"


class FakeOwnerWithStrategy(FakeOwner):
    def __init__(self, strategy):
        self._strategy = strategy

    @property
    def strategy(self):
        return self._strategy


class FakeOwnerWithStrategyAndMarket(FakeOwnerWithStrategy):
    def __init__(self, strategy):
        super().__init__(strategy)

    @property
    def current_market(self):
        return FakeCurrentMarket()


class FakeCurrentMarket:
    @property
    def time_slot(self):
        return "time_slot"


class FakeArea:
    def __init__(self):
        self.reported_value = None
        self.is_nighttime = False

    def report_accounting(self, market, owner, value):
        self.reported_value = value

    @property
    def config(self):
        return DEFAULT_CONFIG

    @property
    def current_market(self):
        return "market"

    def set_nighttime(self, is_nighttime):
        self.is_nighttime = is_nighttime

    @property
    def current_tick(self):
        if self.is_nighttime:
            return 4
        else:
            return int(36000 / DEFAULT_CONFIG.tick_length.in_seconds())
            # 10 AM so the output of the PV is >0


@pytest.fixture
def fridge_fixture():
    fridge = FridgeAppliance()
    fridge.area = FakeArea()
    fridge_strategy = FakeFridgeStrategy()
    fridge.owner = FakeOwnerWithStrategy(fridge_strategy)
    fridge.state = FakeFridgeState()
    fridge.event_activate()
    return fridge


# door is closed by default and can be opened/closed by class-specfic triggers

def test_fridge_appliance_door(fridge_fixture):
    assert not fridge_fixture.is_door_open
    fridge_fixture.fire_trigger("open")
    assert fridge_fixture.is_door_open
    fridge_fixture.fire_trigger("close")
    assert not fridge_fixture.is_door_open


# reports traded surplus energy

def test_fridge_appliance_report_energy_surplus(fridge_fixture):
    test_energy = 10
    fridge_fixture.report_energy(test_energy)
    assert fridge_fixture.area.reported_value > 0


# no report if there is no surplus or deficit

def test_fridge_appliance_report_energy_balanced(fridge_fixture):
    fridge_fixture.report_energy(0)
    assert fridge_fixture.area.reported_value is None


# temperature rises when the door is open

def test_fridge_appliance_heats_up_when_open(fridge_fixture):
    open_fridge = deepcopy(fridge_fixture)
    open_fridge.trigger_open()
    open_fridge.event_activate()
    fridge_fixture.event_activate()
    fridge_fixture.report_energy(0)
    open_fridge.report_energy(0)
    assert open_fridge.temperature + open_fridge.temp_change \
        > fridge_fixture.temperature + fridge_fixture.temp_change


# always buys energy if we have none and upper temperature constraint is violated

def test_fridge_appliance_report_energy_too_warm(fridge_fixture):
<<<<<<< HEAD
    fridge_fixture.owner.strategy.temperature = MAX_FRIDGE_TEMP + 1
=======
    fridge_fixture.state.temperature = MAX_FRIDGE_TEMP + 1
>>>>>>> 54f5ad27
    fridge_fixture.report_energy(0)
    assert fridge_fixture.area.reported_value < 0


@pytest.fixture
def switchable_fixture():
    switchable = SwitchableAppliance()
    switchable.area = FakeArea()
    switchable.owner = FakeOwnerWithStrategy(FakeSwitchableStrategy())
    return switchable


# on by default, can be switched on/off with its triggers

def test_switchable_appliance_switching(switchable_fixture):
    assert switchable_fixture.is_on
    switchable_fixture.fire_trigger("off")
    assert not switchable_fixture.is_on
    switchable_fixture.fire_trigger("on")
    assert switchable_fixture.is_on


# trades/reports only when switched on

def test_switchable_appliance_reports_when_on(switchable_fixture):
    switchable_fixture.event_tick(area=switchable_fixture.area)
    assert switchable_fixture.area.reported_value is not None


def test_switchable_appliance_no_report_when_off(switchable_fixture):
    switchable_fixture.fire_trigger("off")
    switchable_fixture.event_tick(area=switchable_fixture.area)
    assert switchable_fixture.area.reported_value is None


@pytest.fixture
def pv_fixture():
    pv = PVAppliance()
    pv.area = FakeArea()
    pv.owner = FakeOwnerWithStrategy(FakePVStrategy())
    pv.event_activate()
    return pv


# has energy at all cloud cover percentages except 100%

def test_pv_appliance_cloud_cover(pv_fixture):
    pv_fixture.trigger_cloud_cover(percent=100.0, duration=10)
    pv_fixture.report_energy(1)
    assert pv_fixture.area.reported_value == 0.02
    pv_fixture.trigger_cloud_cover(percent=95.0, duration=10)
    pv_fixture.report_energy(1)
    assert round(pv_fixture.area.reported_value, 3) == 0.05
    pv_fixture.cloud_duration = 0
    pv_fixture.report_energy(1)
    assert pv_fixture.area.reported_value == 1


@pytest.fixture
def custom_profile_fixture(called):
    fixture = CustomProfileAppliance()
    fixture.area = FakeArea()
    fixture.owner = FakeOwnerWithStrategyAndMarket(FakeCustomProfileStrategy(33.0, 30.0))
    fixture.event_activate()
    fixture.log.warning = called
    return fixture


def test_custom_profile_appliance_lacking_energy_warning(custom_profile_fixture):
    custom_profile_fixture.owner.strategy.bought_val = 26.0
    custom_profile_fixture.event_market_cycle()
    assert len(custom_profile_fixture.log.warning.calls) == 1<|MERGE_RESOLUTION|>--- conflicted
+++ resolved
@@ -30,13 +30,7 @@
         self.max_temperature = MAX_FRIDGE_TEMP
 
 
-<<<<<<< HEAD
-    def __init__(self):
-        self.temperature = FRIDGE_TEMPERATURE
-
-=======
 class FakeFridgeStrategy:
->>>>>>> 54f5ad27
     @property
     def fridge_temp(self):
         return self.temperature
@@ -173,11 +167,7 @@
 # always buys energy if we have none and upper temperature constraint is violated
 
 def test_fridge_appliance_report_energy_too_warm(fridge_fixture):
-<<<<<<< HEAD
-    fridge_fixture.owner.strategy.temperature = MAX_FRIDGE_TEMP + 1
-=======
     fridge_fixture.state.temperature = MAX_FRIDGE_TEMP + 1
->>>>>>> 54f5ad27
     fridge_fixture.report_energy(0)
     assert fridge_fixture.area.reported_value < 0
 
