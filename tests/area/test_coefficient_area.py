--- conflicted
+++ resolved
@@ -26,11 +26,7 @@
 
 from gsy_e import constants
 from gsy_e.models.area import CoefficientArea
-<<<<<<< HEAD
-from gsy_e.models.area.scm_manager import SCMManager, AreaEnergyBills
-=======
-from gsy_e.models.area.scm_manager import SCMManager, HomeAfterMeterData
->>>>>>> f3c80c70
+from gsy_e.models.area.scm_manager import SCMManager, HomeAfterMeterData, AreaEnergyBills
 from gsy_e.models.config import SimulationConfig
 from gsy_e.models.strategy.scm.load import SCMLoadHoursStrategy
 from gsy_e.models.strategy.scm.pv import SCMPVStrategy
@@ -94,14 +90,9 @@
                                  market_maker_rate=0.24)
         return CoefficientArea(name="Grid", children=[house1, house2])
 
-<<<<<<< HEAD
-    def test_calculate_after_meter_data(self):
-        grid_area = self._create_2_house_grid()
-=======
     @staticmethod
     def test_calculate_after_meter_data(_create_2_house_grid):
         grid_area = _create_2_house_grid
->>>>>>> f3c80c70
         house1 = grid_area.children[0]
         house2 = grid_area.children[1]
         time_slot = now()
@@ -125,14 +116,9 @@
         assert isclose(scm._home_data[house2.uuid].energy_surplus_kWh, 0.1)
         assert isclose(scm._home_data[house2.uuid].energy_need_kWh, 0.0)
 
-<<<<<<< HEAD
-    def test_calculate_community_after_meter_data(self):
-        grid_area = self._create_2_house_grid()
-=======
     @staticmethod
     def test_calculate_community_after_meter_data(_create_2_house_grid):
         grid_area = _create_2_house_grid
->>>>>>> f3c80c70
         house1 = grid_area.children[0]
         house2 = grid_area.children[1]
         time_slot = now()
@@ -150,15 +136,9 @@
         assert isclose(scm._home_data[house2.uuid].energy_bought_from_community_kWh, 0.00)
         assert isclose(scm._home_data[house2.uuid].energy_sold_to_grid_kWh, 0.04)
 
-<<<<<<< HEAD
-    def test_trigger_energy_trades(self):
-        grid_area = self._create_2_house_grid()
-=======
-    @staticmethod
-    @pytest.mark.skip("calculate_home_energy_bills should be revisit")
+    @staticmethod
     def test_trigger_energy_trades(_create_2_house_grid):
         grid_area = _create_2_house_grid
->>>>>>> f3c80c70
         house1 = grid_area.children[0]
         house2 = grid_area.children[1]
         time_slot = now()
@@ -200,7 +180,6 @@
         assert trades[1].buyer == "Grid"
 
     @staticmethod
-<<<<<<< HEAD
     def test_calculate_energy_benchmark():
         bills = AreaEnergyBills()
         bills.set_min_max_community_savings(10, 90)
@@ -208,7 +187,7 @@
         bills.gsy_energy_bill = 0.4
         assert isclose(bills.savings_percent, 60.0)
         assert isclose(bills.energy_benchmark, (60 - 10) / (90 - 10))
-=======
+
     @pytest.fixture()
     def _dynamic_algorithm():
         ConstSettings.SCMSettings.MARKET_ALGORITHM = CoefficientAlgorithm.DYNAMIC.value
@@ -240,5 +219,4 @@
         grid_area.change_home_coefficient_percentage(scm)
 
         assert house1.coefficient_percentage == 1.0
-        assert house2.coefficient_percentage == 0.0  # we allow null values
->>>>>>> f3c80c70
+        assert house2.coefficient_percentage == 0.0  # we allow null values