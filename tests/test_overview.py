--- conflicted
+++ resolved
@@ -45,11 +45,7 @@
     return Overview(simulation, "ws://mock.com")
 
 
-<<<<<<< HEAD
 @pytest.mark.skip('fix later')
-=======
-@pytest.mark.skip("Needs fixing")
->>>>>>> 4514a5c9
 def test_overview_sends(fixture):
     with requests_mock.Mocker() as mocker:
         mocker.post("http://mock.com")
@@ -58,11 +54,7 @@
         assert mocker.request_history[0].json()['avg-trade-price'] == 10
 
 
-<<<<<<< HEAD
 @pytest.mark.skip('fix later')
-=======
-@pytest.mark.skip("Needs fixing")
->>>>>>> 4514a5c9
 def test_overview_ignores_other_events(fixture):
     with requests_mock.Mocker() as mocker:
         mocker.post("http://mock.com")
