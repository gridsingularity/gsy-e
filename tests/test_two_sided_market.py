--- conflicted
+++ resolved
@@ -540,9 +540,6 @@
         assert len(market.trades) == 1
 
     @staticmethod
-<<<<<<< HEAD
-    @pytest.mark.skip("Attributes / requirements feature disabled.")
-=======
     def test_match_recommendations_fails_for_same_buyer_seller(market):
         bid = Bid("bid_id1", pendulum.now(),
                   price=2, energy=1, buyer=TraderDetails("Buyer", "buyer_id"),
@@ -564,7 +561,7 @@
         assert len(market.trades) == 0
 
     @staticmethod
->>>>>>> f08378cf
+    @pytest.mark.skip("Attributes / requirements feature disabled.")
     def test_recommendation_with_valid_match_requirements_gets_accepted(market):
         """Test recommended match with valid requirements gets accepted."""
         bid = Bid(
