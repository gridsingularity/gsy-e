--- conflicted
+++ resolved
@@ -1,10 +1,5 @@
-<<<<<<< HEAD
 from setuptools import find_packages, setup
 
-=======
-import os
-from setuptools import find_packages, setup
->>>>>>> 3168d66b
 
 d3a_interface_branch = "feature/D3ASIM-3493"
 
